--- conflicted
+++ resolved
@@ -35,12 +35,8 @@
                 - "fastvideo/v1/models/encoders/**"
                 - "fastvideo/v1/models/loaders/**"
                 - "fastvideo/v1/tests/encoders/**"
-<<<<<<< HEAD
                 - "pyproject.toml"
                 - "docker/Dockerfile.python3.12"
-=======
-                - *common-paths
->>>>>>> 6a44a224
               config:
                 command: "timeout 30m .buildkite/scripts/pr_test.sh"
                 label: "Encoder Tests"
@@ -54,11 +50,7 @@
                 - "fastvideo/v1/models/loaders/**"
                 - "fastvideo/v1/tests/vaes/**"
                 - "pyproject.toml"
-<<<<<<< HEAD
                 - "docker/Dockerfile.python3.12"
-=======
-                - *common-paths
->>>>>>> 6a44a224
               config:
                 command: "timeout 30m .buildkite/scripts/pr_test.sh"
                 label: "VAE Tests"
@@ -74,11 +66,7 @@
                 - "fastvideo/v1/layers/**"
                 - "fastvideo/v1/attention/**"
                 - "pyproject.toml"
-<<<<<<< HEAD
                 - "docker/Dockerfile.python3.12"
-=======
-                - *common-paths
->>>>>>> 6a44a224
               config:
                 command: "timeout 30m .buildkite/scripts/pr_test.sh"
                 label: "Transformer Tests"
@@ -87,6 +75,8 @@
                   - TEST_TYPE=transformer
                 agents:
                   queue: "default"
+            - path: 
+                - "fastvideo/v1/**/*.py"
             - path: 
                 - "fastvideo/v1/**/*.py"
               config:
@@ -100,15 +90,9 @@
             - path:
                 - "fastvideo/v1/**"
                 - "pyproject.toml"
-<<<<<<< HEAD
                 - "docker/Dockerfile.python3.12"
               config:
                 command: "timeout 30m .buildkite/scripts/pr_test.sh"
-=======
-                - *common-paths
-              config:
-                command: "timeout 60m .buildkite/scripts/pr_test.sh"
->>>>>>> 6a44a224
                 label: "Training Tests"
                 env:
                   - BUILDKITE_CLEAN_CHECKOUT=true
@@ -117,7 +101,6 @@
                   queue: "default"
             - path:
                 - "fastvideo/v1/**"
-<<<<<<< HEAD
                 - "csrc/attn/vsa/**"
                 - "csrc/attn/tk/**"
                 - "csrc/attn/setup_vsa.py"
@@ -127,13 +110,6 @@
                 - "docker/Dockerfile.python3.12"
               config:
                 command: "timeout 30m .buildkite/scripts/pr_test.sh"
-=======
-                - "pyproject.toml"
-                - *common-paths
-                - *vsa-kernel-paths
-              config:
-                command: "timeout 60m .buildkite/scripts/pr_test.sh"
->>>>>>> 6a44a224
                 label: "Training Tests VSA"
                 env:
                   - BUILDKITE_CLEAN_CHECKOUT=true
@@ -142,7 +118,6 @@
                   queue: "default"
             - path:
                 - "fastvideo/v1/**"
-<<<<<<< HEAD
                 - "csrc/attn/st_attn/**"
                 - "csrc/attn/setup_sta.py"
                 - "csrc/attn/config_sta.py"
@@ -151,19 +126,11 @@
                 - "docker/Dockerfile.python3.12"
               config:
                 command: "timeout 30m .buildkite/scripts/pr_test.sh"
-=======
-                - "pyproject.toml"
-                - *common-paths
-                - *sta-kernel-paths
-              config:
-                command: "timeout 60m .buildkite/scripts/pr_test.sh"
->>>>>>> 6a44a224
                 label: "Inference Tests STA"
                 env:
                   - BUILDKITE_CLEAN_CHECKOUT=true
                   - TEST_TYPE=inference_sta
                 agents:
-<<<<<<< HEAD
                   queue: "default"
             - path:
                 - "csrc/attn/st_attn/**"
@@ -195,6 +162,4 @@
                   - BUILDKITE_CLEAN_CHECKOUT=true
                   - TEST_TYPE=precision_vsa
                 agents:
-=======
->>>>>>> 6a44a224
                   queue: "default"