--- conflicted
+++ resolved
@@ -30,6 +30,8 @@
 log "Setting up Modal authentication from Buildkite secrets..."
 MODAL_TOKEN_ID=$(buildkite-agent secret get modal_token_id)
 MODAL_TOKEN_SECRET=$(buildkite-agent secret get modal_token_secret)
+
+WANDB_API_KEY=$(buildkite-agent secret get wandb_api_key)
 
 WANDB_API_KEY=$(buildkite-agent secret get wandb_api_key)
 
@@ -85,7 +87,6 @@
         log "Running inference STA tests..."
         MODAL_COMMAND="python3 -m modal run $MODAL_TEST_FILE::run_inference_tests_STA"
         ;;
-<<<<<<< HEAD
     "precision_sta")
         log "Running precision STA tests..."
         MODAL_COMMAND="python3 -m modal run $MODAL_TEST_FILE::run_precision_tests_STA"
@@ -94,8 +95,6 @@
         log "Running precision VSA tests..."
         MODAL_COMMAND="python3 -m modal run $MODAL_TEST_FILE::run_precision_tests_VSA"
         ;;
-=======
->>>>>>> 6a44a224
     *)
         log "Error: Unknown test type: $TEST_TYPE"
         exit 1
