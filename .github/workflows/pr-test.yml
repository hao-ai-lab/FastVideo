--- conflicted
+++ resolved
@@ -194,8 +194,7 @@
       gpu_count: 4
       volume_size: 100
       disk_size: 100
-<<<<<<< HEAD
-      image: "ghcr.io/${{ github.repository }}/${{ github.event.inputs.custom_image || 'fastvideo-dev:latest' }}"
+      image: "ghcr.io/${{ github.repository }}/${{ github.event.inputs.custom_image || 'fastvideo-dev:py3.12-latest' }}"
       test_command: "pip install -e .[test] && pytest ./fastvideo/v1/tests/training/Vanilla -srP"
       timeout_minutes: 30
     secrets:
@@ -214,12 +213,8 @@
       gpu_count: 1
       volume_size: 100
       disk_size: 100
-      image: "ghcr.io/${{ github.repository }}/${{ github.event.inputs.custom_image || 'fastvideo-dev:latest' }}"
+      image: "ghcr.io/${{ github.repository }}/${{ github.event.inputs.custom_image || 'fastvideo-dev:py3.12-latest' }}"
       test_command: "pip install -e .[test] && pytest ./fastvideo/v1/tests/training/VSA -srP"
-=======
-      image: "ghcr.io/${{ github.repository }}/${{ github.event.inputs.custom_image || 'fastvideo-dev:py3.12-latest' }}"
-      test_command: "uv pip install -e .[test] && pytest ./fastvideo/v1/tests/training -srP"
->>>>>>> 7664dd0d
       timeout_minutes: 30
     secrets:
       RUNPOD_API_KEY: ${{ secrets.RUNPOD_API_KEY }}
