--- conflicted
+++ resolved
@@ -45,8 +45,4 @@
 
 
 --inference
-<<<<<<< HEAD
---float32 teacher
-=======
---
->>>>>>> c7526707
+--float32 teacher