# Fast Video
This is currently based on Open-Sora-1.2.0: https://github.com/PKU-YuanGroup/Open-Sora-Plan/tree/294993ca78bf65dec1c3b6fb25541432c545eda9

## Envrironment
Change the index-url cuda version according to your system.
```
conda create -n fastvideo python=3.10.12
conda activate fastvideo
pip3 install torch==2.5.0 torchvision  --index-url https://download.pytorch.org/whl/cu121
<<<<<<< HEAD
pip3 install -U xformers --index-url https://download.pytorch.org/whl/cu121
pip3 install ray
=======
pip3 install -U xformers==0.0.28.post2 --index-url https://download.pytorch.org/whl/cu121
>>>>>>> 6c6d4b34
cd .. && git clone  https://github.com/huggingface/diffusers
cd diffusers && git checkout mochi && pip install -e . && cd ../FastVideo-OSP
```

```
pip install -e . && pip install -e ".[train]"
sudo apt-get update && apt install screen && pip install watch gpustat
```

## Prepare Data & Models
We've prepared some debug data to facilitate development. To make sure the training pipeline is correct, train on the debug data and make sure the model overfit on it (feed it the same text prompt and see if the output video is the same as the training data)

```
python scripts/download_hf.py --repo_id=Stealths-Video/dummyVid --local_dir=data/dummyVid --repo_type=dataset
python scripts/download_hf.py --repo_id=Stealths-Video/mochi --local_dir=data/mochi --repo_type=model
python scripts/download_hf.py --repo_id=Stealths-Video/Mochi-Synthetic-Data --local_dir=data/Mochi-Synthetic-Data --repo_type=dataset
python scripts/download_hf.py --repo_id=Stealths-Video/Encoder_Overfit_Data --local_dir=data/Encoder_Overfit_Data --repo_type=dataset
```

## How to overfit
```
bash scripts/overfit.sh
```
Make sure to edit data/Mochi-Synthetic-Data/videos2caption.json such that this is only one video in the dataset (you can copy multiple annotations of the same video). Also make sure to edit the prompt in scripts/overfit.shto match the prompt in the training data. I observe the overfitting  after 50 steps. 

## TODO

- [X] Delete all npu related stuff.
- [ ] Remove inpaint. 
- [ ] Create dummy debug data. 
- [ ] Add Mochi
- [ ] Add Mochi VAE<|MERGE_RESOLUTION|>--- conflicted
+++ resolved
@@ -7,12 +7,8 @@
 conda create -n fastvideo python=3.10.12
 conda activate fastvideo
 pip3 install torch==2.5.0 torchvision  --index-url https://download.pytorch.org/whl/cu121
-<<<<<<< HEAD
-pip3 install -U xformers --index-url https://download.pytorch.org/whl/cu121
+pip3 install -U xformers==0.0.28.post2 --index-url https://download.pytorch.org/whl/cu121
 pip3 install ray
-=======
-pip3 install -U xformers==0.0.28.post2 --index-url https://download.pytorch.org/whl/cu121
->>>>>>> 6c6d4b34
 cd .. && git clone  https://github.com/huggingface/diffusers
 cd diffusers && git checkout mochi && pip install -e . && cd ../FastVideo-OSP
 ```
