<div align="center">
<img src=assets/logo.png width="30%"/>
</div>

**FastVideo is a unified post-training and inference framework for accelerated video generation.**

FastVideo features an end-to-end unified pipeline for accelerating diffusion models, starting from data preprocessing to model training, finetuning, distillation, and inference. FastVideo is designed to be modular and extensible, allowing users to easily add new optimizations and techniques. Whether it is training-free optimizations or post-training optimizations, FastVideo has you covered.

<p align="center">
    | <a href="https://hao-ai-lab.github.io/FastVideo"><b>Documentation</b></a> | <a href="https://hao-ai-lab.github.io/FastVideo/inference/inference_quick_start.html"><b> Quick Start</b></a> | 🤗 <a href="https://huggingface.co/FastVideo/FastWan2.1-T2V-1.3B-Diffusers"  target="_blank"><b>FastWan2.1</b></a>  | 🤗 <a href="https://huggingface.co/FastVideo/FastWan2.2-TI2V-5B-Diffusers" target="_blank"><b>FastWan2.2</b></a> | 🟣💬 <a href="https://join.slack.com/t/fastvideo/shared_invite/zt-38u6p1jqe-yDI1QJOCEnbtkLoaI5bjZQ" target="_blank"> <b>Slack</b> </a> |
</p>

<div align="center">
<img src=assets/fastwan.png width="90%"/>
</div>

## NEWS
- ```2025/08/04```: Release [FastWan](https://hao-ai-lab.github.io/FastVideo/distillation/dmd.html) models and [Sparse-Distillation](https://hao-ai-lab.github.io/blogs/fastvideo_post_training/).
- ```2025/06/14```: Release finetuning and inference code for [VSA](https://arxiv.org/pdf/2505.13389)
- ```2025/04/24```: [FastVideo V1](https://hao-ai-lab.github.io/blogs/fastvideo/) is released!
- ```2025/02/18```: Release the inference code for [Sliding Tile Attention](https://hao-ai-lab.github.io/blogs/sta/).

## Key Features

FastVideo has the following features:
- End-to-end post-training support:
  - [Sparse distillation](https://hao-ai-lab.github.io/blogs/fastvideo_post_training/) for Wan2.1 and Wan2.2 to achineve >50x denoising speedup
  - Data preprocessing pipeline for video data
  - Support full finetuning and LoRA finetuning for state-of-the-art open video DiTs
  - Scalable training with FSDP2, sequence parallelism, and selective activation checkpointing, with near linear scaling to 64 GPUs
- State-of-the-art performance optimizations for inference
  - [Video Sparse Attention](https://arxiv.org/pdf/2505.13389)
  - [Sliding Tile Attention](https://arxiv.org/pdf/2502.04507)
  - [TeaCache](https://arxiv.org/pdf/2411.19108)
  - [Sage Attention](https://arxiv.org/abs/2410.02367)
- Diverse hardware and OS support
  - Support H100, A100, 4090
  - Support Linux, Windows, MacOS

## Getting Started
We recommend using an environment manager such as `Conda` to create a clean environment:

```bash
# Create and activate a new conda environment
conda create -n fastvideo python=3.12
conda activate fastvideo

# Install FastVideo
pip install fastvideo
```

Please see our [docs](https://hao-ai-lab.github.io/FastVideo/getting_started/installation.html) for more detailed installation instructions.

## Sparse Distillation
For our sparse distillation techniques, please see our [distillation docs](https://hao-ai-lab.github.io/FastVideo/distillation/dmd.html) and check out our [blog](https://hao-ai-lab.github.io/blogs/fastvideo_post_training/).

See below for recipes and datasets:

|                                            Model                                              |                                               Sparse Distillation                                                 |                                                  Dataset                                                  |
|:-------------------------------------------------------------------------------------------:  |:---------------------------------------------------------------------------------------------------------------:  |:--------------------------------------------------------------------------------------------------------: |
| [FastWan2.1-T2V-1.3B](https://huggingface.co/FastVideo/FastWan2.1-T2V-1.3B-Diffusers)         |    [Recipe](https://github.com/hao-ai-lab/FastVideo/tree/main/examples/distill/Wan2.1-T2V/Wan-Syn-Data-480P)      | [FastVideo Synthetic Wan2.1 480P](https://huggingface.co/datasets/FastVideo/Wan-Syn_77x448x832_600k)      |
| [FastWan2.1-T2V-14B-Preview](https://huggingface.co/FastVideo/FastWan2.1-T2V-14B-Diffusers)   |                                                   Coming soon!                                                    |   [FastVideo Synthetic Wan2.1 720P](https://huggingface.co/datasets/FastVideo/Wan-Syn_77x768x1280_250k)   |
| [FastWan2.2-TI2V-5B](https://huggingface.co/FastVideo/FastWan2.2-TI2V-5B-Diffusers)           | [Recipe](https://github.com/hao-ai-lab/FastVideo/tree/main/examples/distill/Wan2.2-TI2V-5B-Diffusers/Data-free)   | [FastVideo Synthetic Wan2.2 720P](https://huggingface.co/datasets/FastVideo/Wan2.2-Syn-121x704x1280_32k)  |

## Inference
### Generating Your First Video
Here's a minimal example to generate a video using the default settings. Create a file called `example.py` with the following code:

```python
from fastvideo import VideoGenerator

def main():
    # Create a video generator with a pre-trained model
    generator = VideoGenerator.from_pretrained(
        "FastVideo/FastWan2.1-T2V-1.3B-Diffusers",
        num_gpus=1,  # Adjust based on your hardware
    )

    # Define a prompt for your video
    prompt = "A curious raccoon peers through a vibrant field of yellow sunflowers, its eyes wide with interest."

    # Generate the video
    video = generator.generate_video(
        prompt,
        return_frames=True,  # Also return frames from this call (defaults to False)
        output_path="my_videos/",  # Controls where videos are saved
        save_video=True
    )

if __name__ == '__main__':
    main()
```

Run the script with:

```bash
python example.py
```

For a more detailed guide, please see our [inference quick start](https://hao-ai-lab.github.io/FastVideo/inference/inference_quick_start.html).

### Other docs:

- [Design Overview](https://hao-ai-lab.github.io/FastVideo/design/overview.html)
- [Contribution Guide](https://hao-ai-lab.github.io/FastVideo/getting_started/installation.html)

## Distillation and Finetuning
- [Distillation Guide](https://hao-ai-lab.github.io/FastVideo/distillation/dmd.html)
<!-- - [Finetuning Guide](https://hao-ai-lab.github.io/FastVideo/training/finetune.html) -->

## 📑 Development Plan
<!-- - More distillation methods -->
  <!-- - [ ] Add Distribution Matching Distillation -->
More FastWan Models Coming Soon!
- [ ] Add FastWan2.1-T2V-14B
- [ ] Add FastWan2.2-T2V-14B
- [ ] Add FastWan2.2-I2V-14B
<!-- - Optimization features
- Code updates -->
  <!-- - [ ] fp8 support -->
  <!-- - [ ] faster load model and save model support -->

See details in [development roadmap](https://github.com/hao-ai-lab/FastVideo/issues/468).

## 🤝 Contributing

We welcome all contributions. Please check out our guide [here](https://hao-ai-lab.github.io/FastVideo/contributing/overview.html)

## Acknowledgement
We learned and reused code from the following projects:
- [Wan-Video](https://github.com/Wan-Video)
- [ThunderKittens](https://github.com/HazyResearch/ThunderKittens)
- [Triton](https://github.com/triton-lang/triton)
- [DMD2](https://github.com/tianweiy/DMD2)
- [diffusers](https://github.com/huggingface/diffusers)
- [xDiT](https://github.com/xdit-project/xDiT)
- [vLLM](https://github.com/vllm-project/vllm)
- [SGLang](https://github.com/sgl-project/sglang)

We thank [MBZUAI](https://ifm.mbzuai.ac.ae/), [Anyscale](https://www.anyscale.com/), and [GMI Cloud](https://www.gmicloud.ai/) for their support throughout this project.

## Citation
If you find FastVideo useful, please considering citing our work:

```bibtex
@software{fastvideo2024,
  title        = {FastVideo: A Unified Framework for Accelerated Video Generation},
  author       = {The FastVideo Team},
  url          = {https://github.com/hao-ai-lab/FastVideo},
  month        = apr,
  year         = {2024},
}
<<<<<<< HEAD
@article{zhang2025vsa,
  title={VSA: Faster Video Diffusion with Trainable Sparse Attention},
  author={Zhang, Peiyuan and Huang, Haofeng and Chen, Yongqi and Lin, Will and Liu, Zhengzhong and Stoica, Ion and Xing, Eric and Zhang, Hao},
  journal={arXiv preprint arXiv:2505.13389},
  year={2025}
}
=======

@article{zhang2025faster,
  title={Faster video diffusion with trainable sparse attention},
  author={Zhang, Peiyuan and Huang, Haofeng and Chen, Yongqi and Lin, Will and Liu, Zhengzhong and Stoica, Ion and Xing, Eric P and Zhang, Hao},
  journal={arXiv e-prints},
  pages={arXiv--2505},
  year={2025}
}

>>>>>>> 89199837
@article{zhang2025fast,
  title={Fast video generation with sliding tile attention},
  author={Zhang, Peiyuan and Chen, Yongqi and Su, Runlong and Ding, Hangliang and Stoica, Ion and Liu, Zhengzhong and Zhang, Hao},
  journal={arXiv preprint arXiv:2502.04507},
  year={2025}
}
```<|MERGE_RESOLUTION|>--- conflicted
+++ resolved
@@ -150,24 +150,14 @@
   month        = apr,
   year         = {2024},
 }
-<<<<<<< HEAD
+
 @article{zhang2025vsa,
   title={VSA: Faster Video Diffusion with Trainable Sparse Attention},
   author={Zhang, Peiyuan and Huang, Haofeng and Chen, Yongqi and Lin, Will and Liu, Zhengzhong and Stoica, Ion and Xing, Eric and Zhang, Hao},
   journal={arXiv preprint arXiv:2505.13389},
   year={2025}
 }
-=======
 
-@article{zhang2025faster,
-  title={Faster video diffusion with trainable sparse attention},
-  author={Zhang, Peiyuan and Huang, Haofeng and Chen, Yongqi and Lin, Will and Liu, Zhengzhong and Stoica, Ion and Xing, Eric P and Zhang, Hao},
-  journal={arXiv e-prints},
-  pages={arXiv--2505},
-  year={2025}
-}
-
->>>>>>> 89199837
 @article{zhang2025fast,
   title={Fast video generation with sliding tile attention},
   author={Zhang, Peiyuan and Chen, Yongqi and Su, Runlong and Ding, Hangliang and Stoica, Ion and Liu, Zhengzhong and Zhang, Hao},
