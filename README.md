# Fast Video
This is currently based on Open-Sora-1.2.0: https://github.com/PKU-YuanGroup/Open-Sora-Plan/tree/294993ca78bf65dec1c3b6fb25541432c545eda9

## Envrironment
Change the index-url cuda version according to your system.
```
conda create -n fastvideo python=3.10.12
conda activate fastvideo
pip3 install torch==2.5.0 torchvision  --index-url https://download.pytorch.org/whl/cu121
pip3 install xformers==0.0.28.post2 --index-url https://download.pytorch.org/whl/cu121
pip install git+https://github.com/huggingface/diffusers.git@76b7d86a9a5c0c2186efa09c4a67b5f5666ac9e3
pip install packaging ninja && pip install flash-attn==2.7.0.post2 --no-build-isolation 
```

```
pip install -e . && pip install -e ".[train]"
sudo apt-get update && apt install screen && pip install watch gpustat
```

## Prepare Data & Models
We've prepared some debug data to facilitate development. To make sure the training pipeline is correct, train on the debug data and make sure the model overfit on it (feed it the same text prompt and see if the output video is the same as the training data)

```
mkdir data && mkdir data/outputs/
python scripts/download_hf.py --repo_id=Stealths-Video/mochi_diffuser --local_dir=data/mochi --repo_type=model
python scripts/download_hf.py --repo_id=Stealths-Video/Merge-30k-Data --local_dir=data/Merge-30k-Data --repo_type=dataset
python scripts/download_hf.py --repo_id=Stealths-Video/validation_embeddings --local_dir=data/validation_embeddings --repo_type=dataset
cd data/Merge-30k-Data
cat Merged30K.tar.gz.part.* > Merged30K.tar.gz
rm Merged30K.tar.gz.part.*
tar --use-compress-program="pigz --processes 64" -xvf Merged30K.tar.gz
mv ephemeral/hao.zhang/codefolder/FastVideo-OSP/data/Merged-30K-Data/* .
rm -r ephemeral
rm Merged30K.tar.gz
cd ../..
```

## Things Learned 
1. shift8 clear but got structural artifacts
2. lq, 0.025 vague
3. adv not really helpful
4. shift8 euler steps 50 v.s. 100 very similar 
5. 

## Experiments
Scripts are located at scripts/experiment_N.sh

1. pcm_linear_quadratic， euler_steps 50, 0.025
2. pcm_linear_quadratic， euler_steps 50, 0.05
3. shift 8, euler_steps 100
4. shift 8, euler_steps 50
5. shift 8, euler_steps 100, adv
6. pcm_linear_quadratic， euler_steps 50, 0.025, adv
<<<<<<< HEAD
7. pcm_linear_quadratic， euler_steps 50, 0.05, multiphase 125
8. pcm_linear_quadratic， euler_steps 50, 0.1, linear_range 0.75
9. pcm_linear_quadratic， euler_steps 50, 0.05, range 0.75
10. pcm_linear_quadratic， euler_steps 50, 0.05, batchsize 32
11. pcm_linear_quadratic， euler_steps 50, learning rate,1e-7
12. shift1, euler_steps 50
13. pcm_linear_quadratic， euler_steps 50, 0.05, multiphase 250, ema 0.98
=======
7. pcm_linear_quadratic， euler_steps 50, 0.05, adv, advweight 0.2
8. pcm_linear_quadratic， euler_steps 50, 0.05, bs 64
7. pcm_linear_quadratic， euler_steps 100, 0.05
8. finetune, 5e-5 
9. finetune, 1e-5
10
>>>>>>> 81103cd4
<|MERGE_RESOLUTION|>--- conflicted
+++ resolved
@@ -51,19 +51,10 @@
 4. shift 8, euler_steps 50
 5. shift 8, euler_steps 100, adv
 6. pcm_linear_quadratic， euler_steps 50, 0.025, adv
-<<<<<<< HEAD
 7. pcm_linear_quadratic， euler_steps 50, 0.05, multiphase 125
 8. pcm_linear_quadratic， euler_steps 50, 0.1, linear_range 0.75
 9. pcm_linear_quadratic， euler_steps 50, 0.05, range 0.75
 10. pcm_linear_quadratic， euler_steps 50, 0.05, batchsize 32
 11. pcm_linear_quadratic， euler_steps 50, learning rate,1e-7
 12. shift1, euler_steps 50
-13. pcm_linear_quadratic， euler_steps 50, 0.05, multiphase 250, ema 0.98
-=======
-7. pcm_linear_quadratic， euler_steps 50, 0.05, adv, advweight 0.2
-8. pcm_linear_quadratic， euler_steps 50, 0.05, bs 64
-7. pcm_linear_quadratic， euler_steps 100, 0.05
-8. finetune, 5e-5 
-9. finetune, 1e-5
-10
->>>>>>> 81103cd4
+13. pcm_linear_quadratic， euler_steps 50, 0.05, multiphase 250, ema 0.98