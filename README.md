--- conflicted
+++ resolved
@@ -28,11 +28,7 @@
 
 ## How to overfit
 ```
-<<<<<<< HEAD
 bash scripts/overfit.sh
-=======
-bash t2v_debug_multi.sh
->>>>>>> fd415488
 ```
 Make sure to edit data/Mochi-Synthetic-Data/videos2caption.json such that this is only one video in the dataset (you can copy multiple annotations of the same video). Also make sure to edit the prompt in scripts/overfit.shto match the prompt in the training data. I observe the overfitting  after 50 steps. 
 
