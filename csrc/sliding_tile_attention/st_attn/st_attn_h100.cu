// # Define TORCH_COMPILE macro

#include "kittens.cuh"
#include <cooperative_groups.h>
#include <iostream>
#include <stdio.h>

#define CLAMP(value, min, max) ((value) < (min) ? (min) : ((value) > (max) ? (max) : (value)))
#define ABS(x) ((x) < 0 ? -(x) : (x))

constexpr int CONSUMER_WARPGROUPS = (3); 
constexpr int PRODUCER_WARPGROUPS = (1); 
constexpr int NUM_WARPGROUPS      = (CONSUMER_WARPGROUPS+PRODUCER_WARPGROUPS); 
constexpr int NUM_WORKERS         = (NUM_WARPGROUPS*kittens::WARPGROUP_WARPS); 

using namespace kittens;
namespace cg = cooperative_groups;

template<int D> struct fwd_attend_ker_tile_dims {};
template<> struct fwd_attend_ker_tile_dims<64> {
    constexpr static int tile_width = (64);
    constexpr static int qo_height  = (4*16);
    constexpr static int kv_height  = (8*16);
    constexpr static int stages     = (4); 
};
template<> struct fwd_attend_ker_tile_dims<128> {
    constexpr static int tile_width = (128);
    constexpr static int qo_height  = (4*16);
    constexpr static int kv_height  = (8*16);
    constexpr static int stages     = (2); 
};

template<int D> struct fwd_globals {
    using q_tile    =         st_bf<fwd_attend_ker_tile_dims<D>::qo_height, fwd_attend_ker_tile_dims<D>::tile_width>;
    using k_tile    =         st_bf<fwd_attend_ker_tile_dims<D>::kv_height, fwd_attend_ker_tile_dims<D>::tile_width>;
    using v_tile    =         st_bf<fwd_attend_ker_tile_dims<D>::kv_height, fwd_attend_ker_tile_dims<D>::tile_width>;
    using l_col_vec = col_vec<st_fl<fwd_attend_ker_tile_dims<D>::qo_height, fwd_attend_ker_tile_dims<D>::tile_width>>;
    using o_tile    =         st_bf<fwd_attend_ker_tile_dims<D>::qo_height, fwd_attend_ker_tile_dims<D>::tile_width>;

    using q_gl = gl<bf16,  -1, -1, -1, -1, q_tile>;
    using k_gl = gl<bf16,  -1, -1, -1, -1, k_tile>;
    using v_gl = gl<bf16,  -1, -1, -1, -1, v_tile>;
    using l_gl = gl<float, -1, -1, -1, -1, l_col_vec>;
    using o_gl = gl<bf16,  -1, -1, -1, -1, o_tile>;

    q_gl q;
    k_gl k;
    v_gl v;
    l_gl l;
    o_gl o;

    const int N; 
    const int text_L;
    const int hr;
};


template<int D, bool is_causal, bool text_q, bool text_kv, int DT, int DH, int DW, int CT, int CH, int CW>
__global__  __launch_bounds__((NUM_WORKERS)*kittens::WARP_THREADS, 1)
void fwd_attend_ker(const __grid_constant__ fwd_globals<D> g) {
    extern __shared__ int __shm[]; 
    tma_swizzle_allocator al((int*)&__shm[0]);
    int warpid = kittens::warpid(), warpgroupid = warpid/kittens::WARPGROUP_WARPS;

    using K = fwd_attend_ker_tile_dims<D>;

    using q_tile    =         st_bf<K::qo_height, K::tile_width>;
    using k_tile    =         st_bf<K::kv_height, K::tile_width>;
    using v_tile    =         st_bf<K::kv_height, K::tile_width>;
    using l_col_vec = col_vec<st_fl<K::qo_height, K::tile_width>>;
    using o_tile    =         st_bf<K::qo_height, K::tile_width>;
    
    q_tile    (&q_smem)[CONSUMER_WARPGROUPS] = al.allocate<q_tile, CONSUMER_WARPGROUPS>();
    k_tile    (&k_smem)[K::stages]           = al.allocate<k_tile, K::stages          >();
    v_tile    (&v_smem)[K::stages]           = al.allocate<v_tile, K::stages          >();
    l_col_vec (&l_smem)[CONSUMER_WARPGROUPS] = al.allocate<l_col_vec, CONSUMER_WARPGROUPS>();
    auto      (*o_smem)                      = reinterpret_cast<o_tile(*)>(q_smem);
    int img_kv_blocks;
    int kv_blocks   = g.N / (K::kv_height);
    if constexpr (text_kv) {
        img_kv_blocks = kv_blocks - 3;
    } else {
        img_kv_blocks = kv_blocks;
    }
    int kv_head_idx = blockIdx.y / g.hr;
    int seq_idx;
    if constexpr (text_q) {
        seq_idx = CT * CH * CW * 6.0 + blockIdx.x * CONSUMER_WARPGROUPS;
    } else {
        seq_idx = blockIdx.x * CONSUMER_WARPGROUPS; 
    }
    __shared__ kittens::semaphore qsmem_semaphore, k_smem_arrived[K::stages], v_smem_arrived[K::stages], compute_done[K::stages];
    if (threadIdx.x == 0) { 
        init_semaphore(qsmem_semaphore, 0, 1); 
        for(int j = 0; j < K::stages; j++) {
            init_semaphore(k_smem_arrived[j], 0, 1); 
            init_semaphore(v_smem_arrived[j], 0, 1); 
            init_semaphore(compute_done[j], CONSUMER_WARPGROUPS, 0); 
        }

        tma::expect_bytes(qsmem_semaphore, sizeof(q_smem));

        for (int wg = 0; wg < CONSUMER_WARPGROUPS; wg++) {
            coord<q_tile> q_tile_idx = {blockIdx.z, blockIdx.y, (seq_idx) + wg, 0};
            tma::load_async(q_smem[wg], g.q, q_tile_idx, qsmem_semaphore);
        }

        if constexpr (text_q){
            for (int j = 0; j < K::stages - 1; j++) {
                coord<k_tile> kv_tile_idx = {blockIdx.z, kv_head_idx, j, 0};
                tma::expect_bytes(k_smem_arrived[j], sizeof(k_tile));
                tma::load_async(k_smem[j], g.k, kv_tile_idx, k_smem_arrived[j]);
                tma::expect_bytes(v_smem_arrived[j], sizeof(v_tile));
                tma::load_async(v_smem[j], g.v, kv_tile_idx, v_smem_arrived[j]);
            }
        } else {
            int qt = seq_idx / 6 / (CH * CW);
            int qh = (seq_idx / 6) % (CH * CW) / CW;
            int qw = (seq_idx / 6) % CW;
            qt = CLAMP(qt, DT, CT-DT-1);
            qh = CLAMP(qh, DH, CH-DH-1);
            qw = CLAMP(qw, DW, CW-DW-1);
            int count = 0;
            int j = 0;
            while (count < K::stages - 1) {
                int kt = j / 3 / (CH * CW);
                int kh = (j / 3) % (CH * CW) / CW;
                int kw = (j / 3) % CW;
                bool mask = (ABS(qt - kt) <= DT) && (ABS(qh - kh) <= DH) && (ABS(qw - kw) <= DW);
                if (mask){
                    coord<k_tile> kv_tile_idx = {blockIdx.z, kv_head_idx, j, 0};
                    tma::expect_bytes(k_smem_arrived[count], sizeof(k_tile));
                    tma::load_async(k_smem[count], g.k, kv_tile_idx, k_smem_arrived[count]);
                    tma::expect_bytes(v_smem_arrived[count], sizeof(v_tile));
                    tma::load_async(v_smem[count], g.v, kv_tile_idx, v_smem_arrived[count]);
                    count += 1;
                }
                j += 1;
            }
        }
    }
    __syncthreads(); 

    int pipe_idx = K::stages - 1; 
    
    if(warpgroupid == NUM_WARPGROUPS-1) {
        warpgroup::decrease_registers<32>();      
        
        int kv_iters; 
        if constexpr (is_causal) {
            kv_iters = (seq_idx * (K::qo_height/kittens::TILE_ROW_DIM<bf16>)) - 1 + (CONSUMER_WARPGROUPS * (K::qo_height/kittens::TILE_ROW_DIM<bf16>)); 
            kv_iters = ((kv_iters / (K::kv_height/kittens::TILE_ROW_DIM<bf16>)) == 0) ? (0) : ((kv_iters / (K::kv_height/kittens::TILE_ROW_DIM<bf16>)) - 1);
        }
        else { kv_iters = kv_blocks-2;}

        if(warpid == NUM_WORKERS-4) {
            if constexpr (text_q){
                for (auto kv_idx = pipe_idx - 1; kv_idx <= kv_iters; kv_idx++) {
                    coord<k_tile> kv_tile_idx = {blockIdx.z, kv_head_idx, kv_idx + 1, 0};
                    tma::expect_bytes(k_smem_arrived[(kv_idx+1)%K::stages], sizeof(k_tile));
                    tma::load_async(k_smem[(kv_idx+1)%K::stages], g.k, kv_tile_idx, k_smem_arrived[(kv_idx+1)%K::stages]);
                    tma::expect_bytes(v_smem_arrived[(kv_idx+1)%K::stages], sizeof(v_tile));
                    tma::load_async(v_smem[(kv_idx+1)%K::stages], g.v, kv_tile_idx, v_smem_arrived[(kv_idx+1)%K::stages]);
                    wait(compute_done[(kv_idx)%K::stages], (kv_idx/K::stages)%2);
                }
            } else {
                int qt = seq_idx / 6 / (CH * CW);
                int qh = (seq_idx / 6) % (CH * CW) / CW;
                int qw = (seq_idx / 6) % CW;
                qt = CLAMP(qt, DT, CT-DT-1);
                qh = CLAMP(qh, DH, CH-DH-1);
                qw = CLAMP(qw, DW, CW-DW-1);
                int k_t_min = CLAMP(qt-DT, 0, CT-1);
                int k_t_max = CLAMP(qt+DT, 0, CT-1);
                int k_h_min = CLAMP(qh-DH, 0, CH-1);
                int k_h_max = CLAMP(qh+DH, 0, CH-1);
                int k_w_min = CLAMP(qw-DW, 0, CW-1);
                int k_w_max = CLAMP(qw+DW, 0, CW-1);
                int count = 0;
                for (int kt = k_t_min; kt <= k_t_max; kt++) {
                    for (int kh = k_h_min; kh <= k_h_max; kh++) {
                        for (int kw = k_w_min; kw <= k_w_max; kw++) {
                            for (int j = 0; j <= 2; j++){
                                if (count >= K::stages - 1) {
                                    int index = ((kt * (CH * CW)) + (kh * CW) + kw) * 3 + j;
                                    coord<k_tile> kv_tile_idx = {blockIdx.z, kv_head_idx, index, 0};
                                    tma::expect_bytes(k_smem_arrived[count%K::stages], sizeof(k_tile));
                                    tma::load_async(k_smem[count%K::stages], g.k, kv_tile_idx, k_smem_arrived[count%K::stages]);
                                    tma::expect_bytes(v_smem_arrived[count%K::stages], sizeof(v_tile));
                                    tma::load_async(v_smem[count%K::stages], g.v, kv_tile_idx, v_smem_arrived[count%K::stages]);
                                    wait(compute_done[(count - 1)%K::stages], ((count - 1)/K::stages)%2);
                                    count += 1;
                                } else {
                                    count += 1;
                                }
                            }
                        }
                    }
                }
                // for text 
                for (int index = img_kv_blocks; index < kv_blocks; index++) {
                    coord<k_tile> kv_tile_idx = {blockIdx.z, kv_head_idx, index, 0};
                    tma::expect_bytes(k_smem_arrived[count%K::stages], sizeof(k_tile));
                    tma::load_async(k_smem[count%K::stages], g.k, kv_tile_idx, k_smem_arrived[count%K::stages]);
                    tma::expect_bytes(v_smem_arrived[count%K::stages], sizeof(v_tile));
                    tma::load_async(v_smem[count%K::stages], g.v, kv_tile_idx, v_smem_arrived[count%K::stages]);
                    wait(compute_done[(count - 1)%K::stages], ((count - 1)/K::stages)%2);
                    count += 1;
                }
            }


        }
    }
    else {
        warpgroup::increase_registers<160>();

        rt_fl<16, K::kv_height>  att_block;
        rt_bf<16, K::kv_height>  att_block_mma;
        rt_fl<16, K::tile_width> o_reg;
        
        col_vec<rt_fl<16, K::kv_height>> max_vec, norm_vec, max_vec_last_scaled, max_vec_scaled;
        
        neg_infty(max_vec);
        zero(norm_vec);
        zero(o_reg);

        int kv_iters; 
        if constexpr (is_causal) {
            kv_iters = (seq_idx * 4) - 1 + (CONSUMER_WARPGROUPS * 4);
            kv_iters = (kv_iters/8);
        }
        else if constexpr (text_q){ 
            // the last three kv blocks are for text, we process them separately
            kv_iters = img_kv_blocks - 1;
        } else {
            kv_iters = CLAMP(DT*2+1, 1, CT) * CLAMP(DH*2+1, 1, CH) * CLAMP(DW*2+1, 1, CW) * 3 - 1 ; 
        }

        wait(qsmem_semaphore, 0);
        for (auto kv_idx = 0; kv_idx <= kv_iters; kv_idx++) {

            wait(k_smem_arrived[(kv_idx)%K::stages], (kv_idx/K::stages)%2);
            warpgroup::mm_ABt(att_block, q_smem[warpgroupid], k_smem[(kv_idx)%K::stages]);
            
            copy(max_vec_last_scaled, max_vec);
            if constexpr (D == 64) { mul(max_vec_last_scaled, max_vec_last_scaled, 1.44269504089f*0.125f); }
            else                   { mul(max_vec_last_scaled, max_vec_last_scaled, 1.44269504089f*0.08838834764f); }
            
            warpgroup::mma_async_wait();

            row_max(max_vec, att_block, max_vec);
            
            if constexpr (D == 64) { 
                mul(att_block, att_block,    1.44269504089f*0.125f); 
                mul(max_vec_scaled, max_vec, 1.44269504089f*0.125f);
            }
            else                   { 
                mul(att_block, att_block,    1.44269504089f*0.08838834764f); 
                mul(max_vec_scaled, max_vec, 1.44269504089f*0.08838834764f);
            }

            sub_row(att_block, att_block, max_vec_scaled);
            exp2(att_block, att_block);
            sub(max_vec_last_scaled, max_vec_last_scaled, max_vec_scaled);
            exp2(max_vec_last_scaled,       max_vec_last_scaled);
            mul(norm_vec,            norm_vec,     max_vec_last_scaled);
            row_sum(norm_vec,  att_block, norm_vec);
            add(att_block, att_block, 0.f);
            copy(att_block_mma, att_block); 
            mul_row(o_reg, o_reg, max_vec_last_scaled); 

            wait(v_smem_arrived[(kv_idx)%K::stages], (kv_idx/K::stages)%2); 

            warpgroup::mma_AB(o_reg, att_block_mma, v_smem[(kv_idx)%K::stages]);
            warpgroup::mma_async_wait();

            if(warpgroup::laneid() == 0) arrive(compute_done[(kv_idx)%K::stages], 1);
        }
        // the last three kv blocks are for text, we process them separately
        if constexpr(text_kv) {
            for (auto kv_idx = kv_iters + 1; kv_idx <= kv_iters + 3; kv_idx++) {

                wait(k_smem_arrived[(kv_idx)%K::stages], (kv_idx/K::stages)%2);
                warpgroup::mm_ABt(att_block, q_smem[warpgroupid], k_smem[(kv_idx)%K::stages]);
                
                copy(max_vec_last_scaled, max_vec);
                if constexpr (D == 64) { mul(max_vec_last_scaled, max_vec_last_scaled, 1.44269504089f*0.125f); }
                else                   { mul(max_vec_last_scaled, max_vec_last_scaled, 1.44269504089f*0.08838834764f); }
                
                warpgroup::mma_async_wait();
                // apply non-pad mask
                int offset = g.text_L - (kv_idx - (kv_iters + 1)) * K::kv_height;
                // printf("k_idx_start: %d, k_idx_end: %d, text_end: %d, offset: %d\n", k_idx_start, k_idx_end, text_end, offset);
                right_fill(att_block, att_block, offset, base_types::constants<float>::neg_infty());


                row_max(max_vec, att_block, max_vec);
                
                if constexpr (D == 64) { 
                    mul(att_block, att_block,    1.44269504089f*0.125f); 
                    mul(max_vec_scaled, max_vec, 1.44269504089f*0.125f);
                }
                else                   { 
                    mul(att_block, att_block,    1.44269504089f*0.08838834764f); 
                    mul(max_vec_scaled, max_vec, 1.44269504089f*0.08838834764f);
                }

                sub_row(att_block, att_block, max_vec_scaled);
                exp2(att_block, att_block);
                sub(max_vec_last_scaled, max_vec_last_scaled, max_vec_scaled);
                exp2(max_vec_last_scaled,       max_vec_last_scaled);
                mul(norm_vec,            norm_vec,     max_vec_last_scaled);
                row_sum(norm_vec,  att_block, norm_vec);
                add(att_block, att_block, 0.f);
                copy(att_block_mma, att_block); 
                mul_row(o_reg, o_reg, max_vec_last_scaled); 

                wait(v_smem_arrived[(kv_idx)%K::stages], (kv_idx/K::stages)%2); 

                warpgroup::mma_AB(o_reg, att_block_mma, v_smem[(kv_idx)%K::stages]);
                warpgroup::mma_async_wait();

                if(warpgroup::laneid() == 0) arrive(compute_done[(kv_idx)%K::stages], 1);
            }
        }

        div_row(o_reg, o_reg, norm_vec);
        warpgroup::store(o_smem[warpgroupid], o_reg); 
        warpgroup::sync(warpgroupid+4);

        if (warpid % 4 == 0) {
            coord<o_tile> o_tile_idx = {blockIdx.z, blockIdx.y, (seq_idx) + warpgroupid, 0};
            tma::store_async(g.o, o_smem[warpgroupid], o_tile_idx);
        }

        mul(max_vec_scaled,   max_vec_scaled, 0.69314718056f);
        log(norm_vec, norm_vec);
        add(norm_vec, norm_vec, max_vec_scaled);

        if constexpr (D == 64) { mul(norm_vec, norm_vec, -8.0f); }
        else                   { mul(norm_vec, norm_vec, -11.313708499f); }
    
        warpgroup::store(l_smem[warpgroupid], norm_vec);
        warpgroup::sync(warpgroupid+4);

        if (warpid % 4 == 0) {
            coord<l_col_vec> tile_idx = {blockIdx.z, blockIdx.y, 0, (seq_idx) + warpgroupid};
            tma::store_async(g.l, l_smem[warpgroupid], tile_idx);
        }
        tma::store_async_wait();
    }
}



#include "pyutils/torch_helpers.cuh"
#include <ATen/cuda/CUDAContext.h>
#include <iostream>

torch::Tensor 
sta_forward(torch::Tensor q, torch::Tensor k, torch::Tensor v, torch::Tensor o, int kernel_t_size, int kernel_h_size, int kernel_w_size, int text_length, bool process_text, bool has_text)
{
    CHECK_INPUT(q);
    CHECK_INPUT(k);
    CHECK_INPUT(v);

    auto batch    = q.size(0);
    auto seq_len  = q.size(2); 
    auto head_dim = q.size(3);  
    auto qo_heads = q.size(1);
    auto kv_heads = k.size(1);

    // check to see that these dimensions match for all inputs
    TORCH_CHECK(q.size(0) == batch, "Q batch dimension - idx 0 - must match for all inputs");
    TORCH_CHECK(k.size(0) == batch, "K batch dimension - idx 0 - must match for all inputs");
    TORCH_CHECK(v.size(0) == batch, "V batch dimension - idx 0 - must match for all inputs");

    TORCH_CHECK(q.size(2) == seq_len, "Q sequence length dimension - idx 2 - must match for all inputs");
    TORCH_CHECK(k.size(2) == seq_len, "K sequence length dimension - idx 2 - must match for all inputs");
    TORCH_CHECK(v.size(2) == seq_len, "V sequence length dimension - idx 2 - must match for all inputs");

    TORCH_CHECK(q.size(3) == head_dim, "Q head dimension - idx 3 - must match for all non-vector inputs");
    TORCH_CHECK(k.size(3) == head_dim, "K head dimension - idx 3 - must match for all non-vector inputs");
    TORCH_CHECK(v.size(3) == head_dim, "V head dimension - idx 3 - must match for all non-vector inputs");

    TORCH_CHECK(qo_heads >= kv_heads, "QO heads must be greater than or equal to KV heads");
    TORCH_CHECK(qo_heads % kv_heads == 0, "QO heads must be divisible by KV heads");
    TORCH_CHECK(q.size(1) == qo_heads, "QO head dimension - idx 1 - must match for all inputs");
    TORCH_CHECK(k.size(1) == kv_heads, "KV head dimension - idx 1 - must match for all inputs");
    TORCH_CHECK(v.size(1) == kv_heads, "KV head dimension - idx 1 - must match for all inputs");  

    auto hr = qo_heads / kv_heads;

    c10::BFloat16* q_ptr = q.data_ptr<c10::BFloat16>();
    c10::BFloat16* k_ptr = k.data_ptr<c10::BFloat16>();
    c10::BFloat16* v_ptr = v.data_ptr<c10::BFloat16>();

    bf16*  d_q = reinterpret_cast<bf16*>(q_ptr);
    bf16*  d_k = reinterpret_cast<bf16*>(k_ptr);
    bf16*  d_v = reinterpret_cast<bf16*>(v_ptr);
    

    
    torch::Tensor l_vec = torch::empty({static_cast<const uint>(batch), 
                                        static_cast<const uint>(qo_heads), 
                                        static_cast<const uint>(seq_len), 
                                        static_cast<const uint>(1)}, 
                                        torch::TensorOptions().dtype(torch::kFloat).device(q.device()).memory_format(at::MemoryFormat::Contiguous));
        

    bf16*  o_ptr = reinterpret_cast<bf16*>(o.data_ptr<c10::BFloat16>());
    bf16*  d_o   = reinterpret_cast<bf16*>(o_ptr);

    float* l_ptr = reinterpret_cast<float*>(l_vec.data_ptr<float>());
    float* d_l   = reinterpret_cast<float*>(l_ptr);

    cudaDeviceSynchronize();
    auto stream = at::cuda::getCurrentCUDAStream().stream(); 


    if (head_dim == 128) {
        using q_tile    =         st_bf<fwd_attend_ker_tile_dims<128>::qo_height, fwd_attend_ker_tile_dims<128>::tile_width>;
        using k_tile    =         st_bf<fwd_attend_ker_tile_dims<128>::kv_height, fwd_attend_ker_tile_dims<128>::tile_width>;
        using v_tile    =         st_bf<fwd_attend_ker_tile_dims<128>::kv_height, fwd_attend_ker_tile_dims<128>::tile_width>;
        using l_col_vec = col_vec<st_fl<fwd_attend_ker_tile_dims<128>::qo_height, fwd_attend_ker_tile_dims<128>::tile_width>>;
        using o_tile    =         st_bf<fwd_attend_ker_tile_dims<128>::qo_height, fwd_attend_ker_tile_dims<128>::tile_width>;

        using q_global = gl<bf16,  -1, -1, -1, -1, q_tile>;
        using k_global = gl<bf16,  -1, -1, -1, -1, k_tile>;
        using v_global = gl<bf16,  -1, -1, -1, -1, v_tile>;
        using l_global = gl<float, -1, -1, -1, -1, l_col_vec>;
        using o_global = gl<bf16,  -1, -1, -1, -1, o_tile>;

        using globals      = fwd_globals<128>;

        q_global qg_arg{d_q, static_cast<unsigned int>(batch), static_cast<unsigned int>(qo_heads), static_cast<unsigned int>(seq_len), 128U};
        k_global kg_arg{d_k, static_cast<unsigned int>(batch), static_cast<unsigned int>(kv_heads), static_cast<unsigned int>(seq_len), 128U};
        v_global vg_arg{d_v, static_cast<unsigned int>(batch), static_cast<unsigned int>(kv_heads), static_cast<unsigned int>(seq_len), 128U};
        l_global lg_arg{d_l, static_cast<unsigned int>(batch), static_cast<unsigned int>(qo_heads), 1U,   static_cast<unsigned int>(seq_len)};
        o_global og_arg{d_o, static_cast<unsigned int>(batch), static_cast<unsigned int>(qo_heads), static_cast<unsigned int>(seq_len), 128U};

        globals g{qg_arg, kg_arg, vg_arg, lg_arg, og_arg, static_cast<int>(seq_len),  static_cast<int>(text_length), static_cast<int>(hr)};

        auto mem_size = kittens::MAX_SHARED_MEMORY;
        auto threads  = NUM_WORKERS * kittens::WARP_THREADS;
        if (has_text) {
            // TORCH_CHECK(seq_len % (CONSUMER_WARPGROUPS*kittens::TILE_DIM*4) == 0, "sequence length must be divisible by 192");
            dim3 grid_image(seq_len/(CONSUMER_WARPGROUPS*kittens::TILE_ROW_DIM<bf16>*4-2), qo_heads, batch);
            dim3 grid_text(2, qo_heads, batch);
            if (!process_text) {
                if (kernel_t_size == 3 && kernel_h_size == 3 && kernel_w_size == 3) {

                    cudaFuncSetAttribute(
                        fwd_attend_ker<128, false, false, true, 1, 1, 1, 5, 6, 10>,
                        cudaFuncAttributeMaxDynamicSharedMemorySize,
                        mem_size
                    );
                    fwd_attend_ker<128, false, false, true, 1, 1, 1, 5, 6, 10><<<grid_image, (32*NUM_WORKERS), mem_size, stream>>>(g);

                }  else if (kernel_t_size == 3 && kernel_h_size == 3 && kernel_w_size == 5) {
                    cudaFuncSetAttribute(
                        fwd_attend_ker<128, false, false, true, 1, 1, 2, 5, 6, 10>,
                        cudaFuncAttributeMaxDynamicSharedMemorySize,
                        mem_size
                    );
                    fwd_attend_ker<128, false, false, true,1, 1, 2, 5, 6, 10><<<grid_image, (32*NUM_WORKERS), mem_size, stream>>>(g);

                } else if (kernel_t_size == 5 && kernel_h_size == 3 && kernel_w_size == 3) {
                    cudaFuncSetAttribute(
                        fwd_attend_ker<128, false, false, true, 2, 1, 1, 5, 6, 10>,
                        cudaFuncAttributeMaxDynamicSharedMemorySize,
                        mem_size
                    );
                    fwd_attend_ker<128, false, false, true, 2, 1, 1, 5, 6, 10><<<grid_image, (32*NUM_WORKERS), mem_size, stream>>>(g);

                }else if (kernel_t_size ==3 && kernel_h_size == 5 && kernel_w_size == 5){
                    cudaFuncSetAttribute(
                        fwd_attend_ker<128, false, false, true, 1, 2, 2, 5, 6, 10>,
                        cudaFuncAttributeMaxDynamicSharedMemorySize,
                        mem_size
                    );
                    fwd_attend_ker<128, false, false, true, 1, 2, 2, 5, 6, 10><<<grid_image, (32*NUM_WORKERS), mem_size, stream>>>(g);

                } else if (kernel_t_size ==5 && kernel_h_size == 3 && kernel_w_size == 5){
                    cudaFuncSetAttribute(
                        fwd_attend_ker<128, false, false, true, 2, 1, 2, 5, 6, 10>,
                        cudaFuncAttributeMaxDynamicSharedMemorySize,
                        mem_size
                    );
                    fwd_attend_ker<128, false, false, true, 2, 1, 2, 5, 6, 10><<<grid_image, (32*NUM_WORKERS), mem_size, stream>>>(g);

                } else if (kernel_t_size == 5 && kernel_h_size == 5 && kernel_w_size == 5){
                    cudaFuncSetAttribute(
                        fwd_attend_ker<128, false, false, true, 2, 2, 2, 5, 6, 10>,
                        cudaFuncAttributeMaxDynamicSharedMemorySize,
                        mem_size
                    );
                    fwd_attend_ker<128, false, false, true, 2, 2, 2, 5, 6, 10><<<grid_image, (32*NUM_WORKERS), mem_size, stream>>>(g);

                } else if (kernel_t_size == 5 && kernel_h_size == 5 && kernel_w_size == 7){
                    cudaFuncSetAttribute(
                        fwd_attend_ker<128, false, false, true, 2, 2, 3, 5, 6, 10>,
                        cudaFuncAttributeMaxDynamicSharedMemorySize,
                        mem_size
                    );
                    fwd_attend_ker<128, false, false, true, 2, 2, 3, 5, 6, 10><<<grid_image, (32*NUM_WORKERS), mem_size, stream>>>(g);
                } else if (kernel_t_size == 5 && kernel_h_size == 6 && kernel_w_size == 10){
                    cudaFuncSetAttribute(
                        fwd_attend_ker<128, false, false, true, 2, 3, 5, 5, 6, 10>,
                        cudaFuncAttributeMaxDynamicSharedMemorySize,
                        mem_size
                    );
                    fwd_attend_ker<128, false, false, true, 2, 3, 5, 5, 6, 10><<<grid_image, (32*NUM_WORKERS), mem_size, stream>>>(g);
                } else if (kernel_t_size == 5 && kernel_h_size == 1 && kernel_w_size == 1){
                    cudaFuncSetAttribute(
                        fwd_attend_ker<128, false, false, true, 2, 0, 0, 5, 6, 10>,
                        cudaFuncAttributeMaxDynamicSharedMemorySize,
                        mem_size
                    );
                    fwd_attend_ker<128, false, false, true, 2, 0, 0, 5, 6, 10><<<grid_image, (32*NUM_WORKERS), mem_size, stream>>>(g);
                } else if (kernel_t_size == 1 && kernel_h_size == 6 && kernel_w_size == 10){
                    cudaFuncSetAttribute(
                        fwd_attend_ker<128, false, false, true, 0, 3, 5, 5, 6, 10>,
                        cudaFuncAttributeMaxDynamicSharedMemorySize,
                        mem_size
                    );
                    fwd_attend_ker<128, false, false, true, 0, 3, 5, 5, 6, 10><<<grid_image, (32*NUM_WORKERS), mem_size, stream>>>(g);
                } else if (kernel_t_size == 5 && kernel_h_size == 1 && kernel_w_size == 10){
                    cudaFuncSetAttribute(
                        fwd_attend_ker<128, false, false, true, 2, 0, 5, 5, 6, 10>,
                        cudaFuncAttributeMaxDynamicSharedMemorySize,
                        mem_size
                    );
                    fwd_attend_ker<128, false, false, true,2, 0, 5, 5, 6, 10><<<grid_image, (32*NUM_WORKERS), mem_size, stream>>>(g);
                } else {
                    // print error
                    std::cout << "Invalid kernel size" << std::endl;
                    //print kernel size
                    std::cout << "Kernel size: " << kernel_t_size << " " << kernel_h_size << " " << kernel_w_size << std::endl;
                }
            } else {
                cudaFuncSetAttribute(
                    fwd_attend_ker<128, false, true, true, 1, 1, 1, 5, 6, 10>,
                    cudaFuncAttributeMaxDynamicSharedMemorySize,
                    mem_size
                );
                fwd_attend_ker<128, false, true, true, 1, 1, 1, 5, 6, 10><<<grid_text, (32*NUM_WORKERS), mem_size, stream>>>(g);
            }

        } else {
            dim3 grid_image(seq_len/(CONSUMER_WARPGROUPS*kittens::TILE_ROW_DIM<bf16>*4), qo_heads, batch);

            if (kernel_t_size == 3 && kernel_h_size == 3 && kernel_w_size == 3) {
                cudaFuncSetAttribute(
                    fwd_attend_ker<128, false, false, false, 1, 1, 1, 6, 6, 6>,
                    cudaFuncAttributeMaxDynamicSharedMemorySize,
                    mem_size
                );
                fwd_attend_ker<128, false, false, false, 1, 1, 1, 6, 6, 6><<<grid_image, (32*NUM_WORKERS), mem_size, stream>>>(g);

            }  else if (kernel_t_size == 3 && kernel_h_size == 3 && kernel_w_size == 6) {
                cudaFuncSetAttribute(
                    fwd_attend_ker<128, false, false, false, 1, 1, 3, 6, 6, 6>,
                    cudaFuncAttributeMaxDynamicSharedMemorySize,
                    mem_size
                );
                fwd_attend_ker<128, false, false, false,1, 1, 3, 6, 6, 6><<<grid_image, (32*NUM_WORKERS), mem_size, stream>>>(g);

            } else if (kernel_t_size == 6 && kernel_h_size == 3 && kernel_w_size == 3) {
                cudaFuncSetAttribute(
                    fwd_attend_ker<128, false, false, false, 3, 1, 1, 6, 6, 6>,
                    cudaFuncAttributeMaxDynamicSharedMemorySize,
                    mem_size
                );
                fwd_attend_ker<128, false, false, false, 3, 1, 1, 6, 6, 6><<<grid_image, (32*NUM_WORKERS), mem_size, stream>>>(g);

            } else if (kernel_t_size ==3 && kernel_h_size == 6 && kernel_w_size == 6){
                cudaFuncSetAttribute(
                    fwd_attend_ker<128, false, false, false, 1, 3, 3, 6, 6, 6>,
                    cudaFuncAttributeMaxDynamicSharedMemorySize,
                    mem_size
                );
                fwd_attend_ker<128, false, false, false, 1, 3, 3, 6, 6, 6><<<grid_image, (32*NUM_WORKERS), mem_size, stream>>>(g);

<<<<<<< HEAD
            } else if (kernel_t_size ==3 && kernel_h_size == 6 && kernel_w_size == 3){
=======
            }else if (kernel_t_size ==3 && kernel_h_size == 6 && kernel_w_size == 3){
>>>>>>> 04977522
                cudaFuncSetAttribute(
                    fwd_attend_ker<128, false, false, false, 1, 3, 1, 6, 6, 6>,
                    cudaFuncAttributeMaxDynamicSharedMemorySize,
                    mem_size
                );
                fwd_attend_ker<128, false, false, false, 1, 3, 1, 6, 6, 6><<<grid_image, (32*NUM_WORKERS), mem_size, stream>>>(g);

            } else if (kernel_t_size ==6 && kernel_h_size == 3 && kernel_w_size == 6){
                cudaFuncSetAttribute(
                    fwd_attend_ker<128, false, false, false, 3, 1, 3, 6, 6, 6>,
                    cudaFuncAttributeMaxDynamicSharedMemorySize,
                    mem_size
                );
                fwd_attend_ker<128, false, false, false, 3, 1, 3, 6, 6, 6><<<grid_image, (32*NUM_WORKERS), mem_size, stream>>>(g);

            } else if (kernel_t_size == 6 && kernel_h_size == 6 && kernel_w_size == 6){
                cudaFuncSetAttribute(
                    fwd_attend_ker<128, false, false, false, 3, 3, 3, 6, 6, 6>,
                    cudaFuncAttributeMaxDynamicSharedMemorySize,
                    mem_size
                );
                fwd_attend_ker<128, false, false, false, 3, 3, 3, 6, 6, 6><<<grid_image, (32*NUM_WORKERS), mem_size, stream>>>(g);
            } else if (kernel_t_size == 6 && kernel_h_size == 1 && kernel_w_size == 1){
                cudaFuncSetAttribute(
                    fwd_attend_ker<128, false, false, false, 3, 0, 0, 6, 6, 6>,
                    cudaFuncAttributeMaxDynamicSharedMemorySize,
                    mem_size
                );
                fwd_attend_ker<128, false, false, false, 3, 0, 0, 6, 6, 6><<<grid_image, (32*NUM_WORKERS), mem_size, stream>>>(g);
            } else if (kernel_t_size == 6 && kernel_h_size == 1 && kernel_w_size == 6){
                cudaFuncSetAttribute(
                    fwd_attend_ker<128, false, false, false, 3, 0, 3, 6, 6, 6>,
                    cudaFuncAttributeMaxDynamicSharedMemorySize,
                    mem_size
                );
                fwd_attend_ker<128, false, false, false, 3, 0, 3, 6, 6, 6><<<grid_image, (32*NUM_WORKERS), mem_size, stream>>>(g);
            }  else if (kernel_t_size == 6 && kernel_h_size == 6 && kernel_w_size == 1){
                cudaFuncSetAttribute(
                    fwd_attend_ker<128, false, false, false, 3, 3, 0, 6, 6, 6>,
                    cudaFuncAttributeMaxDynamicSharedMemorySize,
                    mem_size
                );
                fwd_attend_ker<128, false, false, false, 3, 3, 0, 6, 6, 6><<<grid_image, (32*NUM_WORKERS), mem_size, stream>>>(g);
            } else if (kernel_t_size == 1 && kernel_h_size == 6 && kernel_w_size == 6){
                cudaFuncSetAttribute(
                    fwd_attend_ker<128, false, false, false, 0, 3, 3, 6, 6, 6>,
                    cudaFuncAttributeMaxDynamicSharedMemorySize,
                    mem_size
                );
                fwd_attend_ker<128, false, false, false, 0, 3, 3, 6, 6, 6><<<grid_image, (32*NUM_WORKERS), mem_size, stream>>>(g);
            }  else if (kernel_t_size == 1 && kernel_h_size == 1 && kernel_w_size == 6){
                cudaFuncSetAttribute(
                    fwd_attend_ker<128, false, false, false, 0, 0, 3, 6, 6, 6>,
                    cudaFuncAttributeMaxDynamicSharedMemorySize,
                    mem_size
                );
                fwd_attend_ker<128, false, false, false, 0, 0, 3, 6, 6, 6><<<grid_image, (32*NUM_WORKERS), mem_size, stream>>>(g);
            } else if (kernel_t_size == 1 && kernel_h_size == 6 && kernel_w_size == 1){
                cudaFuncSetAttribute(
                    fwd_attend_ker<128, false, false, false, 0, 3, 0, 6, 6, 6>,
                    cudaFuncAttributeMaxDynamicSharedMemorySize,
                    mem_size
                );
                fwd_attend_ker<128, false, false, false, 0, 3, 0, 6, 6, 6><<<grid_image, (32*NUM_WORKERS), mem_size, stream>>>(g);
            } else if (kernel_t_size == 6 && kernel_h_size == 6 && kernel_w_size == 1){
                cudaFuncSetAttribute(
                    fwd_attend_ker<128, false, false, false, 3, 3, 0, 6, 6, 6>,
                    cudaFuncAttributeMaxDynamicSharedMemorySize,
                    mem_size
                );
                fwd_attend_ker<128, false, false, false, 3, 3, 0, 6, 6, 6><<<grid_image, (32*NUM_WORKERS), mem_size, stream>>>(g);
            } else if (kernel_t_size == 6 && kernel_h_size == 1 && kernel_w_size == 6){
                cudaFuncSetAttribute(
                    fwd_attend_ker<128, false, false, false, 3, 0, 3, 6, 6, 6>,
                    cudaFuncAttributeMaxDynamicSharedMemorySize,
                    mem_size
                );
                fwd_attend_ker<128, false, false, false, 3, 0, 3, 6, 6, 6><<<grid_image, (32*NUM_WORKERS), mem_size, stream>>>(g);
            } else {
                // print error
                std::cout << "Invalid kernel size" << std::endl;
                //print kernel size
                std::cout << "Kernel size: " << kernel_t_size << " " << kernel_h_size << " " << kernel_w_size << std::endl;
            }

        }
        CHECK_CUDA_ERROR(cudaGetLastError());
        cudaStreamSynchronize(stream);
    }

    return o;
    cudaDeviceSynchronize();
}<|MERGE_RESOLUTION|>--- conflicted
+++ resolved
@@ -583,11 +583,7 @@
                 );
                 fwd_attend_ker<128, false, false, false, 1, 3, 3, 6, 6, 6><<<grid_image, (32*NUM_WORKERS), mem_size, stream>>>(g);
 
-<<<<<<< HEAD
-            } else if (kernel_t_size ==3 && kernel_h_size == 6 && kernel_w_size == 3){
-=======
             }else if (kernel_t_size ==3 && kernel_h_size == 6 && kernel_w_size == 3){
->>>>>>> 04977522
                 cudaFuncSetAttribute(
                     fwd_attend_ker<128, false, false, false, 1, 3, 1, 6, 6, 6>,
                     cudaFuncAttributeMaxDynamicSharedMemorySize,
