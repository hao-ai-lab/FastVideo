--- conflicted
+++ resolved
@@ -179,7 +179,8 @@
         # Map clean model names to full paths
         model_path_mapping = {
             "FastWan2.1-T2V-1.3B": "FastVideo/FastWan2.1-T2V-1.3B-Diffusers",
-            "FastWan2.1-T2V-14B": "FastVideo/FastWan2.1-T2V-14B-Diffusers"
+            "FastWan2.1-T2V-14B": "FastVideo/FastWan2.1-T2V-14B-Diffusers",
+            "FastWan2.2-TI2V-5B": "FastVideo/FastWan2.2-TI2V-5B-Diffusers"
         }
         
         request_data = {
@@ -195,14 +196,9 @@
             "randomize_seed": randomize_seed,
             "return_frames": False,  # We'll get video data directly
             "image_path": None, # For T2V, we pass None as input_image
-<<<<<<< HEAD
             # "model_type": "i2v" if "I2V" in model_selection or "Image-to-Video" in model_selection else "t2v",  # Use model type selection
-            "model_type": model_selection.split(' ')[0],
+            "model_type": model_path_mapping[model_selection],
             "model_path": model_selection.split(" (")[0] if model_selection else None  # Extract model path from selection
-=======
-            "model_type": "t2v",  # All current models are T2V
-            "model_path": model_path_mapping.get(model_selection, "FastVideo/FastWan2.1-T2V-1.3B-Diffusers")  # Map to full path
->>>>>>> 1f96c535
         }
         
         # Send request to backend
@@ -444,15 +440,9 @@
         with gr.Row():
             model_selection = gr.Dropdown(
                 choices=[
-<<<<<<< HEAD
-                    "FastVideo/FastWan2.1-T2V-1.3B-Diffusers (Text-to-Video)",
-                    "FastVideo/FastWan2.1-T2V-14B-Diffusers (Text-to-Video)",
-                    "Wan-AI/Wan2.1-T2V-1.3B-Diffusers (Text-to-Video)",
-                    "Wan-AI/Wan2.1-T2V-14B-480P-Diffusers (Text-to-Video)",
-=======
                     "FastWan2.1-T2V-1.3B",
                     "FastWan2.1-T2V-14B",
->>>>>>> 1f96c535
+                    "FastWan2.2-TI2V-5B",
                     # "Wan-AI/Wan2.1-I2V-14B-480P-Diffusers (Image-to-Video)"  # I2V functionality commented out
                 ],
                 value="FastWan2.1-T2V-1.3B",
