"""
Inference using a LoRA checkpoint from FastVideo trainer.
"""
from fastvideo import VideoGenerator
from fastvideo.configs.sample import SamplingParam

OUTPUT_PATH = "./lora_out"
def main():
    # Initialize VideoGenerator with the Wan model
    generator = VideoGenerator.from_pretrained(
        "Wan-AI/Wan2.1-T2V-1.3B-Diffusers",
        num_gpus=1,
        dit_cpu_offload=False,
        vae_cpu_offload=True,
        text_encoder_cpu_offload=True,
<<<<<<< HEAD
        pin_cpu_memory=True, # set to false if low CPU RAM or hit obscure "CUDA error: Invalid argument" 
        lora_path="checkpoints/wan_t2v_finetune_lora/checkpoint-10/transformer",
=======
        pin_cpu_memory=False,
        lora_path="checkpoints/wan_t2v_finetune_lora/checkpoint-1000/transformer",
>>>>>>> 6c6bcd91
        lora_nickname="crush_smol"
    )
    kwargs = {
        "height": 480,
        "width": 832,
        "num_frames": 77,
        "guidance_scale": 6.0,
        "num_inference_steps": 50,
        "seed": 42,
    }
    # Generate video with LoRA style
    prompt = "A large metal cylinder is seen pressing down on a pile of Oreo cookies, flattening them as if they were under a hydraulic press."

    video = generator.generate_video(
        prompt,
        output_path=OUTPUT_PATH,
        save_video=True,
        **kwargs
    )    
    prompt = "A large metal cylinder is seen compressing colorful clay into a compact shape, demonstrating the power of a hydraulic press."
    video = generator.generate_video(
        prompt,
        output_path=OUTPUT_PATH,
        save_video=True,
        **kwargs
    )
if __name__ == "__main__":
    main()<|MERGE_RESOLUTION|>--- conflicted
+++ resolved
@@ -13,13 +13,8 @@
         dit_cpu_offload=False,
         vae_cpu_offload=True,
         text_encoder_cpu_offload=True,
-<<<<<<< HEAD
         pin_cpu_memory=True, # set to false if low CPU RAM or hit obscure "CUDA error: Invalid argument" 
-        lora_path="checkpoints/wan_t2v_finetune_lora/checkpoint-10/transformer",
-=======
-        pin_cpu_memory=False,
         lora_path="checkpoints/wan_t2v_finetune_lora/checkpoint-1000/transformer",
->>>>>>> 6c6bcd91
         lora_nickname="crush_smol"
     )
     kwargs = {
