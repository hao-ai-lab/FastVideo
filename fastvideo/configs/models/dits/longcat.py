--- conflicted
+++ resolved
@@ -119,7 +119,6 @@
 
     # Text padding behavior
     text_tokens_zero_pad: bool = True
-<<<<<<< HEAD
     
     # Block Sparse Attention (BSA)
     enable_bsa: bool = False
@@ -129,10 +128,7 @@
         "chunk_3d_shape_q": [4, 4, 4],
         "chunk_3d_shape_k": [4, 4, 4],
     })
-    
-=======
 
->>>>>>> 8f571adb
     # LoRA exclusions
     exclude_lora_layers: list[str] = field(default_factory=lambda: [])
 
