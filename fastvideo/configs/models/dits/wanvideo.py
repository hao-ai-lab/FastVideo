--- conflicted
+++ resolved
@@ -93,13 +93,8 @@
     exclude_lora_layers: list[str] = field(default_factory=lambda: ["embedder"])
 
     # Causal Wan
-<<<<<<< HEAD
-    local_attn_size: int = -1 # Window size for temporal local attention (-1 indicates global attention)
-    sink_size: int = 0 # Size of the attention sink, we keep the first `sink_size` frames unchanged when rolling the KV cache
-=======
     local_attn_size: int = -1  # Window size for temporal local attention (-1 indicates global attention)
     sink_size: int = 0  # Size of the attention sink, we keep the first `sink_size` frames unchanged when rolling the KV cache
->>>>>>> 8acc7c36
 
     def __post_init__(self):
         super().__post_init__()
