--- conflicted
+++ resolved
@@ -60,16 +60,6 @@
 
 # For determining pipeline type from model ID
 PIPELINE_DETECTOR: dict[str, Callable[[str], bool]] = {
-<<<<<<< HEAD
-    "longcat": lambda id: "longcat" in id.lower(),
-    "hunyuan": lambda id: "hunyuan" in id.lower(),
-    "wanpipeline": lambda id: "wanpipeline" in id.lower(),
-    "wanimagetovideo": lambda id: "wanimagetovideo" in id.lower(),
-    "wandmdpipeline": lambda id: "wandmdpipeline" in id.lower(),
-    "wancausaldmdpipeline": lambda id: "wancausaldmdpipeline" in id.lower(),
-    "stepvideo": lambda id: "stepvideo" in id.lower(),
-    "cosmos": lambda id: "cosmos" in id.lower(),
-=======
     "hunyuan":
     lambda id: "hunyuan" in id.lower(),
     "hunyuan15":
@@ -88,7 +78,8 @@
     lambda id: "stepvideo" in id.lower(),
     "cosmos":
     lambda id: "cosmos" in id.lower(),
->>>>>>> 6ab28709
+    "longcat":
+    lambda id: "longcat" in id.lower(),
     # Add other pipeline architecture detectors
 }
 
