--- conflicted
+++ resolved
@@ -96,12 +96,9 @@
     "wanpipeline": lambda id: "wanpipeline" in id.lower(),
     "wanimagetovideo": lambda id: "wanimagetovideo" in id.lower(),
     "stepvideo": lambda id: "stepvideo" in id.lower(),
-<<<<<<< HEAD
     "ltx": lambda id: "ltx" in id.lower(),
-=======
     "wandmdpipeline": lambda id: "wandmdpipeline" in id.lower(),
     "wancausaldmdpipeline": lambda id: "wancausaldmdpipeline" in id.lower(),
->>>>>>> 9d188c0b
     # Add other pipeline architecture detectors
 }
 
@@ -112,14 +109,10 @@
     "wanpipeline":
     WanT2V_1_3B_SamplingParam,  # Base Wan config as fallback for any Wan variant
     "wanimagetovideo": WanI2V_14B_480P_SamplingParam,
-<<<<<<< HEAD
-    "stepvideo": StepVideoT2VSamplingParam,
-    "ltx": LTXSamplingParam,
-=======
     "wandmdpipeline": FastWanT2V480P_SamplingParam,
     "wancausaldmdpipeline": SelfForcingWan2_1_T2V_1_3B_480P_SamplingParam,
     "stepvideo": StepVideoT2VSamplingParam,
->>>>>>> 9d188c0b
+    "ltx": LTXSamplingParam,
     # Other fallbacks by architecture
 }
 
