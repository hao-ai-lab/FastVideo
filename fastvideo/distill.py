import argparse
import math
import os
from fastvideo.utils.parallel_states import initialize_sequence_parallel_state, \
    destroy_sequence_parallel_group, get_sequence_parallel_state, nccl_info
from fastvideo.utils.communications import sp_parallel_dataloader_wrapper, broadcast
from fastvideo.models.mochi_hf.mochi_latents_utils import normalize_mochi_dit_input
from fastvideo.utils.validation import log_validation
import time
from torch.utils.data import DataLoader
import torch
from torch.distributed.fsdp import  ShardingStrategy
from torch.distributed.fsdp import (
    FullyShardedDataParallel as FSDP,
    StateDictType,
    FullStateDictConfig,
)
from fastvideo.models.mochi_hf.pipeline_mochi import linear_quadratic_schedule
import json
from torch.utils.data.distributed import DistributedSampler
from fastvideo.utils.dataset_utils import LengthGroupedSampler
import wandb
from accelerate.utils import set_seed
from tqdm.auto import tqdm
from fastvideo.fsdp_util import get_dit_fsdp_kwargs, apply_fsdp_checkpointing
<<<<<<< HEAD
from diffusers.utils import convert_unet_state_dict_to_peft
=======
>>>>>>> 8d41d505
from diffusers import (
    FlowMatchEulerDiscreteScheduler,
)
from fastvideo.distill.solver import EulerSolver, extract_into_tensor
from copy import deepcopy
from diffusers.optimization import get_scheduler
from fastvideo.models.mochi_hf.modeling_mochi import MochiTransformer3DModel
from diffusers.utils import check_min_version
from fastvideo.dataset.latent_datasets import LatentDataset, latent_collate_function
import torch.distributed as dist
from safetensors.torch import save_file
from peft import LoraConfig
from torch.distributed.fsdp import (
    FullyShardedDataParallel as FSDP,
)
from fastvideo.utils.checkpoint import save_checkpoint, save_lora_checkpoint, resume_lora_optimizer
# Will error if the minimal version of diffusers is not installed. Remove at your own risks.
check_min_version("0.31.0")
import time
from collections import deque

            
def main_print(content):
    if int(os.environ['LOCAL_RANK']) <= 0: 
        print(content)

def save_checkpoint(transformer: MochiTransformer3DModel, rank, output_dir, step):
    main_print(f"--> saving checkpoint at step {step}")
    with FSDP.state_dict_type(
        transformer, StateDictType.FULL_STATE_DICT, FullStateDictConfig(offload_to_cpu=True, rank0_only=True)
    ):
        cpu_state = transformer.state_dict()
    #todo move to get_state_dict
    if rank <= 0:
        save_dir = os.path.join(output_dir, f"checkpoint-{step}")
        os.makedirs(save_dir, exist_ok=True)
        # save using safetensors 
        weight_path = os.path.join(save_dir, "diffusion_pytorch_model.safetensors")
        save_file(cpu_state, weight_path)
        config_dict = dict(transformer.config)
        config_path = os.path.join(save_dir, "config.json")
        # save dict as json
        with open(config_path, "w") as f:
            json.dump(config_dict, f, indent=4)
    main_print(f"--> checkpoint saved at step {step}")    
      

def reshard_fsdp(model):
    for m in FSDP.fsdp_modules(model):
        if m._has_params and m.sharding_strategy is not ShardingStrategy.NO_SHARD:
            torch.distributed.fsdp._runtime_utils._reshard(m, m._handle, True)
            
def get_norm(model_pred, norms, gradient_accumulation_steps):
    fro_norm = torch.linalg.matrix_norm(model_pred, ord="fro") / gradient_accumulation_steps
    largest_singular_value = torch.linalg.matrix_norm(model_pred, ord=2) / gradient_accumulation_steps
    absolute_mean = torch.mean(torch.abs(model_pred)) / gradient_accumulation_steps
    absolute_max = torch.max(torch.abs(model_pred)) / gradient_accumulation_steps
    dist.all_reduce(fro_norm, op=dist.ReduceOp.AVG)
    dist.all_reduce(largest_singular_value, op=dist.ReduceOp.AVG)
    dist.all_reduce(absolute_mean, op=dist.ReduceOp.AVG)
    norms["fro"] += torch.mean(fro_norm).item()     
    norms["largest singular value"] += torch.mean(largest_singular_value).item()
    norms["absolute mean"] += absolute_mean.item()
    norms["absolute max"] += absolute_max.item()
    
def train_one_step_mochi(transformer, teacher_transformer, ema_transformer, optimizer, lr_scheduler,loader, noise_scheduler, solver,noise_random_generator, gradient_accumulation_steps, sp_size, precondition_outputs, max_grad_norm, uncond_prompt_embed, uncond_prompt_mask, num_euler_timesteps, multiphase, not_apply_cfg_solver, distill_cfg, ema_decay, pred_decay_weight, pred_decay_type):
    total_loss = 0.0
    optimizer.zero_grad()
    model_pred_norm = {"fro": 0.0, "largest singular value": 0.0, "absolute mean": 0.0, "absolute max": 0.0}
    for _ in range(gradient_accumulation_steps):
        latents, encoder_hidden_states, latents_attention_mask, encoder_attention_mask = next(loader)
        model_input = normalize_mochi_dit_input(latents)
        noise = torch.randn_like(model_input)
        bsz = model_input.shape[0]
        index = torch.randint(
            0, num_euler_timesteps, (bsz,), device=model_input.device
        ).long()
        if sp_size > 1:
            broadcast(index)
        # Add noise according to flow matching.
        # sigmas = get_sigmas(start_timesteps, n_dim=model_input.ndim, dtype=model_input.dtype)
        sigmas = extract_into_tensor(solver.sigmas, index, model_input.shape)
        sigmas_prev = extract_into_tensor(
            solver.sigmas_prev, index, model_input.shape
        )

        timesteps = (
            sigmas * noise_scheduler.config.num_train_timesteps
        ).view(-1)
        # if squeeze to [], unsqueeze to [1]

        timesteps_prev = (
            sigmas_prev * noise_scheduler.config.num_train_timesteps
        ).view(-1)
        noisy_model_input = sigmas * noise + (1.0 - sigmas) * model_input

        # Predict the noise residual 
        with torch.autocast("cuda", dtype=torch.bfloat16):

            model_pred = transformer(
                noisy_model_input,
                encoder_hidden_states,
                timesteps,
                encoder_attention_mask, # B, L
                return_dict= False
            )[0]

        # if accelerator.is_main_process:
        model_pred, end_index = solver.euler_style_multiphase_pred(
            noisy_model_input, model_pred, index, multiphase
        )
        with torch.no_grad():
            w = distill_cfg
            with torch.autocast("cuda", dtype=torch.bfloat16):
                cond_teacher_output = teacher_transformer(
                    noisy_model_input,
                    encoder_hidden_states,
                    timesteps,
                    encoder_attention_mask, # B, L
                    return_dict= False
                )[0].float()
            if not_apply_cfg_solver:
                uncond_teacher_output = cond_teacher_output
            else:
                # Get teacher model prediction on noisy_latents and unconditional embedding
                with torch.autocast("cuda", dtype=torch.bfloat16):
                    uncond_teacher_output = teacher_transformer(
                        noisy_model_input,
                        uncond_prompt_embed.unsqueeze(0).expand(bsz, -1, -1),
                        timesteps,
                        uncond_prompt_mask.unsqueeze(0).expand(bsz, -1),
                        return_dict= False
                    )[0].float()
            teacher_output = cond_teacher_output + w * (
                cond_teacher_output - uncond_teacher_output
            )
            x_prev = solver.euler_step(
                noisy_model_input, teacher_output, index
            )

        # 20.4.12. Get target LCM prediction on x_prev, w, c, t_n
        with torch.no_grad():
            with torch.autocast("cuda", dtype=torch.bfloat16):
                if ema_transformer is not None:
                    target_pred = ema_transformer(
                        x_prev.float(),
                        encoder_hidden_states,
                        timesteps_prev,
                        encoder_attention_mask, # B, L
                        return_dict= False
                    )[0]
                else:
                    target_pred = transformer(
                        x_prev.float(),
                        encoder_hidden_states,
                        timesteps_prev,
                        encoder_attention_mask, # B, L
                        return_dict= False
                    )[0]

            target, end_index = solver.euler_style_multiphase_pred(
                x_prev, target_pred, index, multiphase, True
            )


        huber_c = 0.001 
        # loss = loss.mean()
        loss = torch.mean(
            torch.sqrt(
                (model_pred.float() - target.float()) ** 2 + huber_c**2
            )
            - huber_c
        ) / gradient_accumulation_steps
        if pred_decay_weight > 0:
            if pred_decay_type == "l1":
                pred_decay_loss = torch.mean(torch.sqrt(model_pred.float() ** 2 )) * pred_decay_weight / gradient_accumulation_steps
                loss += pred_decay_loss
            elif pred_decay_type == "l2":
                # essnetially k2?
                pred_decay_loss = torch.mean(model_pred.float() ** 2 ) * pred_decay_weight / gradient_accumulation_steps
                loss += pred_decay_loss
            else:
                assert NotImplementedError("pred_decay_type is not implemented")

        # calculate model_pred norm and mean
        get_norm(model_pred.detach().float(), model_pred_norm, gradient_accumulation_steps)
        loss.backward()
        
        avg_loss = loss.detach().clone()
        dist.all_reduce(avg_loss, op=dist.ReduceOp.AVG)
        dist.all_reduce(pred_decay_loss.detach(), op=dist.ReduceOp.AVG)
        total_loss += avg_loss.item() 
        

    # update ema 
    if ema_transformer is not None:
        reshard_fsdp(ema_transformer)
        for p_averaged, p_model in zip(ema_transformer.parameters(), transformer.parameters()):
            with torch.no_grad():
                p_averaged.copy_(torch.lerp(p_averaged.detach(), p_model.detach(), 1 - ema_decay))
            
    grad_norm = transformer.clip_grad_norm_(max_grad_norm)
    optimizer.step()
    lr_scheduler.step()
    
    
    return total_loss, grad_norm.item(), model_pred_norm, pred_decay_loss.item()


def main(args):

    torch.backends.cuda.matmul.allow_tf32 = True
    
    local_rank = int(os.environ['LOCAL_RANK'])
    rank = int(os.environ['RANK'])
    world_size = int(os.environ['WORLD_SIZE'])
    dist.init_process_group("nccl")
    torch.cuda.set_device(local_rank)
    device = torch.cuda.current_device()
    initialize_sequence_parallel_state(args.sp_size)

    # If passed along, set the training seed now. On GPU...
    if args.seed is not None:
        # TODO: t within the same seq parallel group should be the same. Noise should be different.
        set_seed(args.seed + rank)
    # We use different seeds for the noise generation in each process to ensure that the noise is different in a batch.
    noise_random_generator = None

    # Handle the repository creation
    if rank <=0 and args.output_dir is not None:
        os.makedirs(args.output_dir, exist_ok=True)

    # For mixed precision training we cast all non-trainable weigths to half-precision
    # as these weights are only used for inference, keeping weights in full precision is not required.

    # Create model:
    
    main_print(f"--> loading model from {args.pretrained_model_name_or_path}")
    # keep the master weight to float32
    if args.dit_model_name_or_path:
        transformer = transformer = MochiTransformer3DModel.from_pretrained(
            args.dit_model_name_or_path,
            torch_dtype = torch.float32,
            #torch_dtype=torch.bfloat16 if args.use_lora else torch.float32,
        )
    else:
        transformer = MochiTransformer3DModel.from_pretrained(
            args.pretrained_model_name_or_path,
            subfolder="transformer",
            torch_dtype = torch.float32,
            #torch_dtype=torch.bfloat16 if args.use_lora else torch.float32,
        )
    teacher_transformer = deepcopy(transformer)
    if args.use_ema:
        ema_transformer = deepcopy(transformer)
    else:
        ema_transformer = None

    if args.use_lora:
        transformer.requires_grad_(False)
        transformer_lora_config = LoraConfig(
            r=args.lora_rank,
            lora_alpha=args.lora_alpha,
            init_lora_weights=True,
            target_modules=["to_k", "to_q", "to_v", "to_out.0"],
        )
        transformer.add_adapter(transformer_lora_config)

    main_print(f"  Total training parameters = {sum(p.numel() for p in transformer.parameters() if p.requires_grad) / 1e6} M")
    main_print(f"--> Initializing FSDP with sharding strategy: {args.fsdp_sharding_startegy}")
    fsdp_kwargs = get_dit_fsdp_kwargs(args.fsdp_sharding_startegy, args.use_lora, args.use_cpu_offload, args.master_weight_type)
    
    if args.use_lora:
        transformer.config.lora_rank = args.lora_rank
        transformer.config.lora_alpha = args.lora_alpha
        transformer.config.lora_target_modules = ["to_k", "to_q", "to_v", "to_out.0"]
        transformer._no_split_modules = ["MochiTransformerBlock"]
        fsdp_kwargs['auto_wrap_policy'] = fsdp_kwargs['auto_wrap_policy'](transformer)
    
    
    transformer = FSDP(
        transformer,
        **fsdp_kwargs,
    )
    teacher_transformer = FSDP(
        teacher_transformer,
        **fsdp_kwargs,
    )
    if args.use_ema:
        ema_transformer = FSDP(
            ema_transformer,
            **fsdp_kwargs,
        )
    main_print(f"--> model loaded")

    if args.gradient_checkpointing:
        apply_fsdp_checkpointing(transformer, args.selective_checkpointing)
        apply_fsdp_checkpointing(teacher_transformer, args.selective_checkpointing)
        if args.use_ema:
            apply_fsdp_checkpointing(ema_transformer, args.selective_checkpointing)
    # Set model as trainable.
    transformer.train()
    teacher_transformer.requires_grad_(False)
    if args.use_ema:
        ema_transformer.requires_grad_(False)
    noise_scheduler = FlowMatchEulerDiscreteScheduler(shift=args.shift)
    if args.scheduler_type == "pcm_linear_quadratic":
        linear_steps = int(noise_scheduler.config.num_train_timesteps * args.linear_range)
        sigmas = linear_quadratic_schedule(noise_scheduler.config.num_train_timesteps, args.linear_quadratic_threshold, linear_steps)
        sigmas = torch.tensor(sigmas).to(dtype=torch.float32)
    else:
        sigmas = noise_scheduler.sigmas
    solver = EulerSolver(
        sigmas.numpy()[::-1],
        noise_scheduler.config.num_train_timesteps,
        euler_timesteps=args.num_euler_timesteps,
    )
    solver.to(device)
    params_to_optimize = transformer.parameters()
    params_to_optimize = list(filter(lambda p: p.requires_grad, params_to_optimize))

    optimizer = torch.optim.AdamW(
        params_to_optimize,
        lr=args.learning_rate,
        betas=(0.9,0.999),
        weight_decay=args.weight_decay,
        eps=1e-8,
    )

    init_steps = 0
    if args.resume_from_lora_checkpoint:
        transformer, optimizer, init_steps = resume_lora_optimizer(
            transformer, args.resume_from_lora_checkpoint, optimizer
        )      
    main_print(f"optimizer: {optimizer}")

    #todo add lr scheduler
    lr_scheduler = get_scheduler(
                args.lr_scheduler,
                optimizer=optimizer,
                num_warmup_steps=args.lr_warmup_steps * world_size,
                num_training_steps=args.max_train_steps * world_size,
                num_cycles=args.lr_num_cycles,
                power=args.lr_power,
                last_epoch=init_steps - 1,
            )
    
    train_dataset = LatentDataset(args.data_json_path, args.num_latent_t, args.cfg)
    uncond_prompt_embed = train_dataset.uncond_prompt_embed
    uncond_prompt_mask = train_dataset.uncond_prompt_mask
    sampler = LengthGroupedSampler(
                args.train_batch_size,
                rank=rank,
                world_size=world_size,
                lengths=train_dataset.lengths, 
                group_frame=args.group_frame, 
                group_resolution=args.group_resolution, 
    ) if (args.group_frame or args.group_resolution) else DistributedSampler(train_dataset, rank=rank, num_replicas=world_size, shuffle=False)
    
    train_dataloader = DataLoader(
        train_dataset,
        sampler=sampler,
        collate_fn=latent_collate_function,
        pin_memory=True,
        batch_size=args.train_batch_size,
        num_workers=args.dataloader_num_workers,
        drop_last=True, 
    )

    num_update_steps_per_epoch = math.ceil(len(train_dataloader) / args.gradient_accumulation_steps * args.sp_size / args.train_sp_batch_size)
    args.num_train_epochs = math.ceil(args.max_train_steps / num_update_steps_per_epoch)


    if rank <= 0:
        project = args.tracker_project_name or "fastvideo"
        wandb.init(project=project, config=args)

    # Train!
    total_batch_size = args.train_batch_size * world_size * args.gradient_accumulation_steps / args.sp_size * args.train_sp_batch_size
    main_print("***** Running training *****")
    main_print(f"  Num examples = {len(train_dataset)}")
    main_print(f"  Dataloader size = {len(train_dataloader)}")
    main_print(f"  Num Epochs = {args.num_train_epochs}")
    main_print(f"  Resume training from step {init_steps}")
    main_print(f"  Instantaneous batch size per device = {args.train_batch_size}")
    main_print(f"  Total train batch size (w. data & sequence parallel, accumulation) = {total_batch_size}")
    main_print(f"  Gradient Accumulation steps = {args.gradient_accumulation_steps}")
    main_print(f"  Total optimization steps = {args.max_train_steps}")
    main_print(f"  Total training parameters per FSDP shard = {sum(p.numel() for p in transformer.parameters() if p.requires_grad) / 1e9} B")
    # print dtype
    main_print(f"  Master weight dtype: {transformer.parameters().__next__().dtype}")


    # Potentially load in the weights and states from a previous save
    if args.resume_from_checkpoint:
        assert NotImplementedError("resume_from_checkpoint is not supported now.")
        # TODO 


    progress_bar = tqdm(
        range(0, args.max_train_steps),
        initial=init_steps,
        desc="Steps",
        # Only show the progress bar once on each machine.
        disable= local_rank > 0,
    )

    loader = sp_parallel_dataloader_wrapper(train_dataloader, device, args.train_batch_size, args.sp_size, args.train_sp_batch_size)
    
    step_times = deque(maxlen=100)

    #todo future 
    for i in range(init_steps):
        next(loader)
    # log_validation(args, transformer, device,
    #             torch.bfloat16, 0, scheduler_type=args.scheduler_type, shift=args.shift, num_euler_timesteps=args.num_euler_timesteps, linear_quadratic_threshold=args.linear_quadratic_threshold,ema=False)
    def get_num_phases(multi_phased_distill_schedule, step):
        # step-phase,step-phase
        multi_phases = multi_phased_distill_schedule.split(",")
        phase = multi_phases[-1].split("-")[-1]
        for step_phases in multi_phases:
            phase_step, phase = step_phases.split("-")
            if step <= int(phase_step):
                return int(phase)
        return phase
    for step in range(init_steps + 1, args.max_train_steps+1):
        start_time = time.time()
        assert args.multi_phased_distill_schedule is not None
        num_phases = get_num_phases(args.multi_phased_distill_schedule, step)

        loss, grad_norm, pred_norm, aux_loss = train_one_step_mochi(transformer,teacher_transformer, ema_transformer, optimizer, lr_scheduler, loader, noise_scheduler,solver, noise_random_generator, args.gradient_accumulation_steps, args.sp_size, args.precondition_outputs, args.max_grad_norm, uncond_prompt_embed, uncond_prompt_mask, args.num_euler_timesteps, num_phases, args.not_apply_cfg_solver,args.distill_cfg, args.ema_decay , args.pred_decay_weight, args.pred_decay_type)

        step_time = time.time() - start_time
        step_times.append(step_time)
        avg_step_time = sum(step_times) / len(step_times)

        progress_bar.set_postfix({
        "loss": f"{loss:.4f}", 
        "step_time": f"{step_time:.2f}s",
        "grad_norm": grad_norm,
        "phases": num_phases,
    })
        progress_bar.update(1)
        if rank <= 0:
            wandb.log({
            "train_loss": loss,
            "learning_rate": lr_scheduler.get_last_lr()[0],
            "step_time": step_time,
            "avg_step_time": avg_step_time,
            "grad_norm": grad_norm ,
            "pred_fro_norm": pred_norm["fro"],
            "pred_largest_singular_value": pred_norm["largest singular value"],
            "pred_absolute_mean": pred_norm["absolute mean"],
            "pred_absolute_max": pred_norm["absolute max"],
            "aux_loss": aux_loss,
        }, step=step)
        if step  % args.checkpointing_steps == 0:
            if args.use_lora:
                # Save LoRA weights
                save_lora_checkpoint(transformer, optimizer, rank, args.output_dir, step)
            else:
                # Your existing checkpoint saving code
                if args.use_ema:
                    save_checkpoint(ema_transformer, rank, args.output_dir, step)
                else:
                    save_checkpoint(transformer, rank, args.output_dir, step)
            dist.barrier()
        if args.log_validation and step  % args.validation_steps == 0:
            log_validation(args, transformer, device,
                            torch.bfloat16, step, scheduler_type=args.scheduler_type, shift=args.shift, num_euler_timesteps=args.num_euler_timesteps,  linear_quadratic_threshold=args.linear_quadratic_threshold,linear_range=args.linear_range, ema=False)
            if args.use_ema:
                log_validation(args, ema_transformer, device,
                                torch.bfloat16, step, scheduler_type=args.scheduler_type, shift=args.shift, num_euler_timesteps=args.num_euler_timesteps, linear_quadratic_threshold=args.linear_quadratic_threshold,linear_range=args.linear_range, ema=True)

    if args.use_lora:
        save_lora_checkpoint(transformer, optimizer, rank, args.output_dir, args.max_train_steps)
    else:
        save_checkpoint(transformer,  rank, args.output_dir, args.max_train_steps)
        
    if get_sequence_parallel_state():
        destroy_sequence_parallel_group()


if __name__ == "__main__":
    parser = argparse.ArgumentParser()

    # dataset & dataloader
    parser.add_argument("--data_json_path", type=str, required=True)
    parser.add_argument("--num_frames", type=int, default=163)
    parser.add_argument("--dataloader_num_workers", type=int, default=10, help="Number of subprocesses to use for data loading. 0 means that the data will be loaded in the main process.")
    parser.add_argument("--train_batch_size", type=int, default=16, help="Batch size (per device) for the training dataloader.")
    parser.add_argument("--num_latent_t", type=int, default=28, help="Number of latent timesteps.")
    parser.add_argument("--group_frame", action="store_true") # TODO
    parser.add_argument("--group_resolution", action="store_true") # TODO

    # text encoder & vae & diffusion model
    parser.add_argument("--pretrained_model_name_or_path", type=str)
    parser.add_argument("--dit_model_name_or_path", type=str)
    parser.add_argument("--cache_dir", type=str, default='./cache_dir')

    # diffusion setting
    parser.add_argument("--ema_decay", type=float, default=0.95)
    parser.add_argument("--ema_start_step", type=int, default=0)
    parser.add_argument('--cfg', type=float, default=0.1)
    parser.add_argument("--precondition_outputs", action="store_true", help="Whether to precondition the outputs of the model.")
    
    # validation & logs
    parser.add_argument("--validation_prompt_dir", type=str)
    parser.add_argument("--validation_sampling_steps", type=str, default="64")
    parser.add_argument('--validation_guidance_scale', type=str, default="4.5")

    parser.add_argument('--validation_steps', type=float, default=64)
    parser.add_argument("--log_validation", action="store_true")
    parser.add_argument("--tracker_project_name", type=str, default=None)
    parser.add_argument("--seed", type=int, default=None, help="A seed for reproducible training.")
    parser.add_argument("--output_dir", type=str, default=None, help="The output directory where the model predictions and checkpoints will be written.")
    parser.add_argument("--checkpoints_total_limit", type=int, default=None, help=("Max number of checkpoints to store."))
    parser.add_argument("--checkpointing_steps", type=int, default=500,
                        help=(
                            "Save a checkpoint of the training state every X updates. These checkpoints can be used both as final"
                            " checkpoints in case they are better than the last checkpoint, and are also suitable for resuming"
                            " training using `--resume_from_checkpoint`."
                        ),
                        )
    parser.add_argument("--shift", type=float, default=1.0 )
    parser.add_argument("--resume_from_checkpoint", type=str, default=None,
                        help=(
                            "Whether training should be resumed from a previous checkpoint. Use a path saved by"
                            ' `--checkpointing_steps`, or `"latest"` to automatically select the last available checkpoint.'
                        ),
                        )
    parser.add_argument("--resume_from_lora_checkpoint", type=str, default=None,
                        help=(
                            "Whether training should be resumed from a previous lora checkpoint. Use a path saved by"
                            ' `--checkpointing_steps`, or `"latest"` to automatically select the last available checkpoint.'
                        ),
                        )
    parser.add_argument("--logging_dir", type=str, default="logs",
                        help=(
                            "[TensorBoard](https://www.tensorflow.org/tensorboard) log directory. Will default to"
                            " *output_dir/runs/**CURRENT_DATETIME_HOSTNAME***."
                        ),
                        )

    # optimizer & scheduler & Training
    parser.add_argument("--num_train_epochs", type=int, default=100)
    parser.add_argument("--max_train_steps", type=int, default=None, help="Total number of training steps to perform.  If provided, overrides num_train_epochs.")
    parser.add_argument("--gradient_accumulation_steps", type=int, default=1, help="Number of updates steps to accumulate before performing a backward/update pass.")
    parser.add_argument("--learning_rate", type=float, default=1e-4, help="Initial learning rate (after the potential warmup period) to use.")
    parser.add_argument("--scale_lr", action="store_true", default=False, help="Scale the learning rate by the number of GPUs, gradient accumulation steps, and batch size.")
    parser.add_argument("--lr_warmup_steps", type=int, default=10, help="Number of steps for the warmup in the lr scheduler.")
    parser.add_argument("--max_grad_norm", default=1.0, type=float, help="Max gradient norm.")
    parser.add_argument("--gradient_checkpointing", action="store_true", help="Whether or not to use gradient checkpointing to save memory at the expense of slower backward pass.")
    parser.add_argument("--selective_checkpointing", type=float, default=1.0)
    parser.add_argument("--allow_tf32", action="store_true",
                        help=(
                            "Whether or not to allow TF32 on Ampere GPUs. Can be used to speed up training. For more information, see"
                            " https://pytorch.org/docs/stable/notes/cuda.html#tensorfloat-32-tf32-on-ampere-devices"
                        ),
                        )
    parser.add_argument("--mixed_precision", type=str, default=None, choices=["no", "fp16", "bf16"],
                        help=(
                            "Whether to use mixed precision. Choose between fp16 and bf16 (bfloat16). Bf16 requires PyTorch >="
                            " 1.10.and an Nvidia Ampere GPU.  Default to the value of accelerate config of the current system or the"
                            " flag passed with the `accelerate.launch` command. Use this argument to override the accelerate config."
                        ),
                        )
    parser.add_argument("--use_cpu_offload", action="store_true", help="Whether to use CPU offload for param & gradient & optimizer states.")

    parser.add_argument("--sp_size", type=int, default=1, help="For sequence parallel")
    parser.add_argument("--train_sp_batch_size", type=int, default=1, help="Batch size for sequence parallel training")

    parser.add_argument("--use_lora", action="store_true", default=False, help="Whether to use LoRA for finetuning.") 
    parser.add_argument("--lora_alpha", type=int, default=256, help="Alpha parameter for LoRA.")
    parser.add_argument("--lora_rank", type=int, default=128, help="LoRA rank parameter. ")
    parser.add_argument("--fsdp_sharding_startegy", default="full")

    # lr_scheduler
    parser.add_argument("--lr_scheduler", type=str, default="constant",
        help=(
            'The scheduler type to use. Choose between ["linear", "cosine", "cosine_with_restarts", "polynomial",'
            ' "constant", "constant_with_warmup"]'
        ),
    )
    parser.add_argument("--num_euler_timesteps", type=int, default=100)
    parser.add_argument("--lr_num_cycles", type=int, default=1, help="Number of cycles in the learning rate scheduler.")
    parser.add_argument("--lr_power", type=float, default=1.0, help="Power factor of the polynomial scheduler.",)
    parser.add_argument("--not_apply_cfg_solver", action="store_true", help="Whether to apply the cfg_solver.")
    parser.add_argument("--distill_cfg", type=float, default=3.0, help="Distillation coefficient.")
    # ["euler_linear_quadratic", "pcm", "pcm_linear_qudratic"]
    parser.add_argument("--scheduler_type", type=str, default="pcm", help="The scheduler type to use.")
    parser.add_argument("--linear_quadratic_threshold", type=float, default=0.025, help="Threshold for linear quadratic scheduler.")
    parser.add_argument("--linear_range", type=float, default=0.5, help="Range for linear quadratic scheduler.")
    parser.add_argument("--weight_decay", type=float, default=0.001, help="Weight decay to apply.")
    parser.add_argument("--use_ema", action="store_true", help="Whether to use EMA.")
    parser.add_argument("--multi_phased_distill_schedule", type=str, default=None) 
    parser.add_argument("--finetune_weight", type=float, default=0.0)
    parser.add_argument("--pred_decay_weight", type=float, default=0.0)
    parser.add_argument("--pred_decay_type", default="l1")
    parser.add_argument("--master_weight_type", type=str, default="fp32", help="Weight type to use - fp32 or bf16.")
    args = parser.parse_args()
    main(args)<|MERGE_RESOLUTION|>--- conflicted
+++ resolved
@@ -23,10 +23,6 @@
 from accelerate.utils import set_seed
 from tqdm.auto import tqdm
 from fastvideo.fsdp_util import get_dit_fsdp_kwargs, apply_fsdp_checkpointing
-<<<<<<< HEAD
-from diffusers.utils import convert_unet_state_dict_to_peft
-=======
->>>>>>> 8d41d505
 from diffusers import (
     FlowMatchEulerDiscreteScheduler,
 )
