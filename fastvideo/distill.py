--- conflicted
+++ resolved
@@ -1,17 +1,12 @@
 import argparse
 import math
 import os
-<<<<<<< HEAD
 from fastvideo.utils.parallel_states import (
     initialize_sequence_parallel_state,
     destroy_sequence_parallel_group,
     get_sequence_parallel_state,
     nccl_info,
 )
-=======
-from fastvideo.utils.parallel_states import initialize_sequence_parallel_state, \
-    destroy_sequence_parallel_group, get_sequence_parallel_state, nccl_info
->>>>>>> 98b92be2
 from fastvideo.utils.communications import sp_parallel_dataloader_wrapper, broadcast
 from fastvideo.models.mochi_hf.mochi_latents_utils import normalize_mochi_dit_input
 from fastvideo.utils.validation import log_validation
@@ -58,11 +53,6 @@
 import time
 from collections import deque
 
-<<<<<<< HEAD
-
-=======
-            
->>>>>>> 98b92be2
 def main_print(content):
     if int(os.environ["LOCAL_RANK"]) <= 0:
         print(content)
@@ -689,11 +679,7 @@
     # text encoder & vae & diffusion model
     parser.add_argument("--pretrained_model_name_or_path", type=str)
     parser.add_argument("--dit_model_name_or_path", type=str)
-<<<<<<< HEAD
     parser.add_argument("--cache_dir", type=str, default="./cache_dir")
-=======
-    parser.add_argument("--cache_dir", type=str, default='./cache_dir')
->>>>>>> 98b92be2
 
     # diffusion setting
     parser.add_argument("--ema_decay", type=float, default=0.95)
