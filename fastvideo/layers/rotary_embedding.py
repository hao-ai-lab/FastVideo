--- conflicted
+++ resolved
@@ -108,7 +108,8 @@
         # use CPU to compute the cache and then move it to GPU. However, we
         # create the cache on GPU for faster initialization. This may cause
         # a slight numerical difference between the HF implementation and ours.
-        inv_freq = 1.0 / (base**(torch.arange(0, self.rotary_dim, 2, dtype=torch.float) / self.rotary_dim))
+        inv_freq = 1.0 / (base**(torch.arange(
+            0, self.rotary_dim, 2, dtype=torch.float) / self.rotary_dim))
         return inv_freq
 
     def _compute_cos_sin_cache(self) -> torch.Tensor:
@@ -161,14 +162,18 @@
     ) -> Tuple[torch.Tensor, torch.Tensor]:
         from vllm import _custom_ops as ops
 
-        self.cos_sin_cache = self.cos_sin_cache.to(query.device, dtype=query.dtype)
+        self.cos_sin_cache = self.cos_sin_cache.to(query.device,
+                                                   dtype=query.dtype)
         # ops.rotary_embedding()/batched_rotary_embedding()
         # are in-place operations that update the query and key tensors.
         if offsets is not None:
-            ops.batched_rotary_embedding(positions, query, key, self.head_size, self.cos_sin_cache, self.is_neox_style,
-                                         self.rotary_dim, offsets)
+            ops.batched_rotary_embedding(positions, query, key, self.head_size,
+                                         self.cos_sin_cache,
+                                         self.is_neox_style, self.rotary_dim,
+                                         offsets)
         else:
-            ops.rotary_embedding(positions, query, key, self.head_size, self.cos_sin_cache, self.is_neox_style)
+            ops.rotary_embedding(positions, query, key, self.head_size,
+                                 self.cos_sin_cache, self.is_neox_style)
         return query, key
 
     def forward_xpu(
@@ -180,14 +185,18 @@
     ) -> Tuple[torch.Tensor, torch.Tensor]:
         from vllm._ipex_ops import ipex_ops as ops
 
-        self.cos_sin_cache = self.cos_sin_cache.to(positions.device, dtype=query.dtype)
+        self.cos_sin_cache = self.cos_sin_cache.to(positions.device,
+                                                   dtype=query.dtype)
         # ops.rotary_embedding()/batched_rotary_embedding()
         # are in-place operations that update the query and key tensors.
         if offsets is not None:
-            ops.batched_rotary_embedding(positions, query, key, self.head_size, self.cos_sin_cache, self.is_neox_style,
-                                         self.rotary_dim, offsets)
+            ops.batched_rotary_embedding(positions, query, key, self.head_size,
+                                         self.cos_sin_cache,
+                                         self.is_neox_style, self.rotary_dim,
+                                         offsets)
         else:
-            ops.rotary_embedding(positions, query, key, self.head_size, self.cos_sin_cache, self.is_neox_style)
+            ops.rotary_embedding(positions, query, key, self.head_size,
+                                 self.cos_sin_cache, self.is_neox_style)
         return query, key
 
     def forward_hpu(
@@ -197,13 +206,15 @@
         key: torch.Tensor,
         offsets: Optional[torch.Tensor] = None,
     ) -> Tuple[torch.Tensor, torch.Tensor]:
-        from habana_frameworks.torch.hpex.kernels import (RotaryPosEmbeddingMode, apply_rotary_pos_emb)
+        from habana_frameworks.torch.hpex.kernels import (
+            RotaryPosEmbeddingMode, apply_rotary_pos_emb)
         if offsets is not None:
             offsets = offsets.view(positions.shape[0], -1)
             positions = positions + offsets
         positions = positions.flatten()
         num_tokens = positions.shape[0]
-        cos_sin = self.cos_sin_cache.index_select(0, positions).view(num_tokens, 1, -1)
+        cos_sin = self.cos_sin_cache.index_select(0, positions).view(
+            num_tokens, 1, -1)
         cos, sin = cos_sin.chunk(2, dim=-1)
         # HPU RoPE kernel requires hidden dimension for cos and sin to be equal
         # to query hidden dimension, so the original tensors need to be
@@ -219,14 +230,21 @@
             sin = torch.cat((sin, sin), dim=-1)
         else:
             rope_mode = RotaryPosEmbeddingMode.PAIRWISE
-            sin = torch.repeat_interleave(sin, 2, dim=-1, output_size=cos_sin.shape[-1])
-            cos = torch.repeat_interleave(cos, 2, dim=-1, output_size=cos_sin.shape[-1])
+            sin = torch.repeat_interleave(sin,
+                                          2,
+                                          dim=-1,
+                                          output_size=cos_sin.shape[-1])
+            cos = torch.repeat_interleave(cos,
+                                          2,
+                                          dim=-1,
+                                          output_size=cos_sin.shape[-1])
 
         query_shape = query.shape
         query = query.view(num_tokens, -1, self.head_size)
         query_rot = query[..., :self.rotary_dim]
         query_pass = query[..., self.rotary_dim:]
-        query_rot = apply_rotary_pos_emb(query_rot, cos, sin, None, 0, rope_mode)
+        query_rot = apply_rotary_pos_emb(query_rot, cos, sin, None, 0,
+                                         rope_mode)
         query = torch.cat((query_rot, query_pass), dim=-1).reshape(query_shape)
 
         key_shape = key.shape
@@ -258,139 +276,6 @@
     """
     Get n-D meshgrid with start, stop and num.
 
-<<<<<<< HEAD
-    def __init__(
-        self,
-        head_size: int,
-        rotary_dim: int,
-        max_position_embeddings: int,
-        base: int,
-        is_neox_style: bool,
-        scaling_factors: Union[List[float], float],
-        dtype: torch.dtype,
-    ) -> None:
-        if isinstance(scaling_factors, float):
-            scaling_factors = [scaling_factors]
-        self.scaling_factors: List[float] = scaling_factors  # noqa
-        super().__init__(head_size, rotary_dim, max_position_embeddings, base, is_neox_style, dtype)
-        # Lazy initialized.
-        self._scaling_factor_to_offset: Dict[float, int]
-
-    def _compute_cos_sin_cache(self) -> torch.Tensor:
-        inv_freq = self._compute_inv_freq(self.base)
-        cache_list: List[torch.Tensor] = []
-        # offsets to the next cache in a tensor.
-        # Each offset corresponds to the same index in scaling_factors.
-        offsets: List[int] = []
-        for scaling_factor in self.scaling_factors:
-            # NOTE(woosuk): self.max_position_embeddings is the original
-            # maximum length before applying the rope scaling.
-            # Thus, the maximum length after applying the rope scaling is
-            # self.max_position_embeddings * self.scaling_factor.
-            max_len = self.max_position_embeddings * scaling_factor
-            t = torch.arange(max_len, dtype=torch.float)
-            t = t / scaling_factor
-
-            freqs = torch.einsum("i,j -> ij", t, inv_freq)
-            cos = freqs.cos()
-            sin = freqs.sin()
-            cache = torch.cat((cos, sin), dim=-1)
-            if not cache_list:
-                offset = 0
-            else:
-                last_offset = offsets[-1]
-                next_max_len = cache_list[-1].shape[0]
-                offset = last_offset + next_max_len
-            offsets.append(offset)
-            cache_list.append(cache)
-        self._scaling_factor_to_offset = {
-            float(scaling_factor): offsets[i]
-            for i, scaling_factor in enumerate(self.scaling_factors)
-        }
-        assert len(self.scaling_factors) == len(offsets)
-        return torch.cat(cache_list, dim=0)
-
-    @property
-    def scaling_factor_to_offset(self) -> Dict[float, int]:
-        return self._scaling_factor_to_offset
-
-
-class DynamicNTKScalingRotaryEmbedding(RotaryEmbedding):
-    """RotaryEmbedding extended with Dynamic NTK scaling.
-
-    Credits to the Reddit users /u/bloc97 and /u/emozilla
-    """
-
-    def __init__(
-        self,
-        head_size: int,
-        rotary_dim: int,
-        max_position_embeddings: int,
-        base: int,
-        is_neox_style: bool,
-        scaling_factor: float,
-        dtype: torch.dtype,
-    ) -> None:
-        self.scaling_factor = scaling_factor
-        super().__init__(head_size, rotary_dim, max_position_embeddings, base, is_neox_style, dtype)
-
-    def _compute_cos_sin_cache(self) -> torch.Tensor:
-        # NOTE(woosuk): self.max_position_embeddings is the original
-        # maximum length before applying the rope scaling.
-        # Thus, the maximum length after applying the rope scaling is
-        # self.max_position_embeddings * self.scaling_factor.
-        max_len = self.max_position_embeddings * self.scaling_factor
-        base = self.base * ((self.scaling_factor * max_len / self.max_position_embeddings) -
-                            (self.scaling_factor - 1))**(self.rotary_dim / (self.rotary_dim - 2))
-        inv_freq = self._compute_inv_freq(base)
-        t = torch.arange(max_len, dtype=torch.float)
-
-        freqs = torch.einsum("i,j -> ij", t, inv_freq)
-        cos = freqs.cos()
-        sin = freqs.sin()
-        cache = torch.cat((cos, sin), dim=-1)
-        return cache
-
-
-# Inverse dim formula to find dim based on number of rotations
-def _yarn_find_correction_dim(num_rotations: int,
-                              dim: int,
-                              base: float = 10000,
-                              max_position_embeddings: int = 2048) -> float:
-    return (dim * math.log(max_position_embeddings / (num_rotations * 2 * math.pi))) / (2 * math.log(base))
-
-
-# Find dim range bounds based on rotations
-def _yarn_find_correction_range(low_rot: int,
-                                high_rot: int,
-                                dim: int,
-                                base: float = 10000,
-                                max_position_embeddings: int = 2048) -> Tuple[int, int]:
-    low = math.floor(_yarn_find_correction_dim(low_rot, dim, base, max_position_embeddings))
-    high = math.ceil(_yarn_find_correction_dim(high_rot, dim, base, max_position_embeddings))
-    return max(low, 0), min(high, dim - 1)  # Clamp values just in case
-
-
-def _yarn_linear_ramp_mask(low: float, high: float, dim: int, dtype: torch.dtype) -> torch.Tensor:
-    if low == high:
-        high += 0.001  # Prevent singularity
-
-    linear_func = (torch.arange(dim, dtype=dtype) - low) / (high - low)
-    ramp_func = torch.clamp(linear_func, 0, 1)
-    return ramp_func
-
-
-def _yarn_get_mscale(scale: float = 1) -> float:
-    if scale <= 1:
-        return 1.0
-    return 0.1 * math.log(scale) + 1.0
-
-
-class YaRNScalingRotaryEmbedding(RotaryEmbedding):
-    """RotaryEmbedding extended with YaRN method.
-
-    Credits to Peng et al. github.com/jquesnelle/yarn
-=======
     Args:
         start (int or tuple): If len(args) == 0, start is num; If len(args) == 1, start is start, args[0] is stop,
             step is 1; If len(args) == 2, start is start, args[0] is stop, args[1] is num. For n-dim, start/stop/num
@@ -439,65 +324,12 @@
     theta_rescale_factor: float = 1.0,
     interpolation_factor: float = 1.0,
 ) -> Tuple[torch.Tensor, torch.Tensor]:
->>>>>>> bf02efd6
     """
     Precompute the frequency tensor for complex exponential (cis) with given dimensions.
     (Note: `cis` means `cos + i * sin`, where i is the imaginary unit.)
 
-<<<<<<< HEAD
-    def __init__(
-        self,
-        head_size: int,
-        rotary_dim: int,
-        max_position_embeddings: int,
-        base: int,
-        is_neox_style: bool,
-        scaling_factor: float,
-        dtype: torch.dtype,
-        *,
-        extrapolation_factor: float = 1,
-        attn_factor: float = 1,
-        beta_fast: int = 32,
-        beta_slow: int = 1,
-    ) -> None:
-        self.scaling_factor = scaling_factor
-        self.extrapolation_factor = extrapolation_factor
-        self.attn_factor = attn_factor
-        self.beta_fast = beta_fast
-        self.beta_slow = beta_slow
-        # Get n-d magnitude scaling corrected for interpolation
-        self.mscale = float(_yarn_get_mscale(self.scaling_factor) * attn_factor)
-        super().__init__(head_size, rotary_dim, max_position_embeddings, base, is_neox_style, dtype)
-
-    def _compute_inv_freq(self, scaling_factor: float) -> torch.Tensor:
-        pos_freqs = self.base**(torch.arange(0, self.rotary_dim, 2, dtype=torch.float) / self.rotary_dim)
-        inv_freq_extrapolation = 1.0 / pos_freqs
-        inv_freq_interpolation = 1.0 / (scaling_factor * pos_freqs)
-
-        low, high = _yarn_find_correction_range(self.beta_fast, self.beta_slow, self.rotary_dim, self.base,
-                                                self.max_position_embeddings)
-        # Get n-d rotational scaling corrected for extrapolation
-        inv_freq_mask = (
-            1 - _yarn_linear_ramp_mask(low, high, self.rotary_dim // 2, dtype=torch.float)) * self.extrapolation_factor
-        inv_freq = inv_freq_interpolation * (1 - inv_freq_mask) + inv_freq_extrapolation * inv_freq_mask
-        return inv_freq
-
-    def _compute_cos_sin_cache(self) -> torch.Tensor:
-        inv_freq = self._compute_inv_freq(self.scaling_factor)
-        t = torch.arange(self.max_position_embeddings * self.scaling_factor, dtype=torch.float32)
-        freqs = torch.einsum("i,j -> ij", t, inv_freq)
-        cos = (freqs.cos() * self.mscale)
-        sin = (freqs.sin() * self.mscale)
-        cache = torch.cat((cos, sin), dim=-1)
-        return cache
-
-
-class Phi3LongRoPEScaledRotaryEmbedding(nn.Module):
-    """Phi3 family of models scaled rotary embedding.
-=======
     This function calculates a frequency tensor with complex exponential using the given dimension 'dim'
     and the end index 'end'. The 'theta' parameter scales the frequencies.
->>>>>>> bf02efd6
 
     Args:
         dim (int): Dimension of the frequency tensor.
@@ -509,122 +341,6 @@
     Returns:
         freqs_cos, freqs_sin: Precomputed frequency tensor with real and imaginary parts separately. [S, D]
     """
-<<<<<<< HEAD
-
-    def __init__(
-        self,
-        head_size: int,
-        rotary_dim: int,
-        max_position_embeddings: int,
-        original_max_position_embeddings: int,
-        base: int,
-        is_neox_style: bool,
-        dtype: torch.dtype,
-        short_factor: List[float],
-        long_factor: List[float],
-        short_mscale: Optional[float] = None,
-        long_mscale: Optional[float] = None,
-    ):
-        super().__init__()
-
-        if is_neox_style is False:
-            raise ValueError("`Phi3LongRoPEScaledRotaryEmbedding` only supports neox_style.")
-
-        self.rotary_dim = rotary_dim
-        self.head_size = head_size
-        self.max_position_embeddings = max_position_embeddings
-        self.original_max_position_embeddings = original_max_position_embeddings
-        self.base = base
-        self.short_factor = short_factor
-        self.long_factor = long_factor
-
-        scale = self.max_position_embeddings / \
-                self.original_max_position_embeddings
-        if scale <= 1.0:
-            scaling_factor = 1.0
-        else:
-            scaling_factor = math.sqrt(1 + math.log(scale) / math.log(self.original_max_position_embeddings))
-        if short_mscale is None:
-            short_mscale = scaling_factor
-        if long_mscale is None:
-            long_mscale = scaling_factor
-
-        self.short_mscale = short_mscale
-        self.long_mscale = long_mscale
-
-        short_cache = self._compute_cos_sin_cache(original_max_position_embeddings, short_factor, short_mscale)
-        short_cache = short_cache.to(dtype)
-
-        long_cache = self._compute_cos_sin_cache(max_position_embeddings, long_factor, long_mscale)
-        long_cache = long_cache.to(dtype)
-
-        long_short_cache = torch.cat([short_cache, long_cache], dim=0)
-        self.register_buffer("long_short_cos_sin_cache", long_short_cache, persistent=False)
-
-    def _compute_inv_freq(self, rescale_factors: List[float]) -> torch.Tensor:
-        rescale_factors = torch.tensor(rescale_factors, dtype=torch.float32)
-        inv_freq = 1.0 / (rescale_factors *
-                          (self.base**(torch.arange(0, self.rotary_dim, 2, dtype=torch.float) / self.rotary_dim)))
-        return inv_freq
-
-    def _compute_cos_sin_cache(
-        self,
-        max_position_embeddings: int,
-        rescale_factors: List[float],
-        mscale: float,
-    ) -> torch.Tensor:
-        inv_freq = self._compute_inv_freq(rescale_factors)
-        t = torch.arange(max_position_embeddings, dtype=torch.float)
-        freqs = torch.einsum("i,j -> ij", t, inv_freq)
-        cos = freqs.cos() * mscale
-        sin = freqs.sin() * mscale
-        cache = torch.cat((cos, sin), dim=-1)
-        return cache
-
-    def forward(
-        self,
-        positions: torch.Tensor,
-        query: torch.Tensor,
-        key: torch.Tensor,
-        offsets: Optional[torch.Tensor] = None,
-    ) -> Tuple[torch.Tensor, torch.Tensor]:
-        query = query.view(*query.shape[:-1], -1, self.head_size)
-        key = key.view(*key.shape[:-1], -1, self.head_size)
-
-        k = self.original_max_position_embeddings
-        long_prompt_offset = (torch.any(positions > k).float() * torch.full_like(positions, k)).long()
-        idx = (torch.add(positions, long_prompt_offset) if long_prompt_offset is not None else positions)
-        idx = torch.add(idx, offsets) if offsets is not None else idx
-        cos_sin = torch.index_select(self.long_short_cos_sin_cache, 0, idx)
-
-        cos, sin = cos_sin.chunk(2, dim=-1)
-        cos = cos.repeat(1, 2).unsqueeze(-2)
-        sin = sin.repeat(1, 2).unsqueeze(-2)
-
-        query_rot = query[..., :self.rotary_dim]
-        query_pass = query[..., self.rotary_dim:]
-        query_rot = query_rot * cos + _rotate_neox(query_rot) * sin
-        query = torch.cat((query_rot, query_pass), dim=-1)
-
-        key_rot = key[..., :self.rotary_dim]
-        key_pass = key[..., self.rotary_dim:]
-        key_rot = key_rot * cos + _rotate_neox(key_rot) * sin
-        key = torch.cat((key_rot, key_pass), dim=-1)
-
-        return query.flatten(-2), key.flatten(-2)
-
-
-def yarn_get_mscale(scale: float = 1, mscale: float = 1) -> float:
-    if scale <= 1:
-        return 1.0
-    return 0.1 * mscale * math.log(scale) + 1.0
-
-
-class DeepseekScalingRotaryEmbedding(RotaryEmbedding):
-    """RotaryEmbedding extended with YaRN method.
-
-    Credits to Peng et al. github.com/jquesnelle/yarn
-=======
     if isinstance(pos, int):
         pos = torch.arange(pos).float()
 
@@ -650,376 +366,10 @@
     sp_rank: int = 0,
     sp_world_size: int = 1,
 ) -> Tuple[torch.Tensor, torch.Tensor]:
->>>>>>> bf02efd6
     """
     This is a n-d version of precompute_freqs_cis, which is a RoPE for tokens with n-d structure.
     Supports sequence parallelism by allowing sharding of a specific dimension.
 
-<<<<<<< HEAD
-    def __init__(
-        self,
-        head_size: int,
-        rotary_dim: int,
-        max_position_embeddings: int,
-        base: int,
-        is_neox_style: bool,
-        scaling_factor: float,
-        dtype: torch.dtype,
-        *,
-        extrapolation_factor: float = 1,
-        attn_factor: float = 1,
-        beta_fast: int = 32,
-        beta_slow: int = 1,
-        mscale: float = 1,
-        mscale_all_dim: float = 0,
-    ) -> None:
-        self.scaling_factor = scaling_factor
-        self.extrapolation_factor = extrapolation_factor
-        self.attn_factor = attn_factor
-        self.beta_fast = beta_fast
-        self.beta_slow = beta_slow
-        # Get n-d magnitude scaling corrected for interpolation.
-        self.mscale = float(
-            yarn_get_mscale(self.scaling_factor, float(mscale)) /
-            yarn_get_mscale(self.scaling_factor, float(mscale_all_dim)) * attn_factor)
-        super().__init__(head_size, rotary_dim, max_position_embeddings, base, is_neox_style, dtype)
-
-    def _compute_inv_freq(self, scaling_factor: float) -> torch.Tensor:
-        pos_freqs = self.base**(torch.arange(0, self.rotary_dim, 2, dtype=torch.float, device="cuda") / self.rotary_dim)
-        inv_freq_extrapolation = 1.0 / pos_freqs
-        inv_freq_interpolation = 1.0 / (scaling_factor * pos_freqs)
-
-        low, high = _yarn_find_correction_range(self.beta_fast, self.beta_slow, self.rotary_dim, self.base,
-                                                self.max_position_embeddings)
-        # Get n-d rotational scaling corrected for extrapolation
-        inv_freq_mask = (
-            1 - _yarn_linear_ramp_mask(low, high, self.rotary_dim // 2, dtype=torch.float)) * self.extrapolation_factor
-        inv_freq = inv_freq_interpolation * (1 - inv_freq_mask) + inv_freq_extrapolation * inv_freq_mask
-        return inv_freq
-
-    def _compute_cos_sin_cache(self) -> torch.Tensor:
-        inv_freq = self._compute_inv_freq(self.scaling_factor)
-        t = torch.arange(self.max_position_embeddings * self.scaling_factor, device="cuda", dtype=torch.float32)
-        freqs = torch.einsum("i,j -> ij", t, inv_freq)
-        cos = (freqs.cos() * self.mscale)
-        sin = (freqs.sin() * self.mscale)
-        cache = torch.cat((cos, sin), dim=-1)
-        return cache
-
-    def forward(
-        self,
-        positions: torch.Tensor,
-        query: torch.Tensor,
-        key: torch.Tensor,
-        offsets: Optional[torch.Tensor] = None,
-    ) -> Tuple[torch.Tensor, torch.Tensor]:
-        """PyTorch-native implementation equivalent to forward()."""
-        query_rot = query[..., :self.rotary_dim]
-        key_rot = key[..., :self.rotary_dim]
-        if self.rotary_dim < self.head_size:
-            query_pass = query[..., self.rotary_dim:]
-            key_pass = key[..., self.rotary_dim:]
-
-        self.cos_sin_cache: torch.Tensor = self.cos_sin_cache.to(positions.device)
-        cos_sin = self.cos_sin_cache[torch.add(positions, offsets) if offsets is not None else positions]
-        cos, sin = cos_sin.chunk(2, dim=-1)
-        if self.is_neox_style:
-            # NOTE(woosuk): Here we assume that the positions tensor has the
-            # shape [batch_size, seq_len].
-            cos = cos.repeat(1, 1, 2).unsqueeze(-2)
-            sin = sin.repeat(1, 1, 2).unsqueeze(-2)
-        else:
-            cos = cos.repeat_interleave(2, dim=-1).unsqueeze(-2)
-            sin = sin.repeat_interleave(2, dim=-1).unsqueeze(-2)
-
-        rotate_fn = _rotate_neox if self.is_neox_style else _rotate_gptj
-        query_rot = query_rot * cos + rotate_fn(query_rot) * sin
-        key_rot = key_rot * cos + rotate_fn(key_rot) * sin
-
-        if self.rotary_dim < self.head_size:
-            query = torch.cat((query_rot, query_pass), dim=-1)
-            key = torch.cat((key_rot, key_pass), dim=-1)
-        else:
-            query = query_rot
-            key = key_rot
-        return query, key
-
-
-class Llama3RotaryEmbedding(RotaryEmbedding):
-
-    def __init__(
-        self,
-        head_size: int,
-        rotary_dim: int,
-        max_position_embeddings: int,
-        base: int,
-        is_neox_style: bool,
-        dtype: torch.dtype,
-        scaling_factor: float,
-        low_freq_factor: float,
-        high_freq_factor: float,
-        orig_max_position: int,
-    ) -> None:
-        self.scaling_factor = scaling_factor
-        self.low_freq_factor = low_freq_factor
-        self.high_freq_factor = high_freq_factor
-        self.orig_max_position = orig_max_position
-        super().__init__(head_size, rotary_dim, max_position_embeddings, base, is_neox_style, dtype)
-
-    def _compute_inv_freq(self, base: Union[int, float]) -> torch.Tensor:
-        inv_freqs = super()._compute_inv_freq(base)
-        low_freq_wavelen = self.orig_max_position / self.low_freq_factor
-        high_freq_wavelen = self.orig_max_position / self.high_freq_factor
-
-        wave_len = 2 * math.pi / inv_freqs
-        if self.low_freq_factor != self.high_freq_factor:
-            smooth = (self.orig_max_position / wave_len - self.low_freq_factor) / (self.high_freq_factor -
-                                                                                   self.low_freq_factor)
-        else:
-            smooth = 0
-        new_freqs = torch.where(
-            wave_len < high_freq_wavelen,
-            inv_freqs,
-            torch.where(
-                wave_len > low_freq_wavelen,
-                inv_freqs / self.scaling_factor,
-                (1 - smooth) * inv_freqs / self.scaling_factor + smooth * inv_freqs,
-            ),
-        )
-        return new_freqs
-
-
-class MRotaryEmbedding(RotaryEmbedding):
-    """Rotary Embedding with Multimodal Sections."""
-
-    def __init__(
-        self,
-        head_size: int,
-        rotary_dim: int,
-        max_position_embeddings: int,
-        base: int,
-        is_neox_style: bool,
-        dtype: torch.dtype,
-        mrope_section: Optional[List[int]] = None,
-    ) -> None:
-        # In Qwen2.5-VL, the maximum index value is related to the duration of
-        # the input video. We enlarge max_position_embeddings to 4 times to get
-        # a larger the cos and sin cache.
-        self.cache_max_position_num = max_position_embeddings * 4
-        super().__init__(head_size, rotary_dim, self.cache_max_position_num, base, is_neox_style, dtype)
-
-        self.mrope_section = mrope_section
-        if self.mrope_section:
-            assert sum(self.mrope_section) == rotary_dim // 2
-
-    def forward(
-        self,
-        positions: torch.Tensor,
-        query: torch.Tensor,
-        key: torch.Tensor,
-    ) -> Tuple[torch.Tensor, torch.Tensor]:
-        """PyTorch-native implementation equivalent to forward().
-
-        Args:
-            positions:
-                [num_tokens,] (text only) or
-                [3, num_tokens] (T/H/W positions with multimodal inputs)
-            query: [num_tokens, num_heads * head_size]
-            key: [num_tokens, num_kv_heads * head_size]
-        """
-        assert positions.ndim == 1 or positions.ndim == 2
-
-        num_tokens = positions.shape[-1]
-        cos_sin = self.cos_sin_cache[positions]
-        cos, sin = cos_sin.chunk(2, dim=-1)
-        if positions.ndim == 2:
-            assert self.mrope_section
-
-            cos = torch.cat([m[i] for i, m in enumerate(cos.split(self.mrope_section, dim=-1))], dim=-1)
-            sin = torch.cat([m[i] for i, m in enumerate(sin.split(self.mrope_section, dim=-1))], dim=-1)
-
-        query_shape = query.shape
-        query = query.view(num_tokens, -1, self.head_size)
-        query_rot = query[..., :self.rotary_dim]
-        query_pass = query[..., self.rotary_dim:]
-        query_rot = _apply_rotary_emb(query_rot, cos, sin, self.is_neox_style)
-        query = torch.cat((query_rot, query_pass), dim=-1).reshape(query_shape)
-
-        key_shape = key.shape
-        key = key.view(num_tokens, -1, self.head_size)
-        key_rot = key[..., :self.rotary_dim]
-        key_pass = key[..., self.rotary_dim:]
-        key_rot = _apply_rotary_emb(key_rot, cos, sin, self.is_neox_style)
-        key = torch.cat((key_rot, key_pass), dim=-1).reshape(key_shape)
-        return query, key
-
-    @staticmethod
-    def get_input_positions(
-        input_tokens: List[int],
-        hf_config: PretrainedConfig,
-        image_grid_thw: Union[List[List[int]], torch.Tensor],
-        video_grid_thw: Union[List[List[int]], torch.Tensor],
-        second_per_grid_ts: Optional[List[float]] = None,
-        context_len: int = 0,
-        seq_len: Optional[int] = None,
-    ) -> Tuple[List[List[int]], int]:
-        """Get mrope input positions and delta value."""
-
-        llm_positions, mrope_position_delta = \
-            MRotaryEmbedding.get_input_positions_tensor(
-                input_tokens=input_tokens,
-                hf_config=hf_config,
-                image_grid_thw=image_grid_thw,
-                video_grid_thw=video_grid_thw,
-                second_per_grid_ts=second_per_grid_ts,
-                context_len=context_len,
-                seq_len=seq_len,
-            )
-
-        return llm_positions.tolist(), mrope_position_delta
-
-    @staticmethod
-    def get_input_positions_tensor(
-        input_tokens: List[int],
-        hf_config: PretrainedConfig,
-        image_grid_thw: Union[List[List[int]], torch.Tensor],
-        video_grid_thw: Union[List[List[int]], torch.Tensor],
-        second_per_grid_ts: Optional[List[float]] = None,
-        context_len: int = 0,
-        seq_len: Optional[int] = None,
-    ) -> Tuple[torch.Tensor, int]:
-        """Get mrope input positions and delta value."""
-
-        image_token_id = hf_config.image_token_id
-        video_token_id = hf_config.video_token_id
-        vision_start_token_id = hf_config.vision_start_token_id
-        spatial_merge_size = hf_config.vision_config.spatial_merge_size
-        tokens_per_second = getattr(hf_config.vision_config, "tokens_per_second", 1.0)
-
-        if isinstance(image_grid_thw, torch.Tensor):
-            image_grid_thw = image_grid_thw.tolist()
-        if isinstance(video_grid_thw, torch.Tensor):
-            video_grid_thw = video_grid_thw.tolist()
-
-        input_tokens_tensor = torch.tensor(input_tokens)
-        vision_start_indices = torch.argwhere(input_tokens_tensor == vision_start_token_id).squeeze(1)
-        vision_tokens = input_tokens_tensor[vision_start_indices + 1]
-        image_nums = (vision_tokens == image_token_id).sum()
-        video_nums = (vision_tokens == video_token_id).sum()
-        llm_pos_ids_list: list = []
-
-        st = 0
-        remain_images, remain_videos = image_nums, video_nums
-
-        image_index, video_index = 0, 0
-        for _ in range(image_nums + video_nums):
-            video_second_per_grid_t = 0.0
-            if image_token_id in input_tokens and remain_images > 0:
-                ed_image = input_tokens.index(image_token_id, st)
-            else:
-                ed_image = len(input_tokens) + 1
-            if video_token_id in input_tokens and remain_videos > 0:
-                ed_video = input_tokens.index(video_token_id, st)
-            else:
-                ed_video = len(input_tokens) + 1
-            if ed_image < ed_video:
-                t, h, w = (
-                    image_grid_thw[image_index][0],
-                    image_grid_thw[image_index][1],
-                    image_grid_thw[image_index][2],
-                )
-                image_index += 1
-                remain_images -= 1
-                ed = ed_image
-            else:
-                t, h, w = (
-                    video_grid_thw[video_index][0],
-                    video_grid_thw[video_index][1],
-                    video_grid_thw[video_index][2],
-                )
-                video_second_per_grid_t = 1.0
-                if second_per_grid_ts is not None:
-                    video_second_per_grid_t = second_per_grid_ts[video_index]
-                video_index += 1
-                remain_videos -= 1
-                ed = ed_video
-
-            llm_grid_t, llm_grid_h, llm_grid_w = \
-                t, h // spatial_merge_size, w // spatial_merge_size
-            text_len = ed - st
-
-            st_idx = llm_pos_ids_list[-1].max() + 1 if len(llm_pos_ids_list) > 0 else 0
-            llm_pos_ids_list.append(torch.arange(text_len).view(1, -1).expand(3, -1) + st_idx)
-
-            t_index = (torch.arange(llm_grid_t).view(-1, 1).expand(-1, llm_grid_h * llm_grid_w) *
-                       video_second_per_grid_t * tokens_per_second).long().flatten()
-
-            h_index = torch.arange(llm_grid_h).view(1, -1, 1).expand(llm_grid_t, -1, llm_grid_w).flatten()
-            w_index = torch.arange(llm_grid_w).view(1, 1, -1).expand(llm_grid_t, llm_grid_h, -1).flatten()
-            llm_pos_ids_list.append(torch.stack([t_index, h_index, w_index]) + text_len + st_idx)
-            st = ed + llm_grid_t * llm_grid_h * llm_grid_w
-
-        if st < len(input_tokens):
-            st_idx = llm_pos_ids_list[-1].max() + 1 if len(llm_pos_ids_list) > 0 else 0
-            text_len = len(input_tokens) - st
-            llm_pos_ids_list.append(torch.arange(text_len).view(1, -1).expand(3, -1) + st_idx)
-
-        llm_positions = torch.cat(llm_pos_ids_list, dim=1).reshape(3, -1)
-        mrope_position_delta = (llm_positions.max() + 1 - len(input_tokens)).item()
-        llm_positions = llm_positions[:, context_len:seq_len]
-
-        return llm_positions, mrope_position_delta
-
-    @staticmethod
-    def get_next_input_positions(
-        mrope_position_delta: int,
-        context_len: int,
-        seq_len: int,
-    ) -> List[List[int]]:
-        return [list(range(context_len + mrope_position_delta, seq_len + mrope_position_delta)) for _ in range(3)]
-
-    @staticmethod
-    def get_next_input_positions_tensor(
-        mrope_position_delta: int,
-        context_len: int,
-        seq_len: int,
-    ) -> torch.Tensor:
-        return torch.arange(
-            mrope_position_delta + context_len,
-            mrope_position_delta + seq_len,
-        ).expand(3, -1)
-
-
-_ROPE_DICT: Dict[Tuple, RotaryEmbedding] = {}
-
-
-def get_rope(
-    head_size: int,
-    rotary_dim: int,
-    max_position: int,
-    base: int,
-    is_neox_style: bool = True,
-    rope_scaling: Optional[Dict[str, Any]] = None,
-    dtype: Optional[torch.dtype] = None,
-    partial_rotary_factor: float = 1.0,
-) -> RotaryEmbedding:
-    if dtype is None:
-        dtype = torch.get_default_dtype()
-    if rope_scaling is not None:
-        # Transforms every value that is a list into a tuple for caching calls
-        rope_scaling_tuple = {k: tuple(v) if isinstance(v, list) else v for k, v in rope_scaling.items()}
-        rope_scaling_args = tuple(rope_scaling_tuple.items())
-    else:
-        rope_scaling_args = None
-    if partial_rotary_factor < 1.0:
-        rotary_dim = int(rotary_dim * partial_rotary_factor)
-    key = (head_size, rotary_dim, max_position, base, is_neox_style, rope_scaling_args, dtype)
-    if key in _ROPE_DICT:
-        return _ROPE_DICT[key]
-
-    if rope_scaling is None:
-        rotary_emb = RotaryEmbedding(head_size, rotary_dim, max_position, base, is_neox_style, dtype)
-=======
     Args:
         rope_dim_list (list of int): Dimension of each rope. len(rope_dim_list) should equal to n.
             sum(rope_dim_list) should equal to head_dim of attention layer.
@@ -1066,7 +416,6 @@
         grid = torch.empty((len(rope_dim_list),) + tuple(grid_shape), dtype=full_grid.dtype)
         for i in range(len(rope_dim_list)):
             grid[i] = full_grid[i][tuple(slice_indices)]
->>>>>>> bf02efd6
     else:
         grid = full_grid
 
@@ -1128,76 +477,6 @@
         Tuple of (cos, sin) tensors for rotary embeddings
     """
 
-<<<<<<< HEAD
-        if scaling_type == "llama3":
-            scaling_factor = rope_scaling["factor"]
-            low_freq_factor = rope_scaling["low_freq_factor"]
-            high_freq_factor = rope_scaling["high_freq_factor"]
-            original_max_position = rope_scaling["original_max_position_embeddings"]
-            rotary_emb = Llama3RotaryEmbedding(head_size, rotary_dim, max_position, base, is_neox_style, dtype,
-                                               scaling_factor, low_freq_factor, high_freq_factor, original_max_position)
-        elif scaling_type == "default":
-            if "mrope_section" in rope_scaling:
-                rotary_emb = MRotaryEmbedding(
-                    head_size,
-                    rotary_dim,
-                    max_position,
-                    base,
-                    is_neox_style,
-                    dtype,
-                    mrope_section=rope_scaling["mrope_section"],
-                )
-            else:
-                rotary_emb = RotaryEmbedding(
-                    head_size,
-                    rotary_dim,
-                    max_position,
-                    base,
-                    is_neox_style,
-                    dtype,
-                )
-        elif scaling_type == "linear":
-            scaling_factor = rope_scaling["factor"]
-            rotary_emb = LinearScalingRotaryEmbedding(head_size, rotary_dim, max_position, base, is_neox_style,
-                                                      scaling_factor, dtype)
-        elif scaling_type == "dynamic":
-            scaling_factor = rope_scaling["factor"]
-            rotary_emb = DynamicNTKScalingRotaryEmbedding(head_size, rotary_dim, max_position, base, is_neox_style,
-                                                          scaling_factor, dtype)
-        elif scaling_type == "yarn":
-            scaling_factor = rope_scaling["factor"]
-            original_max_position = rope_scaling["original_max_position_embeddings"]
-            extra_kwargs = {
-                k: v
-                for k, v in rope_scaling.items()
-                if k in ("extrapolation_factor", "attn_factor", "beta_fast", "beta_slow")
-            }
-            rotary_emb = YaRNScalingRotaryEmbedding(head_size, rotary_dim, original_max_position, base, is_neox_style,
-                                                    scaling_factor, dtype, **extra_kwargs)
-        elif scaling_type == "deepseek_yarn":
-            scaling_factor = rope_scaling["factor"]
-            original_max_position = rope_scaling["original_max_position_embeddings"]
-            # assert max_position == original_max_position * scaling_factor
-            extra_kwargs = {
-                k: v
-                for k, v in rope_scaling.items()
-                if k in ("extrapolation_factor", "attn_factor", "beta_fast", "beta_slow", "mscale", "mscale_all_dim")
-            }
-            rotary_emb = DeepseekScalingRotaryEmbedding(head_size, rotary_dim, original_max_position, base,
-                                                        is_neox_style, scaling_factor, dtype, **extra_kwargs)
-        elif scaling_type == "longrope":
-            short_factor = rope_scaling["short_factor"]
-            long_factor = rope_scaling["long_factor"]
-            original_max_position = rope_scaling["original_max_position_embeddings"]
-            extra_kwargs = {k: v for k, v in rope_scaling.items() if k in ("short_mscale", "long_mscale")}
-            rotary_emb = Phi3LongRoPEScaledRotaryEmbedding(head_size, rotary_dim, max_position, original_max_position,
-                                                           base, is_neox_style, dtype, short_factor, long_factor,
-                                                           **extra_kwargs)
-        else:
-            raise ValueError(f"Unknown RoPE scaling type {scaling_type}")
-    _ROPE_DICT[key] = rotary_emb
-    return rotary_emb
-=======
     target_ndim = 3
     head_dim = hidden_size // heads_num
     
@@ -1221,5 +500,4 @@
         sp_rank=sp_rank,
         sp_world_size=sp_world_size
     )
-    return freqs_cos, freqs_sin
->>>>>>> bf02efd6
+    return freqs_cos, freqs_sin