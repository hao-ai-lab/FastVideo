--- conflicted
+++ resolved
@@ -30,11 +30,8 @@
 from fastvideo.distributed.parallel_state import get_sp_group
 from fastvideo.layers.custom_op import CustomOp
 from fastvideo.logger import init_logger
-<<<<<<< HEAD
-=======
 
 logger = init_logger(__name__)
->>>>>>> 8acc7c36
 
 logger = init_logger(__name__)
 
@@ -302,10 +299,6 @@
 
     if start_frame > 0:
         full_grid[0] += start_frame
-<<<<<<< HEAD
-        logger.info(full_grid[0])
-=======
->>>>>>> 8acc7c36
 
     # Shard the grid if using sequence parallelism (sp_world_size > 1)
     assert shard_dim < len(
