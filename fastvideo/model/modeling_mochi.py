--- conflicted
+++ resolved
@@ -39,10 +39,6 @@
 from flash_attn.bert_padding import pad_input, unpad_input
 
 from liger_kernel.ops.swiglu import LigerSiLUMulFunction
-<<<<<<< HEAD
-=======
-
->>>>>>> e0a78207
 class FeedForward(HF_FeedForward):
     def __init__(
         self,
@@ -65,11 +61,7 @@
         return self.net[2](
             LigerSiLUMulFunction.apply(gate, hidden_states)
         )
-<<<<<<< HEAD
-        
-        
-=======
->>>>>>> e0a78207
+
 def flash_attn_no_pad(qkv, key_padding_mask, causal=False, dropout_p=0.0, softmax_scale=None):  
     # adapted from https://github.com/Dao-AILab/flash-attention/blob/13403e81157ba37ca525890f2f0f2137edf75311/flash_attn/flash_attention.py#L27
     batch_size = qkv.shape[0]
