from einops import rearrange
from flash_attn import flash_attn_varlen_qkvpacked_func
from flash_attn.bert_padding import pad_input, unpad_input


def flash_attn_no_pad(qkv,
                      key_padding_mask,
                      causal=False,
                      dropout_p=0.0,
                      softmax_scale=None):
    # adapted from https://github.com/Dao-AILab/flash-attention/blob/13403e81157ba37ca525890f2f0f2137edf75311/flash_attn/flash_attention.py#L27
    batch_size = qkv.shape[0]
    seqlen = qkv.shape[1]
    nheads = qkv.shape[-2]
    x = rearrange(qkv, "b s three h d -> b s (three h d)")
    x_unpad, indices, cu_seqlens, max_s, used_seqlens_in_batch = unpad_input(
<<<<<<< HEAD
        x, key_padding_mask
    )
    
    x_unpad = rearrange(x_unpad, "nnz (three h d) -> nnz three h d", three=3, h=nheads)
=======
        x, key_padding_mask)

    x_unpad = rearrange(x_unpad,
                        "nnz (three h d) -> nnz three h d",
                        three=3,
                        h=nheads)
>>>>>>> e0e05f97
    output_unpad = flash_attn_varlen_qkvpacked_func(
        x_unpad,
        cu_seqlens,
        max_s,
        dropout_p,
        softmax_scale=softmax_scale,
        causal=causal,
    )
    output = rearrange(
        pad_input(rearrange(output_unpad, "nnz h d -> nnz (h d)"), indices,
                  batch_size, seqlen),
        "b s (h d) -> b s h d",
        h=nheads,
    )
    return output<|MERGE_RESOLUTION|>--- conflicted
+++ resolved
@@ -14,19 +14,12 @@
     nheads = qkv.shape[-2]
     x = rearrange(qkv, "b s three h d -> b s (three h d)")
     x_unpad, indices, cu_seqlens, max_s, used_seqlens_in_batch = unpad_input(
-<<<<<<< HEAD
-        x, key_padding_mask
-    )
-    
-    x_unpad = rearrange(x_unpad, "nnz (three h d) -> nnz three h d", three=3, h=nheads)
-=======
         x, key_padding_mask)
 
     x_unpad = rearrange(x_unpad,
                         "nnz (three h d) -> nnz three h d",
                         three=3,
                         h=nheads)
->>>>>>> e0e05f97
     output_unpad = flash_attn_varlen_qkvpacked_func(
         x_unpad,
         cu_seqlens,
