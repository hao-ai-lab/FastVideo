# SPDX-License-Identifier: Apache-2.0
# Adapted from vllm: https://github.com/vllm-project/vllm/blob/v0.7.3/vllm/model_executor/models/registry.py

import importlib
import os
import pickle
import subprocess
import sys
import tempfile
from abc import ABC, abstractmethod
from collections.abc import Callable, Set
from dataclasses import dataclass, field
from functools import lru_cache
from typing import NoReturn, TypeVar, cast

import cloudpickle
from torch import nn

from fastvideo.logger import init_logger

logger = init_logger(__name__)

# huggingface class name: (component_name, fastvideo module name, fastvideo class name)
_TEXT_TO_VIDEO_DIT_MODELS = {
    "HunyuanVideoTransformer3DModel":
    ("dits", "hunyuanvideo", "HunyuanVideoTransformer3DModel"),
    "WanTransformer3DModel": ("dits", "wanvideo", "WanTransformer3DModel"),
<<<<<<< HEAD
    "StepVideoModel": ("dits", "stepvideo", "StepVideoModel")
=======
    "CausalWanTransformer3DModel": ("dits", "causal_wanvideo", "CausalWanTransformer3DModel"),
    "StepVideoModel": ("dits", "stepvideo", "StepVideoModel"),
    "CosmosTransformer3DModel": ("dits", "cosmos", "CosmosTransformer3DModel")
>>>>>>> 9d188c0b
}

_IMAGE_TO_VIDEO_DIT_MODELS = {
    # "HunyuanVideoTransformer3DModel": ("dits", "hunyuanvideo", "HunyuanVideoDiT"),
    "WanTransformer3DModel": ("dits", "wanvideo", "WanTransformer3DModel"),
    "LTXVideoTransformer3DModel": ("dits", "ltxvideo", "LTXVideoTransformer3DModel"),
}

_TEXT_ENCODER_MODELS = {
    "CLIPTextModel": ("encoders", "clip", "CLIPTextModel"),
    "LlamaModel": ("encoders", "llama", "LlamaModel"),
    "UMT5EncoderModel": ("encoders", "t5", "UMT5EncoderModel"),
    "T5EncoderModel": ("encoders", "t5", "T5EncoderModel"),
    "STEP1TextEncoder": ("encoders", "stepllm", "STEP1TextEncoder"),
    "BertModel": ("encoders", "clip", "CLIPTextModel"),
}

_IMAGE_ENCODER_MODELS: dict[str, tuple] = {
    # "HunyuanVideoTransformer3DModel": ("image_encoder", "hunyuanvideo", "HunyuanVideoImageEncoder"),
    "CLIPVisionModelWithProjection": ("encoders", "clip", "CLIPVisionModel"),
}

_VAE_MODELS = {
    "AutoencoderKLHunyuanVideo":
    ("vaes", "hunyuanvae", "AutoencoderKLHunyuanVideo"),
    "AutoencoderKLWan": ("vaes", "wanvae", "AutoencoderKLWan"),
    "AutoencoderKLStepvideo": ("vaes", "stepvideovae", "AutoencoderKLStepvideo"),
    "AutoencoderKLLTXVideo":( "vaes", "ltxvae", "AutoencoderKLLTXVideo"),
}

_SCHEDULERS = {
    "FlowMatchEulerDiscreteScheduler":
    ("schedulers", "scheduling_flow_match_euler_discrete",
     "FlowMatchEulerDiscreteScheduler"),
    "UniPCMultistepScheduler":
    ("schedulers", "scheduling_unipc_multistep", "UniPCMultistepScheduler"),
    "SelfForcingFlowMatchScheduler":
    ("schedulers", "scheduling_self_forcing_flow_match",
     "SelfForcingFlowMatchScheduler"),
}

_FAST_VIDEO_MODELS = {
    **_TEXT_TO_VIDEO_DIT_MODELS,
    **_IMAGE_TO_VIDEO_DIT_MODELS,
    **_TEXT_ENCODER_MODELS,
    **_IMAGE_ENCODER_MODELS,
    **_VAE_MODELS,
    **_SCHEDULERS,
}

_SUBPROCESS_COMMAND = [sys.executable, "-m", "fastvideo.models.dits.registry"]

_T = TypeVar("_T")


@dataclass(frozen=True)
class _ModelInfo:
    architecture: str

    @staticmethod
    def from_model_cls(model: type[nn.Module]) -> "_ModelInfo":
        return _ModelInfo(architecture=model.__name__, )


class _BaseRegisteredModel(ABC):

    @abstractmethod
    def inspect_model_cls(self) -> _ModelInfo:
        raise NotImplementedError

    @abstractmethod
    def load_model_cls(self) -> type[nn.Module]:
        raise NotImplementedError


@dataclass(frozen=True)
class _RegisteredModel(_BaseRegisteredModel):
    """
    Represents a model that has already been imported in the main process.
    """

    interfaces: _ModelInfo
    model_cls: type[nn.Module]

    @staticmethod
    def from_model_cls(model_cls: type[nn.Module]):
        return _RegisteredModel(
            interfaces=_ModelInfo.from_model_cls(model_cls),
            model_cls=model_cls,
        )

    def inspect_model_cls(self) -> _ModelInfo:
        return self.interfaces

    def load_model_cls(self) -> type[nn.Module]:
        return self.model_cls


def _run_in_subprocess(fn: Callable[[], _T]) -> _T:
    # NOTE: We use a temporary directory instead of a temporary file to avoid
    # issues like https://stackoverflow.com/questions/23212435/permission-denied-to-write-to-my-temporary-file
    with tempfile.TemporaryDirectory() as tempdir:
        output_filepath = os.path.join(tempdir, "registry_output.tmp")

        # `cloudpickle` allows pickling lambda functions directly
        input_bytes = cloudpickle.dumps((fn, output_filepath))

        # cannot use `sys.executable __file__` here because the script
        # contains relative imports
        returned = subprocess.run(_SUBPROCESS_COMMAND,
                                  input=input_bytes,
                                  capture_output=True)

        # check if the subprocess is successful
        try:
            returned.check_returncode()
        except Exception as e:
            # wrap raised exception to provide more information
            raise RuntimeError(f"Error raised in subprocess:\n"
                               f"{returned.stderr.decode()}") from e

        with open(output_filepath, "rb") as f:
            return cast(_T, pickle.load(f))


@dataclass(frozen=True)
class _LazyRegisteredModel(_BaseRegisteredModel):
    """
    Represents a model that has not been imported in the main process.
    """
    module_name: str
    component_name: str
    class_name: str

    # Performed in another process to avoid initializing CUDA
    def inspect_model_cls(self) -> _ModelInfo:
        return _run_in_subprocess(
            lambda: _ModelInfo.from_model_cls(self.load_model_cls()))

    def load_model_cls(self) -> type[nn.Module]:
        mod = importlib.import_module(self.module_name)
        return cast(type[nn.Module], getattr(mod, self.class_name))


@lru_cache(maxsize=128)
def _try_load_model_cls(
    model_arch: str,
    model: _BaseRegisteredModel,
) -> type[nn.Module] | None:
    from fastvideo.platforms import current_platform
    current_platform.verify_model_arch(model_arch)
    try:
        return model.load_model_cls()
    except Exception:
        logger.exception("Error in loading model architecture '%s'", model_arch)
        return None


@lru_cache(maxsize=128)
def _try_inspect_model_cls(
    model_arch: str,
    model: _BaseRegisteredModel,
) -> _ModelInfo | None:
    try:
        return model.inspect_model_cls()
    except Exception:
        logger.exception("Error in inspecting model architecture '%s'",
                         model_arch)
        return None


@dataclass
class _ModelRegistry:
    # Keyed by model_arch
    models: dict[str, _BaseRegisteredModel] = field(default_factory=dict)

    def get_supported_archs(self) -> Set[str]:
        return self.models.keys()

    def register_model(
        self,
        model_arch: str,
        model_cls: type[nn.Module] | str,
    ) -> None:
        """
        Register an external model to be used in vLLM.

        :code:`model_cls` can be either:

        - A :class:`torch.nn.Module` class directly referencing the model.
        - A string in the format :code:`<module>:<class>` which can be used to
          lazily import the model. This is useful to avoid initializing CUDA
          when importing the model and thus the related error
          :code:`RuntimeError: Cannot re-initialize CUDA in forked subprocess`.
        """
        if model_arch in self.models:
            logger.warning(
                "Model architecture %s is already registered, and will be "
                "overwritten by the new model class %s.", model_arch, model_cls)

        if isinstance(model_cls, str):
            split_str = model_cls.split(":")
            if len(split_str) != 2:
                msg = "Expected a string in the format `<module>:<class>`"
                raise ValueError(msg)

            model = _LazyRegisteredModel(*split_str)
        else:
            model = _RegisteredModel.from_model_cls(model_cls)

        self.models[model_arch] = model

    def _raise_for_unsupported(self, architectures: list[str]) -> NoReturn:
        all_supported_archs = self.get_supported_archs()
        if any(arch in all_supported_archs for arch in architectures):
            raise ValueError(
                f"Model architectures {architectures} failed "
                "to be inspected. Please check the logs for more details.")

        raise ValueError(
            f"Model architectures {architectures} are not supported for now. "
            f"Supported architectures: {all_supported_archs}")

    def _try_load_model_cls(self, model_arch: str) -> type[nn.Module] | None:
        if model_arch not in self.models:
            return None

        return _try_load_model_cls(model_arch, self.models[model_arch])

    def _try_inspect_model_cls(self, model_arch: str) -> _ModelInfo | None:
        if model_arch not in self.models:
            return None

        return _try_inspect_model_cls(model_arch, self.models[model_arch])

    def _normalize_archs(
        self,
        architectures: str | list[str],
    ) -> list[str]:
        if isinstance(architectures, str):
            architectures = [architectures]
        if not architectures:
            logger.warning("No model architectures are specified")

        normalized_arch = []
        for model in architectures:
            if model not in self.models:
                model = "TransformersModel"
            normalized_arch.append(model)
        return normalized_arch

    def inspect_model_cls(
        self,
        architectures: str | list[str],
    ) -> tuple[_ModelInfo, str]:
        architectures = self._normalize_archs(architectures)

        for arch in architectures:
            model_info = self._try_inspect_model_cls(arch)
            if model_info is not None:
                return (model_info, arch)

        return self._raise_for_unsupported(architectures)

    def resolve_model_cls(
        self,
        architectures: str | list[str],
    ) -> tuple[type[nn.Module], str]:
        architectures = self._normalize_archs(architectures)

        for arch in architectures:
            model_cls = self._try_load_model_cls(arch)
            if model_cls is not None:
                return (model_cls, arch)

        return self._raise_for_unsupported(architectures)


ModelRegistry = _ModelRegistry({
    model_arch:
    _LazyRegisteredModel(
        module_name=f"fastvideo.models.{component_name}.{mod_relname}",
        component_name=component_name,
        class_name=cls_name,
    )
    for model_arch, (component_name, mod_relname,
                     cls_name) in _FAST_VIDEO_MODELS.items()
})<|MERGE_RESOLUTION|>--- conflicted
+++ resolved
@@ -25,13 +25,9 @@
     "HunyuanVideoTransformer3DModel":
     ("dits", "hunyuanvideo", "HunyuanVideoTransformer3DModel"),
     "WanTransformer3DModel": ("dits", "wanvideo", "WanTransformer3DModel"),
-<<<<<<< HEAD
-    "StepVideoModel": ("dits", "stepvideo", "StepVideoModel")
-=======
     "CausalWanTransformer3DModel": ("dits", "causal_wanvideo", "CausalWanTransformer3DModel"),
     "StepVideoModel": ("dits", "stepvideo", "StepVideoModel"),
     "CosmosTransformer3DModel": ("dits", "cosmos", "CosmosTransformer3DModel")
->>>>>>> 9d188c0b
 }
 
 _IMAGE_TO_VIDEO_DIT_MODELS = {
