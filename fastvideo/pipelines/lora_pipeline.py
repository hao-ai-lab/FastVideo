# SPDX-License-Identifier: Apache-2.0
from collections import defaultdict
from collections.abc import Hashable
from typing import Any

import torch
import torch.distributed as dist
import torch.nn as nn
from safetensors.torch import load_file
from torch.distributed.device_mesh import DeviceMesh, init_device_mesh
from torch.distributed.tensor import DTensor

from fastvideo.distributed import get_local_torch_device
from fastvideo.fastvideo_args import FastVideoArgs, TrainingArgs
from fastvideo.layers.lora.linear import (BaseLayerWithLoRA, get_lora_layer,
                                          replace_submodule)
from fastvideo.logger import init_logger
from fastvideo.models.loader.utils import get_param_names_mapping
from fastvideo.pipelines.composed_pipeline_base import ComposedPipelineBase
from fastvideo.utils import maybe_download_lora

logger = init_logger(__name__)


class LoRAPipeline(ComposedPipelineBase):
    """
    Pipeline that supports injecting LoRA adapters into the diffusion transformer.
    TODO: support training.
    """
    lora_adapters: dict[str, dict[str, torch.Tensor]] = defaultdict(
<<<<<<< HEAD
        dict)  # state dicts of loaded lora adapters (includes lora_A, lora_B, and lora_alpha)
=======
        dict
    )  # state dicts of loaded lora adapters (includes lora_A, lora_B, and lora_alpha)
>>>>>>> 681f1583
    cur_adapter_name: str = ""
    cur_adapter_path: str = ""
    lora_layers: dict[str, BaseLayerWithLoRA] = {}
    lora_layers_critic: dict[str, BaseLayerWithLoRA] = {}
    fastvideo_args: FastVideoArgs | TrainingArgs
    exclude_lora_layers: list[str] = []
    device: torch.device = get_local_torch_device()
    lora_target_modules: list[str] | None = None
    lora_path: str | None = None
    lora_nickname: str = "default"
    lora_rank: int | None = None
    lora_alpha: int | None = None
    lora_initialized: bool = False

    def __init__(self, *args, **kwargs) -> None:
        super().__init__(*args, **kwargs)
        self.device = get_local_torch_device()
        self.exclude_lora_layers = self.modules[
            "transformer"].config.arch_config.exclude_lora_layers
        self.lora_target_modules = self.fastvideo_args.lora_target_modules
        self.lora_path = self.fastvideo_args.lora_path
        self.lora_nickname = self.fastvideo_args.lora_nickname
        self.training_mode = self.fastvideo_args.training_mode
        if self.training_mode and getattr(self.fastvideo_args, "lora_training",
                                          False):
            assert isinstance(self.fastvideo_args, TrainingArgs)
            if self.fastvideo_args.lora_alpha is None:
                self.fastvideo_args.lora_alpha = self.fastvideo_args.lora_rank
            self.lora_rank = self.fastvideo_args.lora_rank  # type: ignore
            self.lora_alpha = self.fastvideo_args.lora_alpha  # type: ignore
            logger.info("Using LoRA training with rank %d and alpha %d",
                        self.lora_rank, self.lora_alpha)
            if self.lora_target_modules is None:
                self.lora_target_modules = [
                    "q_proj", "k_proj", "v_proj", "o_proj", "to_q", "to_k",
                    "to_v", "to_out", "to_qkv"
                ]
            self.convert_to_lora_layers()
        # Inference
        elif not self.training_mode and self.lora_path is not None:
            self.convert_to_lora_layers()
            self.set_lora_adapter(
                self.lora_nickname,  # type: ignore
                self.lora_path)  # type: ignore

    def is_target_layer(self, module_name: str) -> bool:
        if self.lora_target_modules is None:
            return True
        return any(target_name in module_name
                   for target_name in self.lora_target_modules)

    def set_trainable(self) -> None:

        def set_lora_grads(lora_layers: dict[str, BaseLayerWithLoRA],
                           device_mesh: DeviceMesh):
            for name, layer in lora_layers.items():
                layer.lora_A.requires_grad_(True)
                layer.lora_B.requires_grad_(True)
                layer.base_layer.requires_grad_(False)
                layer.lora_A = nn.Parameter(
                    DTensor.from_local(layer.lora_A, device_mesh=device_mesh))
                layer.lora_B = nn.Parameter(
                    DTensor.from_local(layer.lora_B, device_mesh=device_mesh))

        is_lora_training = self.training_mode and getattr(
            self.fastvideo_args, "lora_training", False)
        if not is_lora_training:
            super().set_trainable()
            return

        self.modules["transformer"].requires_grad_(False)
        if "fake_score_transformer" in self.modules:
            self.modules["fake_score_transformer"].requires_grad_(False)
        device_mesh = init_device_mesh("cuda", (dist.get_world_size(), 1),
                                       mesh_dim_names=["fake", "replicate"])
        set_lora_grads(self.lora_layers, device_mesh)
        set_lora_grads(self.lora_layers_critic, device_mesh)

    def convert_to_lora_layers(self) -> None:
        """
        Unified method to convert the transformer to a LoRA transformer.
        """
        if self.lora_initialized:
            return
        self.lora_initialized = True
        converted_count = 0
        for name, layer in self.modules["transformer"].named_modules():
            if not self.is_target_layer(name):
                continue

            excluded = False
            for exclude_layer in self.exclude_lora_layers:
                if exclude_layer in name:
                    excluded = True
                    break
            if excluded:
                continue

            layer = get_lora_layer(layer,
                                   lora_rank=self.lora_rank,
                                   lora_alpha=self.lora_alpha,
                                   training_mode=self.training_mode)
            if layer is not None:
                self.lora_layers[name] = layer
                replace_submodule(self.modules["transformer"], name, layer)
                converted_count += 1
        logger.info("Converted %d layers to LoRA layers", converted_count)

        if "fake_score_transformer" in self.modules:
            for name, layer in self.modules[
                    "fake_score_transformer"].named_modules():
                if not self.is_target_layer(name):
                    continue
                layer = get_lora_layer(layer,
                                       lora_rank=self.lora_rank,
                                       lora_alpha=self.lora_alpha,
                                       training_mode=self.training_mode)
                if layer is not None:
                    self.lora_layers_critic[name] = layer
                    replace_submodule(self.modules["fake_score_transformer"],
                                      name, layer)
                    converted_count += 1
            logger.info(
                "Converted %d layers to LoRA layers in the critic model",
                converted_count)

    def set_lora_adapter(self,
                         lora_nickname: str,
                         lora_path: str | None = None):  # type: ignore
        """
        Load a LoRA adapter into the pipeline and merge it into the transformer.
        Args:
            lora_nickname: The "nick name" of the adapter when referenced in the pipeline.
            lora_path: The path to the adapter, either a local path or a Hugging Face repo id.
        """

        if lora_nickname not in self.lora_adapters and lora_path is None:
            raise ValueError(
                f"Adapter {lora_nickname} not found in the pipeline. Please provide lora_path to load it."
            )
        if not self.lora_initialized:
            self.convert_to_lora_layers()
        adapter_updated = False
        rank = dist.get_rank()
        if lora_path is not None and lora_path != self.cur_adapter_path:
            lora_local_path = maybe_download_lora(lora_path)
            lora_state_dict = load_file(lora_local_path)

            # Map the hf layer names to our custom layer names
            param_names_mapping_fn = get_param_names_mapping(
                self.modules["transformer"].param_names_mapping)
            lora_param_names_mapping_fn = get_param_names_mapping(
                self.modules["transformer"].lora_param_names_mapping)

            # Extract alpha values and weights in a single pass
            to_merge_params: defaultdict[Hashable,
                                         dict[Any, Any]] = defaultdict(dict)
            for name, weight in lora_state_dict.items():
                # Extract weights (lora_A, lora_B, and lora_alpha)
                name = name.replace("diffusion_model.", "")
                name = name.replace(".weight", "")
<<<<<<< HEAD
                
=======

>>>>>>> 681f1583
                if "lora_alpha" in name:
                    # Store alpha with minimal mapping - same processing as lora_A/lora_B
                    # but store in lora_adapters with ".lora_alpha" suffix
                    layer_name = name.replace(".lora_alpha", "")
                    layer_name, _, _ = lora_param_names_mapping_fn(layer_name)
                    target_name, _, _ = param_names_mapping_fn(layer_name)
                    # Store alpha alongside weights with same target_name base
                    alpha_key = target_name + ".lora_alpha"
                    self.lora_adapters[lora_nickname][alpha_key] = weight.item(
                    ) if weight.numel() == 1 else float(weight.mean())
                    continue
<<<<<<< HEAD
                
=======

>>>>>>> 681f1583
                name, _, _ = lora_param_names_mapping_fn(name)
                target_name, merge_index, num_params_to_merge = param_names_mapping_fn(
                    name)
                # for (in_dim, r) @ (r, out_dim), we only merge (r, out_dim * n) where n is the number of linear layers to fuse
                # see param mapping in HunyuanVideoArchConfig
                if merge_index is not None and "lora_B" in name:
                    to_merge_params[target_name][merge_index] = weight
                    if len(to_merge_params[target_name]) == num_params_to_merge:
                        # cat at output dim according to the merge_index order
                        sorted_tensors = [
                            to_merge_params[target_name][i]
                            for i in range(num_params_to_merge)
                        ]
                        weight = torch.cat(sorted_tensors, dim=1)
                        del to_merge_params[target_name]
                    else:
                        continue

                if target_name in self.lora_adapters[lora_nickname]:
                    raise ValueError(
                        f"Target name {target_name} already exists in lora_adapters[{lora_nickname}]"
                    )
                self.lora_adapters[lora_nickname][target_name] = weight.to(
                    self.device)
            adapter_updated = True
            self.cur_adapter_path = lora_path
            logger.info("Rank %d: loaded LoRA adapter %s", rank, lora_path)

        if not adapter_updated and self.cur_adapter_name == lora_nickname:
            return
        self.cur_adapter_name = lora_nickname

        # Merge the new adapter
        adapted_count = 0
        for name, layer in self.lora_layers.items():
            lora_A_name = name + ".lora_A"
            lora_B_name = name + ".lora_B"
            lora_alpha_name = name + ".lora_alpha"
            if lora_A_name in self.lora_adapters[lora_nickname]\
                and lora_B_name in self.lora_adapters[lora_nickname]:
                # Get alpha value for this layer (defaults to None if not present)
                lora_A = self.lora_adapters[lora_nickname][lora_A_name]
                lora_B = self.lora_adapters[lora_nickname][lora_B_name]
                # Simple lookup - alpha stored with same naming scheme as lora_A/lora_B
                alpha = self.lora_adapters[lora_nickname].get(
                    lora_alpha_name) if adapter_updated else None

                layer.set_lora_weights(
                    lora_A,
                    lora_B,
                    lora_alpha=alpha,
                    training_mode=self.fastvideo_args.training_mode,
                    lora_path=lora_path)
                adapted_count += 1
            else:
                if rank == 0:
                    logger.warning(
                        "LoRA adapter %s does not contain the weights for layer %s. LoRA will not be applied to it.",
                        lora_path, name)
                layer.disable_lora = True
        logger.info("Rank %d: LoRA adapter %s applied to %d layers", rank,
                    lora_path, adapted_count)

    def merge_lora_weights(self) -> None:
        for name, layer in self.lora_layers.items():
            layer.merge_lora_weights()

    def unmerge_lora_weights(self) -> None:
        for name, layer in self.lora_layers.items():
            layer.unmerge_lora_weights()<|MERGE_RESOLUTION|>--- conflicted
+++ resolved
@@ -28,12 +28,8 @@
     TODO: support training.
     """
     lora_adapters: dict[str, dict[str, torch.Tensor]] = defaultdict(
-<<<<<<< HEAD
-        dict)  # state dicts of loaded lora adapters (includes lora_A, lora_B, and lora_alpha)
-=======
         dict
     )  # state dicts of loaded lora adapters (includes lora_A, lora_B, and lora_alpha)
->>>>>>> 681f1583
     cur_adapter_name: str = ""
     cur_adapter_path: str = ""
     lora_layers: dict[str, BaseLayerWithLoRA] = {}
@@ -195,27 +191,6 @@
                 # Extract weights (lora_A, lora_B, and lora_alpha)
                 name = name.replace("diffusion_model.", "")
                 name = name.replace(".weight", "")
-<<<<<<< HEAD
-                
-=======
-
->>>>>>> 681f1583
-                if "lora_alpha" in name:
-                    # Store alpha with minimal mapping - same processing as lora_A/lora_B
-                    # but store in lora_adapters with ".lora_alpha" suffix
-                    layer_name = name.replace(".lora_alpha", "")
-                    layer_name, _, _ = lora_param_names_mapping_fn(layer_name)
-                    target_name, _, _ = param_names_mapping_fn(layer_name)
-                    # Store alpha alongside weights with same target_name base
-                    alpha_key = target_name + ".lora_alpha"
-                    self.lora_adapters[lora_nickname][alpha_key] = weight.item(
-                    ) if weight.numel() == 1 else float(weight.mean())
-                    continue
-<<<<<<< HEAD
-                
-=======
-
->>>>>>> 681f1583
                 name, _, _ = lora_param_names_mapping_fn(name)
                 target_name, merge_index, num_params_to_merge = param_names_mapping_fn(
                     name)
