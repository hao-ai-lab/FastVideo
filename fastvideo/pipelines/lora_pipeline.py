--- conflicted
+++ resolved
@@ -186,26 +186,10 @@
                 self.modules["transformer"].lora_param_names_mapping)
 
             # Extract alpha values and weights in a single pass
-<<<<<<< HEAD
-            alpha_values = {}
-            to_merge_params: defaultdict[Hashable,
-                                         dict[Any, Any]] = defaultdict(dict)
-            for name, weight in lora_state_dict.items():
-                if "lora_alpha" in name:
-                    # Extract alpha value
-                    layer_name = name.replace("diffusion_model.", "").replace(".lora_alpha", "")
-                    layer_name, _, _ = lora_param_names_mapping_fn(layer_name)
-                    target_name, _, _ = param_names_mapping_fn(layer_name)
-                    alpha_values[target_name] = weight.item() if weight.numel() == 1 else float(weight.mean())
-                    continue
-                
-                # Extract weights (lora_A and lora_B)
-=======
             to_merge_params: defaultdict[Hashable,
                                          dict[Any, Any]] = defaultdict(dict)
             for name, weight in lora_state_dict.items():
                 # Extract weights (lora_A, lora_B, and lora_alpha)
->>>>>>> 601405da
                 name = name.replace("diffusion_model.", "")
                 name = name.replace(".weight", "")
                 
@@ -261,15 +245,10 @@
                 # Get alpha value for this layer (defaults to None if not present)
                 lora_A = self.lora_adapters[lora_nickname][lora_A_name]
                 lora_B = self.lora_adapters[lora_nickname][lora_B_name]
-<<<<<<< HEAD
-                alpha = alpha_values.get(name, None) if adapter_updated else None
-                
-=======
                 # Simple lookup using the same base name
                 alpha = self.alpha_values[lora_nickname].get(
                     name) if adapter_updated else None
 
->>>>>>> 601405da
                 layer.set_lora_weights(
                     lora_A,
                     lora_B,
