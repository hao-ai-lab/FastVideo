# SPDX-License-Identifier: Apache-2.0
# Adapted from https://github.com/vllm-project/vllm/blob/v0.6.4.post1/vllm/model_executor/models/registry.py
# and https://github.com/sgl-project/sglang/blob/v0.4.3/python/sglang/srt/models/registry.py

import importlib
import pkgutil
from collections.abc import Set
from dataclasses import dataclass, field
from enum import Enum
from functools import lru_cache

from fastvideo.fastvideo_args import WorkloadType
from fastvideo.logger import init_logger
from fastvideo.pipelines.composed_pipeline_base import ComposedPipelineBase
from fastvideo.pipelines.lora_pipeline import LoRAPipeline

logger = init_logger(__name__)

# map pipeline name to folder name
_PIPELINE_NAME_TO_ARCHITECTURE_NAME: dict[str, str] = {
    "WanPipeline": "wan",
    "WanDMDPipeline": "wan",
    "WanImageToVideoPipeline": "wan",
    "WanVideoToVideoPipeline": "wan",
    "WanCausalDMDPipeline": "wan",
    "StepVideoPipeline": "stepvideo",
    "HunyuanVideoPipeline": "hunyuan",
<<<<<<< HEAD
    "Cosmos2VideoToWorldPipeline": "cosmos",
    "LongCatPipeline": "longcat",
=======
    "HunyuanVideo15Pipeline": "hunyuan15",
    "Cosmos2VideoToWorldPipeline": "cosmos",
    "MatrixGamePipeline": "matrixgame",
    "MatrixGameCausalDMDPipeline": "matrixgame",
>>>>>>> 6ab28709
}

_PREPROCESS_WORKLOAD_TYPE_TO_PIPELINE_NAME: dict[WorkloadType, str] = {
    WorkloadType.I2V: "PreprocessPipelineI2V",
    WorkloadType.T2V: "PreprocessPipelineT2V",
}


class PipelineType(str, Enum):
    """
    Enumeration for different pipeline types.
    
    Inherits from str to allow string comparison for backward compatibility.
    """
    BASIC = "basic"
    PREPROCESS = "preprocess"
    TRAINING = "training"

    @classmethod
    def from_string(cls, value: str) -> "PipelineType":
        """Convert string to PipelineType enum."""
        try:
            return cls(value.lower())
        except ValueError:
            raise ValueError(
                f"Invalid pipeline type: {value}. Must be one of: {', '.join([t.value for t in cls])}"
            ) from None

    @classmethod
    def choices(cls) -> list[str]:
        """Get all available choices as strings."""
        return [pipeline_type.value for pipeline_type in cls]


@dataclass
class _PipelineRegistry:
    # Keyed by pipeline_type -> architecture -> pipeline_name
    # pipelines[pipeline_type][architecture][pipeline_name] = pipeline_cls
    pipelines: dict[str, dict[str, dict[str, type[ComposedPipelineBase]
                                        | None]]] = field(default_factory=dict)

    def get_supported_archs(self, pipeline_name_in_config: str,
                            pipeline_type: PipelineType) -> Set[str]:
        """Get supported architectures, optionally filtered by pipeline type and workload type."""
        arch = _PIPELINE_NAME_TO_ARCHITECTURE_NAME[pipeline_name_in_config]
        return set(self.pipelines[pipeline_type.value][arch].keys())

    def _load_preprocess_pipeline_cls(
            self, workload_type: WorkloadType,
            arch: str) -> type[ComposedPipelineBase] | None:
        pipeline_name = _PREPROCESS_WORKLOAD_TYPE_TO_PIPELINE_NAME[
            workload_type]

        return self.pipelines[
            PipelineType.PREPROCESS.value][arch][pipeline_name]

    def _try_load_pipeline_cls(
        self, pipeline_name_in_config: str, pipeline_type: PipelineType,
        workload_type: WorkloadType
    ) -> type[ComposedPipelineBase] | type[LoRAPipeline] | None:
        """Try to load a pipeline class for the given architecture, pipeline type, and workload type."""
        arch = _PIPELINE_NAME_TO_ARCHITECTURE_NAME[pipeline_name_in_config]

        if (pipeline_type.value not in self.pipelines
                or arch not in self.pipelines[pipeline_type.value]):
            return None

        if pipeline_type == PipelineType.PREPROCESS:
            return self._load_preprocess_pipeline_cls(workload_type, arch)
        elif pipeline_type == PipelineType.BASIC:
            return self.pipelines[
                pipeline_type.value][arch][pipeline_name_in_config]
        elif pipeline_type == PipelineType.TRAINING:
            pass
        else:
            raise ValueError(f"Invalid pipeline type: {pipeline_type.value}")

        return None

    def resolve_pipeline_cls(
        self,
        pipeline_name_in_config: str,
        pipeline_type: PipelineType,
        workload_type: WorkloadType,
    ) -> type[ComposedPipelineBase] | type[LoRAPipeline]:
        """Resolve pipeline class based on pipeline name in the config, pipeline type, and workload type."""
        if not pipeline_name_in_config:
            logger.warning("No pipeline architecture is specified")

        pipeline_cls = self._try_load_pipeline_cls(pipeline_name_in_config,
                                                   pipeline_type, workload_type)
        if pipeline_cls is not None:
            return pipeline_cls
        supported_archs = self.get_supported_archs(pipeline_name_in_config,
                                                   pipeline_type)
        raise ValueError(
            f"Pipeline architecture '{pipeline_name_in_config}' is not supported for pipeline type '{pipeline_type.value}' "
            f"and workload type '{workload_type.value}'. "
            f"Supported architectures: {supported_archs}")


@lru_cache
def import_pipeline_classes(
    pipeline_types: list[PipelineType] | PipelineType | None = None
) -> dict[str, dict[str, dict[str, type[ComposedPipelineBase] | None]]]:
    """
    Import pipeline classes based on the pipeline type and workload type.
    
    Args:
        pipeline_types: The pipeline types to load (basic, preprocess, training). 
                      If None, loads all types.
    
    Returns:
        A three-level nested dictionary:
        {pipeline_type: {architecture_name: {pipeline_name: pipeline_cls}}}
        e.g., {"basic": {"wan": {"WanPipeline": WanPipeline}}}
    """
    type_to_arch_to_pipeline_dict: dict[str,
                                        dict[str,
                                             dict[str,
                                                  type[ComposedPipelineBase]
                                                  | None]]] = {}
    package_name: str = "fastvideo.pipelines"

    # Determine which pipeline types to scan
    if isinstance(pipeline_types, list):
        pipeline_types_to_scan = [
            pipeline_type.value for pipeline_type in pipeline_types
        ]
    elif isinstance(pipeline_types, PipelineType):
        pipeline_types_to_scan = [pipeline_types.value]
    else:
        pipeline_types_to_scan = [pt.value for pt in PipelineType]

    logger.info("Loading pipelines for types: %s", pipeline_types_to_scan)

    for pipeline_type_str in pipeline_types_to_scan:
        arch_to_pipeline_dict: dict[str, dict[str, type[ComposedPipelineBase]
                                              | None]] = {}

        # Try to load from pipeline-type-specific directory first
        pipeline_type_package_name = f"{package_name}.{pipeline_type_str}"

        try:
            pipeline_type_package = importlib.import_module(
                pipeline_type_package_name)
            logger.debug("Successfully imported %s", pipeline_type_package_name)

            for _, arch, ispkg in pkgutil.iter_modules(
                    pipeline_type_package.__path__):
                pipeline_dict: dict[str, type[ComposedPipelineBase] | None] = {}

                arch_package_name = f"{pipeline_type_package_name}.{arch}"
                if ispkg:
                    arch_package = importlib.import_module(arch_package_name)
                    for _, module_name, ispkg in pkgutil.walk_packages(
                            arch_package.__path__, arch_package_name + "."):
                        if not ispkg:
                            pipeline_module = importlib.import_module(
                                module_name)
                            if hasattr(pipeline_module, "EntryClass"):
                                if isinstance(pipeline_module.EntryClass, list):
                                    for pipeline in pipeline_module.EntryClass:
                                        pipeline_name = pipeline.__name__
                                        assert (
                                            pipeline_name not in pipeline_dict
                                        ), f"Duplicated pipeline implementation for {pipeline_name} in {pipeline_type_str}.{arch_package_name}"
                                        pipeline_dict[pipeline_name] = pipeline
                                else:
                                    pipeline_name = pipeline_module.EntryClass.__name__
                                    assert (
                                        pipeline_name not in pipeline_dict
                                    ), f"Duplicated pipeline implementation for {pipeline_name} in {pipeline_type_str}.{arch_package_name}"
                                    pipeline_dict[
                                        pipeline_name] = pipeline_module.EntryClass

                arch_to_pipeline_dict[arch] = pipeline_dict

        except ImportError as e:
            raise ImportError(
                f"Could not import {pipeline_type_package_name} when importing pipeline classes: {e}"
            ) from None

        type_to_arch_to_pipeline_dict[pipeline_type_str] = arch_to_pipeline_dict

    # Log summary
    total_pipelines = sum(
        len(pipeline_dict)
        for arch_to_pipeline_dict in type_to_arch_to_pipeline_dict.values()
        for pipeline_dict in arch_to_pipeline_dict.values())
    logger.info("Loaded %d pipeline classes across %d types", total_pipelines,
                len(pipeline_types_to_scan))

    return type_to_arch_to_pipeline_dict


def get_pipeline_registry(
        pipeline_type: PipelineType | str | None = None) -> _PipelineRegistry:
    """
    Get a pipeline registry for the specified mode, pipeline type, and workload type.
    
    Args:
        pipeline_type: Pipeline type to load. If None and mode is provided, will be derived from mode.
    
    Returns:
        A pipeline registry instance.
    """
    if isinstance(pipeline_type, str):
        pipeline_type = PipelineType.from_string(pipeline_type)

    pipeline_classes = import_pipeline_classes(pipeline_type)
    return _PipelineRegistry(pipeline_classes)<|MERGE_RESOLUTION|>--- conflicted
+++ resolved
@@ -25,15 +25,11 @@
     "WanCausalDMDPipeline": "wan",
     "StepVideoPipeline": "stepvideo",
     "HunyuanVideoPipeline": "hunyuan",
-<<<<<<< HEAD
-    "Cosmos2VideoToWorldPipeline": "cosmos",
-    "LongCatPipeline": "longcat",
-=======
     "HunyuanVideo15Pipeline": "hunyuan15",
     "Cosmos2VideoToWorldPipeline": "cosmos",
     "MatrixGamePipeline": "matrixgame",
     "MatrixGameCausalDMDPipeline": "matrixgame",
->>>>>>> 6ab28709
+    "LongCatPipeline": "longcat",
 }
 
 _PREPROCESS_WORKLOAD_TYPE_TO_PIPELINE_NAME: dict[WorkloadType, str] = {
