--- conflicted
+++ resolved
@@ -25,11 +25,8 @@
     "WanCausalDMDPipeline": "wan",
     "StepVideoPipeline": "stepvideo",
     "HunyuanVideoPipeline": "hunyuan",
-<<<<<<< HEAD
     "LTXPipeline": "ltx",
-=======
     "Cosmos2VideoToWorldPipeline": "cosmos"
->>>>>>> 9d188c0b
 }
 
 _PREPROCESS_WORKLOAD_TYPE_TO_PIPELINE_NAME: dict[WorkloadType, str] = {
