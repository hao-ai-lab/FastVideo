# SPDX-License-Identifier: Apache-2.0
"""
Denoising stage for diffusion pipelines.
"""

import inspect
import math
import weakref
from collections.abc import Iterable
from typing import Any

import torch
from einops import rearrange
from tqdm.auto import tqdm

from fastvideo.attention import get_attn_backend
from fastvideo.configs.pipelines.base import STA_Mode
from fastvideo.distributed import (get_local_torch_device, get_sp_parallel_rank,
                                   get_sp_world_size, get_world_group)
from fastvideo.distributed.communication_op import (
    sequence_model_parallel_all_gather)
from fastvideo.fastvideo_args import FastVideoArgs
from fastvideo.forward_context import set_forward_context
from fastvideo.logger import init_logger
from fastvideo.models.loader.component_loader import TransformerLoader
from fastvideo.models.schedulers.scheduling_flow_match_euler_discrete import (
    FlowMatchEulerDiscreteScheduler)
from fastvideo.models.utils import pred_noise_to_pred_video
from fastvideo.pipelines.pipeline_batch_info import ForwardBatch
from fastvideo.pipelines.stages.base import PipelineStage
from fastvideo.pipelines.stages.validators import StageValidators as V
from fastvideo.pipelines.stages.validators import VerificationResult
from fastvideo.platforms import AttentionBackendEnum
from fastvideo.utils import dict_to_3d_list, masks_like

try:
    from fastvideo.attention.backends.sliding_tile_attn import (
        SlidingTileAttentionBackend)
    st_attn_available = True
except ImportError:
    st_attn_available = False

try:
    from fastvideo.attention.backends.video_sparse_attn import (
        VideoSparseAttentionBackend)
    vsa_available = True
except ImportError:
    vsa_available = False

logger = init_logger(__name__)


class DenoisingStage(PipelineStage):
    """
    Stage for running the denoising loop in diffusion pipelines.
    
    This stage handles the iterative denoising process that transforms
    the initial noise into the final output.
    """

    def __init__(self,
                 transformer,
                 scheduler,
                 pipeline=None,
                 transformer_2=None,
                 vae=None) -> None:
        super().__init__()
        self.transformer = transformer
        self.transformer_2 = transformer_2
        self.scheduler = scheduler
        self.vae = vae
        self.pipeline = weakref.ref(pipeline) if pipeline else None
        attn_head_size = self.transformer.hidden_size // self.transformer.num_attention_heads
        self.attn_backend = get_attn_backend(
            head_size=attn_head_size,
            dtype=torch.float16,  # TODO(will): hack
            supported_attention_backends=(
                AttentionBackendEnum.SLIDING_TILE_ATTN,
                AttentionBackendEnum.VIDEO_SPARSE_ATTN,
                AttentionBackendEnum.FLASH_ATTN, AttentionBackendEnum.TORCH_SDPA
            )  # hack
        )

    def forward(
        self,
        batch: ForwardBatch,
        fastvideo_args: FastVideoArgs,
    ) -> ForwardBatch:
        """
        Run the denoising loop.
        
        Args:
            batch: The current batch information.
            fastvideo_args: The inference arguments.
            
        Returns:
            The batch with denoised latents.
        """
        pipeline = self.pipeline() if self.pipeline else None
        if not fastvideo_args.model_loaded["transformer"]:
            loader = TransformerLoader()
            self.transformer = loader.load(
                fastvideo_args.model_paths["transformer"], fastvideo_args)
            if pipeline:
                pipeline.add_module("transformer", self.transformer)
            fastvideo_args.model_loaded["transformer"] = True

        # Prepare extra step kwargs for scheduler
        extra_step_kwargs = self.prepare_extra_func_kwargs(
            self.scheduler.step,
            {
                "generator": batch.generator,
                "eta": batch.eta
            },
        )

        # Setup precision and autocast settings
        # TODO(will): make the precision configurable for inference
        # target_dtype = PRECISION_TO_TYPE[fastvideo_args.precision]
        target_dtype = torch.bfloat16
        autocast_enabled = (target_dtype != torch.float32
                            ) and not fastvideo_args.disable_autocast

        # Handle sequence parallelism if enabled
        sp_world_size, rank_in_sp_group = get_sp_world_size(
        ), get_sp_parallel_rank()
        sp_group = sp_world_size > 1
        if sp_group:
            latents = rearrange(batch.latents,
                                "b c (n t) h w -> b c n t h w",
                                n=sp_world_size).contiguous()
            latents = latents[:, :, rank_in_sp_group, :, :, :]
            batch.latents = latents
            if batch.image_latent is not None:
                image_latent = rearrange(batch.image_latent,
                                         "b c (n t) h w -> b c n t h w",
                                         n=sp_world_size).contiguous()
                image_latent = image_latent[:, :, rank_in_sp_group, :, :, :]
                batch.image_latent = image_latent
        # Get timesteps and calculate warmup steps
        timesteps = batch.timesteps
        # TODO(will): remove this once we add input/output validation for stages
        if timesteps is None:
            raise ValueError("Timesteps must be provided")
        num_inference_steps = batch.num_inference_steps
        num_warmup_steps = len(
            timesteps) - num_inference_steps * self.scheduler.order

        # Prepare image latents and embeddings for I2V generation
        image_embeds = batch.image_embeds
        if len(image_embeds) > 0:
            assert not torch.isnan(
                image_embeds[0]).any(), "image_embeds contains nan"
            image_embeds = [
                image_embed.to(target_dtype) for image_embed in image_embeds
            ]

        image_kwargs = self.prepare_extra_func_kwargs(
            self.transformer.forward,
            {
                "encoder_hidden_states_image": image_embeds,
                "mask_strategy": dict_to_3d_list(
                    None, t_max=50, l_max=60, h_max=24)
            },
        )

        pos_cond_kwargs = self.prepare_extra_func_kwargs(
            self.transformer.forward,
            {
                "encoder_hidden_states_2": batch.clip_embedding_pos,
                "encoder_attention_mask": batch.prompt_attention_mask,
            },
        )

        neg_cond_kwargs = self.prepare_extra_func_kwargs(
            self.transformer.forward,
            {
                "encoder_hidden_states_2": batch.clip_embedding_neg,
                "encoder_attention_mask": batch.negative_attention_mask,
            },
        )

        # Prepare STA parameters
        if st_attn_available and self.attn_backend == SlidingTileAttentionBackend:
            self.prepare_sta_param(batch, fastvideo_args)

        # Get latents and embeddings
        latents = batch.latents
        prompt_embeds = batch.prompt_embeds
        assert not torch.isnan(
            prompt_embeds[0]).any(), "prompt_embeds contains nan"
        if batch.do_classifier_free_guidance:
            neg_prompt_embeds = batch.negative_prompt_embeds
            assert neg_prompt_embeds is not None
            assert not torch.isnan(
                neg_prompt_embeds[0]).any(), "neg_prompt_embeds contains nan"

        # (Wan2.2) Calculate timestep to switch from high noise expert to low noise expert
        if fastvideo_args.boundary_ratio is not None:
            boundary_timestep = fastvideo_args.boundary_ratio * self.scheduler.num_train_timesteps
        else:
            boundary_timestep = None
        latent_model_input = latents.to(target_dtype)
        assert latent_model_input.shape[0] == 1, "only support batch size 1"

        if fastvideo_args.pipeline_config.ti2v_task and batch.pil_image is not None:
            # TI2V directly replaces the first frame of the latent with
            # the image latent instead of appending along the channel dim
            assert batch.image_latent is None, "TI2V task should not have image latents"
            assert self.vae is not None, "VAE is not provided for TI2V task"
            z = self.vae.encode(batch.pil_image).mean.float()
            if (hasattr(self.vae, "shift_factor")
                    and self.vae.shift_factor is not None):
                if isinstance(self.vae.shift_factor, torch.Tensor):
                    z -= self.vae.shift_factor.to(z.device, z.dtype)
                else:
                    z -= self.vae.shift_factor

            if isinstance(self.vae.scaling_factor, torch.Tensor):
                z = z * self.vae.scaling_factor.to(z.device, z.dtype)
            else:
                z = z * self.vae.scaling_factor

            latent_model_input = latent_model_input.squeeze(0)
            _, mask2 = masks_like([latent_model_input], zero=True)

            latent_model_input = (1. -
                                  mask2[0]) * z + mask2[0] * latent_model_input
            # latent_model_input = latent_model_input.unsqueeze(0)
            latent_model_input = latent_model_input.to(get_local_torch_device())
            latents = latent_model_input
            F = batch.num_frames
            temporal_scale = fastvideo_args.pipeline_config.vae_config.arch_config.scale_factor_temporal
            spatial_scale = fastvideo_args.pipeline_config.vae_config.arch_config.scale_factor_spatial
            patch_size = fastvideo_args.pipeline_config.dit_config.arch_config.patch_size
            seq_len = ((F - 1) // temporal_scale +
                       1) * (batch.height // spatial_scale) * (
                           batch.width // spatial_scale) // (patch_size[1] *
                                                             patch_size[2])
            seq_len = int(math.ceil(seq_len / sp_world_size)) * sp_world_size

        # Run denoising loop
        with self.progress_bar(total=num_inference_steps) as progress_bar:
            for i, t in enumerate(timesteps):
                # Skip if interrupted
                if hasattr(self, 'interrupt') and self.interrupt:
                    continue

                if boundary_timestep is None or t >= boundary_timestep:
                    if (fastvideo_args.dit_cpu_offload
                            and self.transformer_2 is not None and next(
                                self.transformer_2.parameters()).device.type
                            == 'cuda'):
                        self.transformer_2.to('cpu')
                    current_model = self.transformer
                    current_guidance_scale = batch.guidance_scale
                else:
                    # low-noise stage in wan2.2
                    if fastvideo_args.dit_cpu_offload and next(
                            self.transformer.parameters(
                            )).device.type == 'cuda':
                        self.transformer.to('cpu')
                    current_model = self.transformer_2
                    current_guidance_scale = batch.guidance_scale_2
                assert current_model is not None, "current_model is None"

                # Expand latents for I2V
                latent_model_input = latents.to(target_dtype)
                if batch.image_latent is not None:
                    assert not fastvideo_args.pipeline_config.ti2v_task, "image latents should not be provided for TI2V task"
                    latent_model_input = torch.cat(
                        [latent_model_input, batch.image_latent],
                        dim=1).to(target_dtype)
<<<<<<< HEAD
                assert not torch.isnan(
                    latent_model_input).any(), "latent_model_input contains nan"
=======
                if fastvideo_args.pipeline_config.ti2v_task and batch.pil_image is not None:
                    timestep = torch.stack([t]).to(get_local_torch_device())
                    temp_ts = (mask2[0][0][:, ::2, ::2] * timestep).flatten()
                    temp_ts = torch.cat([
                        temp_ts,
                        temp_ts.new_ones(seq_len - temp_ts.size(0)) * timestep
                    ])
                    timestep = temp_ts.unsqueeze(0)
                    t_expand = timestep.repeat(latent_model_input.shape[0], 1)
                else:
                    t_expand = t.repeat(latent_model_input.shape[0])

                assert torch.isnan(latent_model_input).sum() == 0
>>>>>>> 055e52e5
                latent_model_input = self.scheduler.scale_model_input(
                    latent_model_input, t)

                # Prepare inputs for transformer
                guidance_expand = (
                    torch.tensor(
                        [fastvideo_args.pipeline_config.embedded_cfg_scale] *
                        latent_model_input.shape[0],
                        dtype=torch.float32,
                        device=get_local_torch_device(),
                    ).to(target_dtype) *
                    1000.0 if fastvideo_args.pipeline_config.embedded_cfg_scale
                    is not None else None)

                # Predict noise residual
                with torch.autocast(device_type="cuda",
                                    dtype=target_dtype,
                                    enabled=autocast_enabled):
                    if (st_attn_available
                            and self.attn_backend == SlidingTileAttentionBackend
                        ) or (vsa_available and self.attn_backend
                              == VideoSparseAttentionBackend):
                        self.attn_metadata_builder_cls = self.attn_backend.get_builder_cls(
                        )

                        if self.attn_metadata_builder_cls is not None:
                            self.attn_metadata_builder = self.attn_metadata_builder_cls(
                            )
                            # TODO(will): clean this up
                            attn_metadata = self.attn_metadata_builder.build(  # type: ignore
                                current_timestep=i,  # type: ignore
                                raw_latent_shape=batch.
                                raw_latent_shape[2:5],  # type: ignore
                                patch_size=fastvideo_args.
                                pipeline_config.  # type: ignore
                                dit_config.patch_size,  # type: ignore
                                STA_param=batch.STA_param,  # type: ignore
                                VSA_sparsity=fastvideo_args.
                                VSA_sparsity,  # type: ignore
                                device=get_local_torch_device(),
                            )
                            assert attn_metadata is not None, "attn_metadata cannot be None"
                        else:
                            attn_metadata = None
                    else:
                        attn_metadata = None
                    # TODO(will): finalize the interface. vLLM uses this to
                    # support torch dynamo compilation. They pass in
                    # attn_metadata, vllm_config, and num_tokens. We can pass in
                    # fastvideo_args or training_args, and attn_metadata.
                    batch.is_cfg_negative = False
                    with set_forward_context(
                            current_timestep=i,
                            attn_metadata=attn_metadata,
                            forward_batch=batch,
                            # fastvideo_args=fastvideo_args
                    ):
                        # Run transformer
                        noise_pred = current_model(
                            latent_model_input,
                            prompt_embeds,
                            t_expand,
                            guidance=guidance_expand,
                            **image_kwargs,
                            **pos_cond_kwargs,
                        )

                    # Apply guidance
                    if batch.do_classifier_free_guidance:
                        batch.is_cfg_negative = True
                        with set_forward_context(
                                current_timestep=i,
                                attn_metadata=attn_metadata,
                                forward_batch=batch,
                                # fastvideo_args=fastvideo_args
                        ):
                            # Run transformer
                            noise_pred_uncond = current_model(
                                latent_model_input,
                                neg_prompt_embeds,
                                t_expand,
                                guidance=guidance_expand,
                                **image_kwargs,
                                **neg_cond_kwargs,
                            )
                        noise_pred_text = noise_pred
                        noise_pred = noise_pred_uncond + current_guidance_scale * (
                            noise_pred_text - noise_pred_uncond)

                        # Apply guidance rescale if needed
                        if batch.guidance_rescale > 0.0:
                            # Based on 3.4. in https://arxiv.org/pdf/2305.08891.pdf
                            noise_pred = self.rescale_noise_cfg(
                                noise_pred,
                                noise_pred_text,
                                guidance_rescale=batch.guidance_rescale,
                            )
                    # Compute the previous noisy sample
                    latents = self.scheduler.step(noise_pred,
                                                  t,
                                                  latents,
                                                  **extra_step_kwargs,
                                                  return_dict=False)[0]
                    if fastvideo_args.pipeline_config.ti2v_task and batch.pil_image is not None:
                        latents = latents.squeeze(0)
                        latents = (1. - mask2[0]) * z + mask2[0] * latents
                        # latents = latents.unsqueeze(0)

                # Update progress bar
                if i == len(timesteps) - 1 or (
                    (i + 1) > num_warmup_steps and
                    (i + 1) % self.scheduler.order == 0
                        and progress_bar is not None):
                    progress_bar.update()

        # Gather results if using sequence parallelism
        if sp_group:
            latents = sequence_model_parallel_all_gather(latents, dim=2)

        # Update batch with final latents
        batch.latents = latents

        # Save STA mask search results if needed
        if st_attn_available and self.attn_backend == SlidingTileAttentionBackend and fastvideo_args.STA_mode == STA_Mode.STA_SEARCHING:
            self.save_sta_search_results(batch)

        # deallocate transformer if on mps
        if torch.backends.mps.is_available():
            logger.info("Memory before deallocating transformer: %s",
                        torch.mps.current_allocated_memory())
            del self.transformer
            if pipeline is not None and "transformer" in pipeline.modules:
                del pipeline.modules["transformer"]
            fastvideo_args.model_loaded["transformer"] = False
            logger.info("Memory after deallocating transformer: %s",
                        torch.mps.current_allocated_memory())

        return batch

    def prepare_extra_func_kwargs(self, func, kwargs) -> dict[str, Any]:
        """
        Prepare extra kwargs for the scheduler step / denoise step.
        
        Args:
            func: The function to prepare kwargs for.
            kwargs: The kwargs to prepare.
            
        Returns:
            The prepared kwargs.
        """
        extra_step_kwargs = {}
        for k, v in kwargs.items():
            accepts = k in set(inspect.signature(func).parameters.keys())
            if accepts:
                extra_step_kwargs[k] = v
        return extra_step_kwargs

    def progress_bar(self,
                     iterable: Iterable | None = None,
                     total: int | None = None) -> tqdm:
        """
        Create a progress bar for the denoising process.
        
        Args:
            iterable: The iterable to iterate over.
            total: The total number of items.
            
        Returns:
            A tqdm progress bar.
        """
        local_rank = get_world_group().local_rank
        if local_rank == 0:
            return tqdm(iterable=iterable, total=total)
        else:
            return tqdm(iterable=iterable, total=total, disable=True)

    def rescale_noise_cfg(self,
                          noise_cfg,
                          noise_pred_text,
                          guidance_rescale=0.0) -> torch.Tensor:
        """
        Rescale noise prediction according to guidance_rescale.
        
        Based on findings of "Common Diffusion Noise Schedules and Sample Steps are Flawed"
        (https://arxiv.org/pdf/2305.08891.pdf), Section 3.4.
        
        Args:
            noise_cfg: The noise prediction with guidance.
            noise_pred_text: The text-conditioned noise prediction.
            guidance_rescale: The guidance rescale factor.
            
        Returns:
            The rescaled noise prediction.
        """
        std_text = noise_pred_text.std(dim=list(range(1, noise_pred_text.ndim)),
                                       keepdim=True)
        std_cfg = noise_cfg.std(dim=list(range(1, noise_cfg.ndim)),
                                keepdim=True)
        # Rescale the results from guidance (fixes overexposure)
        noise_pred_rescaled = noise_cfg * (std_text / std_cfg)
        # Mix with the original results from guidance by factor guidance_rescale
        noise_cfg = (guidance_rescale * noise_pred_rescaled +
                     (1 - guidance_rescale) * noise_cfg)
        return noise_cfg

    def prepare_sta_param(self, batch: ForwardBatch,
                          fastvideo_args: FastVideoArgs):
        """
        Prepare Sliding Tile Attention (STA) parameters and settings.
        
        Args:
            batch: The current batch information.
            fastvideo_args: The inference arguments.
        """
        # TODO(kevin): STA mask search, currently only support Wan2.1 with 69x768x1280
        from fastvideo.STA_configuration import configure_sta
        STA_mode = fastvideo_args.STA_mode
        skip_time_steps = fastvideo_args.skip_time_steps
        if batch.timesteps is None:
            raise ValueError("Timesteps must be provided")
        timesteps_num = batch.timesteps.shape[0]

        logger.info("STA_mode: %s", STA_mode)
        if (batch.num_frames, batch.height,
                batch.width) != (69, 768, 1280) and STA_mode != "STA_inference":
            raise NotImplementedError(
                "STA mask search/tuning is not supported for this resolution")

        if STA_mode == STA_Mode.STA_SEARCHING or STA_mode == STA_Mode.STA_TUNING or STA_mode == STA_Mode.STA_TUNING_CFG:
            size = (batch.width, batch.height)
            if size == (1280, 768):
                # TODO: make it configurable
                sparse_mask_candidates_searching = [
                    "3, 1, 10", "1, 5, 7", "3, 3, 3", "1, 6, 5", "1, 3, 10",
                    "3, 6, 1"
                ]
                sparse_mask_candidates_tuning = [
                    "3, 1, 10", "1, 5, 7", "3, 3, 3", "1, 6, 5", "1, 3, 10",
                    "3, 6, 1"
                ]
                full_mask = ["3,6,10"]
            else:
                raise NotImplementedError(
                    "STA mask search is not supported for this resolution")
        layer_num = self.transformer.config.num_layers
        # specific for HunyuanVideo
        if hasattr(self.transformer.config, "num_single_layers"):
            layer_num += self.transformer.config.num_single_layers
        head_num = self.transformer.config.num_attention_heads

        if STA_mode == STA_Mode.STA_SEARCHING:
            STA_param = configure_sta(
                mode=STA_Mode.STA_SEARCHING,
                layer_num=layer_num,
                head_num=head_num,
                time_step_num=timesteps_num,
                mask_candidates=sparse_mask_candidates_searching +
                full_mask,  # last is full mask; Can add more sparse masks while keep last one as full mask
            )
        elif STA_mode == STA_Mode.STA_TUNING:
            STA_param = configure_sta(
                mode=STA_Mode.STA_TUNING,
                layer_num=layer_num,
                head_num=head_num,
                time_step_num=timesteps_num,
                mask_search_files_path=
                f'output/mask_search_result_pos_{size[0]}x{size[1]}/',
                mask_candidates=sparse_mask_candidates_tuning,
                full_attention_mask=[int(x) for x in full_mask[0].split(',')],
                skip_time_steps=
                skip_time_steps,  # Use full attention for first 12 steps
                save_dir=
                f'output/mask_search_strategy_{size[0]}x{size[1]}/',  # Custom save directory
                timesteps=timesteps_num)
        elif STA_mode == STA_Mode.STA_TUNING_CFG:
            STA_param = configure_sta(
                mode=STA_Mode.STA_TUNING_CFG,
                layer_num=layer_num,
                head_num=head_num,
                time_step_num=timesteps_num,
                mask_search_files_path_pos=
                f'output/mask_search_result_pos_{size[0]}x{size[1]}/',
                mask_search_files_path_neg=
                f'output/mask_search_result_neg_{size[0]}x{size[1]}/',
                mask_candidates=sparse_mask_candidates_tuning,
                full_attention_mask=[int(x) for x in full_mask[0].split(',')],
                skip_time_steps=skip_time_steps,
                save_dir=f'output/mask_search_strategy_{size[0]}x{size[1]}/',
                timesteps=timesteps_num)
        elif STA_mode == STA_Mode.STA_INFERENCE:
            import fastvideo.envs as envs
            config_file = envs.FASTVIDEO_ATTENTION_CONFIG
            if config_file is None:
                raise ValueError("FASTVIDEO_ATTENTION_CONFIG is not set")
            STA_param = configure_sta(mode=STA_Mode.STA_INFERENCE,
                                      layer_num=layer_num,
                                      head_num=head_num,
                                      time_step_num=timesteps_num,
                                      load_path=config_file)

        batch.STA_param = STA_param
        batch.mask_search_final_result_pos = [[] for _ in range(timesteps_num)]
        batch.mask_search_final_result_neg = [[] for _ in range(timesteps_num)]

    def save_sta_search_results(self, batch: ForwardBatch):
        """
        Save the STA mask search results.
        
        Args:
            batch: The current batch information.
        """
        size = (batch.width, batch.height)
        if size == (1280, 768):
            # TODO: make it configurable
            sparse_mask_candidates_searching = [
                "3, 1, 10", "1, 5, 7", "3, 3, 3", "1, 6, 5", "1, 3, 10",
                "3, 6, 1"
            ]
        else:
            raise NotImplementedError(
                "STA mask search is not supported for this resolution")

        from fastvideo.STA_configuration import save_mask_search_results
        if batch.mask_search_final_result_pos is not None and batch.prompt is not None:
            save_mask_search_results(
                [
                    dict(layer_data)
                    for layer_data in batch.mask_search_final_result_pos
                ],
                prompt=str(batch.prompt),
                mask_strategies=sparse_mask_candidates_searching,
                output_dir=f'output/mask_search_result_pos_{size[0]}x{size[1]}/'
            )
        if batch.mask_search_final_result_neg is not None and batch.prompt is not None:
            save_mask_search_results(
                [
                    dict(layer_data)
                    for layer_data in batch.mask_search_final_result_neg
                ],
                prompt=str(batch.prompt),
                mask_strategies=sparse_mask_candidates_searching,
                output_dir=f'output/mask_search_result_neg_{size[0]}x{size[1]}/'
            )

    def verify_input(self, batch: ForwardBatch,
                     fastvideo_args: FastVideoArgs) -> VerificationResult:
        """Verify denoising stage inputs."""
        result = VerificationResult()
        result.add_check("timesteps", batch.timesteps,
                         [V.is_tensor, V.min_dims(1)])
        result.add_check("latents", batch.latents,
                         [V.is_tensor, V.with_dims(5)])
        result.add_check("prompt_embeds", batch.prompt_embeds, V.list_not_empty)
        result.add_check("image_embeds", batch.image_embeds, V.is_list)
        result.add_check("image_latent", batch.image_latent,
                         V.none_or_tensor_with_dims(5))
        result.add_check("num_inference_steps", batch.num_inference_steps,
                         V.positive_int)
        result.add_check("guidance_scale", batch.guidance_scale,
                         V.positive_float)
        result.add_check("eta", batch.eta, V.non_negative_float)
        result.add_check("generator", batch.generator,
                         V.generator_or_list_generators)
        result.add_check("do_classifier_free_guidance",
                         batch.do_classifier_free_guidance, V.bool_value)
        result.add_check(
            "negative_prompt_embeds", batch.negative_prompt_embeds, lambda x:
            not batch.do_classifier_free_guidance or V.list_not_empty(x))
        return result

    def verify_output(self, batch: ForwardBatch,
                      fastvideo_args: FastVideoArgs) -> VerificationResult:
        """Verify denoising stage outputs."""
        result = VerificationResult()
        result.add_check("latents", batch.latents,
                         [V.is_tensor, V.with_dims(5)])
        return result


class DmdDenoisingStage(DenoisingStage):
    """
    Denoising stage for DMD.
    """

    def __init__(self, transformer, scheduler) -> None:
        super().__init__(transformer, scheduler)
        self.scheduler = FlowMatchEulerDiscreteScheduler(shift=8.0)

    def forward(
        self,
        batch: ForwardBatch,
        fastvideo_args: FastVideoArgs,
    ) -> ForwardBatch:
        """
        Run the denoising loop.
        
        Args:
            batch: The current batch information.
            fastvideo_args: The inference arguments.
            
        Returns:
            The batch with denoised latents.
        """
        # Setup precision and autocast settings
        # TODO(will): make the precision configurable for inference
        # target_dtype = PRECISION_TO_TYPE[fastvideo_args.precision]
        target_dtype = torch.bfloat16
        autocast_enabled = (target_dtype != torch.float32
                            ) and not fastvideo_args.disable_autocast

        # Get timesteps and calculate warmup steps
        timesteps = batch.timesteps

        # TODO(will): remove this once we add input/output validation for stages
        if timesteps is None:
            raise ValueError("Timesteps must be provided")
        num_inference_steps = batch.num_inference_steps
        num_warmup_steps = len(
            timesteps) - num_inference_steps * self.scheduler.order

        # Prepare image latents and embeddings for I2V generation
        image_embeds = batch.image_embeds
        if len(image_embeds) > 0:
            assert torch.isnan(image_embeds[0]).sum() == 0
            image_embeds = [
                image_embed.to(target_dtype) for image_embed in image_embeds
            ]

        image_kwargs = self.prepare_extra_func_kwargs(
            self.transformer.forward,
            {
                "encoder_hidden_states_image": image_embeds,
                "mask_strategy": dict_to_3d_list(
                    None, t_max=50, l_max=60, h_max=24)
            },
        )

        pos_cond_kwargs = self.prepare_extra_func_kwargs(
            self.transformer.forward,
            {
                "encoder_hidden_states_2": batch.clip_embedding_pos,
                "encoder_attention_mask": batch.prompt_attention_mask,
            },
        )

        # Prepare STA parameters
        if st_attn_available and self.attn_backend == SlidingTileAttentionBackend:
            self.prepare_sta_param(batch, fastvideo_args)

        # Get latents and embeddings
        assert batch.latents is not None, "latents must be provided"
        latents = batch.latents
        latents = latents.permute(0, 2, 1, 3, 4)

        video_raw_latent_shape = latents.shape
        prompt_embeds = batch.prompt_embeds
        assert not torch.isnan(
            prompt_embeds[0]).any(), "prompt_embeds contains nan"
        timesteps = torch.tensor(
            fastvideo_args.pipeline_config.dmd_denoising_steps,
            dtype=torch.long,
            device=get_local_torch_device())

        # Handle sequence parallelism if enabled
        sp_world_size, rank_in_sp_group = get_sp_world_size(
        ), get_sp_parallel_rank()
        sp_group = sp_world_size > 1
        if sp_group:
            latents = rearrange(latents,
                                "b (n t) c h w -> b n t c h w",
                                n=sp_world_size).contiguous()
            latents = latents[:, rank_in_sp_group, :, :, :, :]
            if batch.image_latent is not None:
                image_latent = rearrange(batch.image_latent,
                                         "b c (n t) h w -> b c n t h w",
                                         n=sp_world_size).contiguous()

                image_latent = image_latent[:, :, rank_in_sp_group, :, :, :]
                batch.image_latent = image_latent

        # Run denoising loop
        with self.progress_bar(total=len(timesteps)) as progress_bar:
            for i, t in enumerate(timesteps):
                # Skip if interrupted
                if hasattr(self, 'interrupt') and self.interrupt:
                    continue
                # Expand latents for I2V
                noise_latents = latents.clone()
                latent_model_input = latents.to(target_dtype)

                if batch.image_latent is not None:
                    latent_model_input = torch.cat([
                        latent_model_input,
                        batch.image_latent.permute(0, 2, 1, 3, 4)
                    ],
                                                   dim=2).to(target_dtype)
                assert not torch.isnan(
                    latent_model_input).any(), "latent_model_input contains nan"

                # Prepare inputs for transformer
                t_expand = t.repeat(latent_model_input.shape[0])
                guidance_expand = (
                    torch.tensor(
                        [fastvideo_args.pipeline_config.embedded_cfg_scale] *
                        latent_model_input.shape[0],
                        dtype=torch.float32,
                        device=get_local_torch_device(),
                    ).to(target_dtype) *
                    1000.0 if fastvideo_args.pipeline_config.embedded_cfg_scale
                    is not None else None)

                # Predict noise residual
                with torch.autocast(device_type="cuda",
                                    dtype=target_dtype,
                                    enabled=autocast_enabled):
                    if (vsa_available and self.attn_backend
                            == VideoSparseAttentionBackend):
                        self.attn_metadata_builder_cls = self.attn_backend.get_builder_cls(
                        )

                        if self.attn_metadata_builder_cls is not None:
                            self.attn_metadata_builder = self.attn_metadata_builder_cls(
                            )
                            # TODO(will): clean this up
                            attn_metadata = self.attn_metadata_builder.build(  # type: ignore
                                current_timestep=i,  # type: ignore
                                raw_latent_shape=batch.
                                raw_latent_shape[2:5],  # type: ignore
                                patch_size=fastvideo_args.
                                pipeline_config.  # type: ignore
                                dit_config.patch_size,  # type: ignore
                                STA_param=batch.STA_param,  # type: ignore
                                VSA_sparsity=fastvideo_args.
                                VSA_sparsity,  # type: ignore
                                device=get_local_torch_device(),  # type: ignore
                            )  # type: ignore
                            assert attn_metadata is not None, "attn_metadata cannot be None"
                        else:
                            attn_metadata = None
                    else:
                        attn_metadata = None

                    batch.is_cfg_negative = False
                    with set_forward_context(
                            current_timestep=i,
                            attn_metadata=attn_metadata,
                            forward_batch=batch,
                            # fastvideo_args=fastvideo_args
                    ):
                        # Run transformer
                        pred_noise = self.transformer(
                            latent_model_input.permute(0, 2, 1, 3, 4),
                            prompt_embeds,
                            t_expand,
                            guidance=guidance_expand,
                            **image_kwargs,
                            **pos_cond_kwargs,
                        ).permute(0, 2, 1, 3, 4)

                    pred_video = pred_noise_to_pred_video(
                        pred_noise=pred_noise.flatten(0, 1),
                        noise_input_latent=noise_latents.flatten(0, 1),
                        timestep=t_expand,
                        scheduler=self.scheduler).unflatten(
                            0, pred_noise.shape[:2])

                    if i < len(timesteps) - 1:
                        next_timestep = timesteps[i + 1] * torch.ones(
                            [1], dtype=torch.long, device=pred_video.device)
                        noise = torch.randn(video_raw_latent_shape,
                                            dtype=pred_video.dtype,
                                            generator=batch.generator[0]).to(
                                                self.device)
                        if sp_group:
                            noise = rearrange(noise,
                                              "b (n t) c h w -> b n t c h w",
                                              n=sp_world_size).contiguous()
                            noise = noise[:, rank_in_sp_group, :, :, :, :]
                        latents = self.scheduler.add_noise(
                            pred_video.flatten(0, 1), noise.flatten(0, 1),
                            next_timestep).unflatten(0, pred_video.shape[:2])
                    else:
                        latents = pred_video

                    # Update progress bar
                    if i == len(timesteps) - 1 or (
                        (i + 1) > num_warmup_steps and
                        (i + 1) % self.scheduler.order == 0
                            and progress_bar is not None):
                        progress_bar.update()

        # Gather results if using sequence parallelism
        if sp_group:
            latents = sequence_model_parallel_all_gather(latents, dim=1)
        latents = latents.permute(0, 2, 1, 3, 4)
        # Update batch with final latents
        batch.latents = latents

        return batch<|MERGE_RESOLUTION|>--- conflicted
+++ resolved
@@ -271,10 +271,9 @@
                     latent_model_input = torch.cat(
                         [latent_model_input, batch.image_latent],
                         dim=1).to(target_dtype)
-<<<<<<< HEAD
+
                 assert not torch.isnan(
                     latent_model_input).any(), "latent_model_input contains nan"
-=======
                 if fastvideo_args.pipeline_config.ti2v_task and batch.pil_image is not None:
                     timestep = torch.stack([t]).to(get_local_torch_device())
                     temp_ts = (mask2[0][0][:, ::2, ::2] * timestep).flatten()
@@ -287,8 +286,6 @@
                 else:
                     t_expand = t.repeat(latent_model_input.shape[0])
 
-                assert torch.isnan(latent_model_input).sum() == 0
->>>>>>> 055e52e5
                 latent_model_input = self.scheduler.scale_model_input(
                     latent_model_input, t)
 
