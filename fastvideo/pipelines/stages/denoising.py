--- conflicted
+++ resolved
@@ -838,10 +838,7 @@
                             **pos_cond_kwargs,
                         ).permute(0, 2, 1, 3, 4)
 
-<<<<<<< HEAD
                     from fastvideo.models.utils import pred_noise_to_pred_video
-=======
->>>>>>> 01dbcfa1
                     pred_video = pred_noise_to_pred_video(
                         pred_noise=pred_noise.flatten(0, 1),
                         noise_input_latent=noise_latents.flatten(0, 1),
