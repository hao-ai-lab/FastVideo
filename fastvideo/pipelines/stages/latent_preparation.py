--- conflicted
+++ resolved
@@ -102,28 +102,6 @@
             raise ValueError("Height and width must be provided")
 
         # Calculate latent shape
-<<<<<<< HEAD
-        num_channels_latents = getattr(self.transformer,
-                                       "num_channels_latents",
-                                       None)
-        if num_channels_latents is None and hasattr(self.transformer, "config"):
-            num_channels_latents = getattr(self.transformer.config,
-                                           "num_channels_latents", None)
-        if num_channels_latents is None:
-            raise AttributeError(
-                "Transformer is missing num_channels_latents, cannot prepare latents"
-            )
-
-        shape = (
-            batch_size,
-            num_channels_latents,
-            num_frames,
-            height // fastvideo_args.pipeline_config.vae_config.arch_config.
-            spatial_compression_ratio,
-            width // fastvideo_args.pipeline_config.vae_config.arch_config.
-            spatial_compression_ratio,
-        )
-=======
         if self.use_btchw_layout:
             shape = (
                 batch_size,
@@ -144,7 +122,6 @@
                 width // fastvideo_args.pipeline_config.vae_config.arch_config.
                 spatial_compression_ratio,
             )
->>>>>>> 5a549af8
 
         # Validate generator if it's a list
         if isinstance(generator, list) and len(generator) != batch_size:
