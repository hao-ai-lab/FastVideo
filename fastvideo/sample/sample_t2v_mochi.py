--- conflicted
+++ resolved
@@ -17,11 +17,7 @@
 import copy
 from typing import Dict
 from diffusers import FlowMatchEulerDiscreteScheduler
-<<<<<<< HEAD
-
-=======
 from fastvideo.distill.solver import PCMFMDeterministicScheduler
->>>>>>> c7526707
 def initialize_distributed():
     local_rank = int(os.getenv('RANK', 0))
     world_size = int(os.getenv('WORLD_SIZE', 1))
