--- conflicted
+++ resolved
@@ -16,23 +16,7 @@
 import pdb
 import copy
 from typing import Dict
-<<<<<<< HEAD
-=======
 
-class ForkedPdb(pdb.Pdb):
-    """A Pdb subclass that may be used
-    from a forked multiprocessing child
-
-    """
-    def interaction(self, *args, **kwargs):
-        _stdin = sys.stdin
-        try:
-            sys.stdin = open('/dev/stdin')
-            pdb.Pdb.interaction(self, *args, **kwargs)
-        finally:
-            sys.stdin = _stdin
-
->>>>>>> 4c76b3cc
 def initialize_distributed():
     local_rank = int(os.getenv('RANK', 0))
     world_size = int(os.getenv('WORLD_SIZE', 1))
