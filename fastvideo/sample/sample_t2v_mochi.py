import torch
from fastvideo.model.pipeline_mochi import MochiPipeline
import torch.distributed as dist

from diffusers.utils import export_to_video
from fastvideo.utils.parallel_states import initialize_sequence_parallel_state, nccl_info
import argparse
import os
from fastvideo.model.modeling_mochi import MochiTransformer3DModel
import json
from typing import Optional
from safetensors.torch import save_file, load_file
from peft import set_peft_model_state_dict, inject_adapter_in_model, load_peft_weights
from peft import LoraConfig
import sys
import pdb
import copy
from typing import Dict
<<<<<<< HEAD

class ForkedPdb(pdb.Pdb):
    """A Pdb subclass that may be used
    from a forked multiprocessing child

    """
    def interaction(self, *args, **kwargs):
        _stdin = sys.stdin
        try:
            sys.stdin = open('/dev/stdin')
            pdb.Pdb.interaction(self, *args, **kwargs)
        finally:
            sys.stdin = _stdin
=======
>>>>>>> 3e0e8cf5

def initialize_distributed():
    local_rank = int(os.getenv('RANK', 0))
    world_size = int(os.getenv('WORLD_SIZE', 1))
    print('world_size', world_size)
    torch.cuda.set_device(local_rank)
    dist.init_process_group(backend='nccl', init_method='env://', world_size=world_size, rank=local_rank)
    initialize_sequence_parallel_state(world_size)

def merge_lora_weights(
    base_model: torch.nn.Module,
    lora_weights: Dict[str, torch.Tensor],
    lora_config: LoraConfig,
    num_layers: Optional[int] = None
) -> torch.nn.Module:
    """
    Manually merge LoRA weights into transformer blocks.
    
    Args:
        base_model: The base model to merge weights into
        lora_weights: Dictionary containing LoRA weights
        lora_config: LoRA configuration
        num_layers: Number of transformer layers
        
    Returns:
        Modified model with merged weights
    """
    # Create a deep copy to avoid modifying the original model
    merged_model = copy.deepcopy(base_model)
    if num_layers is None:
        num_layers = len(merged_model.transformer_blocks)
    print(f"Processing {num_layers} transformer layers")
    # Calculate scaling factor
    scaling = lora_config.lora_alpha / lora_config.r
    
    def merge_component(
        base_weight: torch.Tensor,
        lora_a: torch.Tensor,
        lora_b: torch.Tensor
    ) -> torch.Tensor:
        """Merge LoRA weights for one component."""
        device = base_weight.device
        lora_a = lora_a.to(device)
        lora_b = lora_b.to(device)
        
        # Compute LoRA contribution
        lora_contribution = (lora_b @ lora_a) * scaling
        
        if lora_contribution.shape != base_weight.shape:
            raise ValueError(
                f"Shape mismatch: base={base_weight.shape}, "
                f"lora={lora_contribution.shape}"
            )
            
        return base_weight + lora_contribution

    # Iterate through all transformer layers
    for layer_idx in range(num_layers):
        # Get the transformer layer
        transformer_layer = merged_model.transformer_blocks[layer_idx].attn1
        
        # Merge weights for each target module
        for target_module in lora_config.target_modules:
            # Get base weights based on target module
            if target_module == "to_out.0":
                base_weight = transformer_layer.to_out[0].weight
                lora_a_key = f"transformer_blocks.{layer_idx}.attn1.to_out.0.lora_A.default.weight"
                lora_b_key = f"transformer_blocks.{layer_idx}.attn1.to_out.0.lora_B.default.weight"
            else:
                base_weight = getattr(transformer_layer, target_module).weight
                lora_a_key = f"transformer_blocks.{layer_idx}.attn1.{target_module}.lora_A.default.weight"
                lora_b_key = f"transformer_blocks.{layer_idx}.attn1.{target_module}.lora_B.default.weight"
            #try:
            lora_a = lora_weights[lora_a_key]
            lora_b = lora_weights[lora_b_key]
            #except KeyError as e:
            #    raise KeyError(f"Missing LoRA weight: {e}")
            
            # Merge weights
            merged_weight = merge_component(base_weight, lora_a, lora_b)
            
            # Update the model weights
            if target_module == "to_out.0":
                transformer_layer.to_out[0].weight.data.copy_(merged_weight)
            else:
                getattr(transformer_layer, target_module).weight.data.copy_(merged_weight)
            merged_model.transformer_blocks[layer_idx].attn1 = transformer_layer
            #print(f"Merged weights for layer {layer_idx}, module {target_module}")
    
    return merged_model

def load_lora_checkpoint(
    transformer: MochiTransformer3DModel,
    optimizer,
    output_dir: str,
    step: Optional[int] = None,
):
    """
    Load LoRA weights and optimizer states before FSDP training.
    If step is not specified, loads the latest checkpoint.
    
    Args:
        transformer: The transformer model (before FSDP wrapping)
        optimizer: The optimizer used for training
        output_dir: Directory containing checkpoint folders
        step: Optional specific step to load. If None, loads latest checkpoint
    Returns:
        transformer: The updated transformer model with loaded LoRA weights
        step: The step number of the loaded checkpoint
    """
    # Find the checkpoint to load
    if step is None:
        checkpoints = [d for d in os.listdir(output_dir) 
                      if d.startswith("lora-checkpoint-")]
        if not checkpoints:
            print("No checkpoints found in directory")
            return transformer, 0
        steps = [int(d.split("-")[-1]) for d in checkpoints]
        step = max(steps)
        print(f"Loading latest checkpoint from step {step}")
    else:
        print(f"Loading specified checkpoint from step {step}")
    
    checkpoint_dir = os.path.join(output_dir, f"lora-checkpoint-{step}")
    
    # Load and set the LoRA config
    config_path = os.path.join(checkpoint_dir, "lora_config.json")
    with open(config_path, 'r') as f:
        lora_config = json.load(f)
        
    # Set config attributes
    for key, value in lora_config['lora_params'].items():
        setattr(transformer.config, f"lora_{key}", value)
    
    # Load weights
    weight_path = os.path.join(checkpoint_dir, "lora_weights.safetensors")
    lora_state_dict = load_file(weight_path)

    lora_config = LoraConfig(
        r=128,
        lora_alpha=256,
        target_modules=["to_k", "to_q", "to_v", "to_out.0"],
    )

    transformer = merge_lora_weights(transformer, lora_state_dict, lora_config)

    print(f"--> Successfully loaded LoRA checkpoint from step {step}")
    return transformer

def main(args):
    initialize_distributed()
    print(nccl_info.sp_size)
    device = torch.cuda.current_device()
    generator = torch.Generator(device).manual_seed(args.seed)
    weight_dtype = torch.bfloat16
    
    if args.transformer_path is not None:
        transformer = MochiTransformer3DModel.from_pretrained(args.transformer_path, torch_dtype=torch.bfloat16)
<<<<<<< HEAD
=======
        
>>>>>>> 3e0e8cf5
    else:
        transformer = MochiTransformer3DModel.from_pretrained(args.model_path, subfolder = 'transformer/', torch_dtype=torch.bfloat16)
    if args.lora_path is not None:
        # Load and merge LoRA weights
        transformer = load_lora_checkpoint(
            transformer=transformer,
            optimizer=None,  # No optimizer needed for inference
            output_dir=args.lora_path,
            step=args.lora_step if hasattr(args, 'lora_step') else None
        )
        print(f"Loaded and merged LoRA weights from {args.lora_path}")
    pipe = MochiPipeline.from_pretrained(args.model_path, transformer = transformer, torch_dtype=torch.bfloat16)
    
    pipe.enable_vae_tiling()
    pipe.to(device)
    #pipe.enable_model_cpu_offload()
    # Generate videos from the input prompt

    if args.prompt_embed_path is not None:
        prompt_embeds = torch.load(args.prompt_embed_path, map_location="cpu", weights_only=True).to(device).unsqueeze(0)
        encoder_attention_mask = torch.load(args.encoder_attention_mask_path, map_location="cpu", weights_only=True).to(device).unsqueeze(0)
        prompts = None
    else:
        prompts = args.prompts
        prompt_embeds = None
        encoder_attention_mask = None
    videos = pipe(
        prompt=prompts,
        prompt_embeds=prompt_embeds,
        prompt_attention_mask=encoder_attention_mask,
        height=args.height,
        width=args.width,
        num_frames=args.num_frames,
        num_inference_steps=args.num_inference_steps,
        guidance_scale=args.guidance_scale,
        generator=generator,
    ).frames

    if nccl_info.global_rank <= 0:
        if prompts is not None:
            for video, prompt in zip(videos, prompts):
                suffix = prompt.split(".")[0]
                export_to_video(video, args.output_path + f"_{suffix}.mp4", fps=30)
        else:
            export_to_video(videos[0], args.output_path + ".mp4", fps=30)

if __name__ == "__main__":
    # arg parse 
    parser = argparse.ArgumentParser()
    parser.add_argument("--prompts", nargs='+', default=[])
    parser.add_argument("--num_frames", type=int, default=163)
    parser.add_argument("--height", type=int, default=480)
    parser.add_argument("--width", type=int, default=848)
    parser.add_argument("--num_inference_steps", type=int, default=64)
    parser.add_argument("--guidance_scale", type=float, default=4.5)
    parser.add_argument("--model_path", type=str, default="data/mochi")
    parser.add_argument("--seed", type=int, default=42)
    parser.add_argument("--output_path", type=str, default="./outputs.mp4")
    parser.add_argument("--transformer_path", type=str, default=None)
    parser.add_argument("--prompt_embed_path", type=str, default=None)
    parser.add_argument("--encoder_attention_mask_path", type=str, default=None)
    parser.add_argument('--lora_path', type=str, default=None, help='Path to the directory containing LoRA checkpoints')
    parser.add_argument('--lora_step', type=int, default=None, help='Specific LoRA checkpoint step to load. If not provided, loads latest')
    args = parser.parse_args()
    main(args)<|MERGE_RESOLUTION|>--- conflicted
+++ resolved
@@ -16,23 +16,6 @@
 import pdb
 import copy
 from typing import Dict
-<<<<<<< HEAD
-
-class ForkedPdb(pdb.Pdb):
-    """A Pdb subclass that may be used
-    from a forked multiprocessing child
-
-    """
-    def interaction(self, *args, **kwargs):
-        _stdin = sys.stdin
-        try:
-            sys.stdin = open('/dev/stdin')
-            pdb.Pdb.interaction(self, *args, **kwargs)
-        finally:
-            sys.stdin = _stdin
-=======
->>>>>>> 3e0e8cf5
-
 def initialize_distributed():
     local_rank = int(os.getenv('RANK', 0))
     world_size = int(os.getenv('WORLD_SIZE', 1))
@@ -190,10 +173,6 @@
     
     if args.transformer_path is not None:
         transformer = MochiTransformer3DModel.from_pretrained(args.transformer_path, torch_dtype=torch.bfloat16)
-<<<<<<< HEAD
-=======
-        
->>>>>>> 3e0e8cf5
     else:
         transformer = MochiTransformer3DModel.from_pretrained(args.model_path, subfolder = 'transformer/', torch_dtype=torch.bfloat16)
     if args.lora_path is not None:
