import argparse
from email.policy import strict
import logging
import math
import os
import shutil
from pathlib import Path
from fastvideo.utils.parallel_states import (
    initialize_sequence_parallel_state,
    destroy_sequence_parallel_group,
    get_sequence_parallel_state,
    nccl_info,
)
from fastvideo.utils.communications import sp_parallel_dataloader_wrapper, broadcast
from fastvideo.models.mochi_hf.mochi_latents_utils import normalize_mochi_dit_input
from fastvideo.utils.validation import log_validation
import time
from torch.utils.data import DataLoader
import torch
from torch.distributed.fsdp import (
    FullyShardedDataParallel as FSDP,
    StateDictType,
    FullStateDictConfig,
)
import json
from torch.utils.data.distributed import DistributedSampler
from fastvideo.utils.dataset_utils import LengthGroupedSampler
import wandb
from accelerate.utils import set_seed
from tqdm.auto import tqdm
from fastvideo.fsdp_util import get_dit_fsdp_kwargs, apply_fsdp_checkpointing
from diffusers.utils import convert_unet_state_dict_to_peft
from diffusers import (
    FlowMatchEulerDiscreteScheduler,
)
from diffusers.optimization import get_scheduler
from fastvideo.models.mochi_hf.modeling_mochi import MochiTransformer3DModel
from diffusers.utils import check_min_version
from fastvideo.dataset.latent_datasets import LatentDataset, latent_collate_function
import torch.distributed as dist
from safetensors.torch import save_file, load_file
from peft import LoraConfig, get_peft_model_state_dict, set_peft_model_state_dict
from torch.distributed.fsdp import (
    FullyShardedDataParallel as FSDP,
)
from fastvideo.utils.checkpoint import (
    save_checkpoint,
    save_lora_checkpoint,
    resume_lora_optimizer,
)
from fastvideo.utils.logging import main_print
from fastvideo.models.mochi_hf.pipeline_mochi import MochiPipeline
<<<<<<< HEAD

=======
>>>>>>> 98b92be2
# Will error if the minimal version of diffusers is not installed. Remove at your own risks.
check_min_version("0.31.0")
import time
from collections import deque


def compute_density_for_timestep_sampling(
    weighting_scheme: str,
    batch_size: int,
    generator,
    logit_mean: float = None,
    logit_std: float = None,
    mode_scale: float = None,
):
    """
    Compute the density for sampling the timesteps when doing SD3 training.

    Courtesy: This was contributed by Rafie Walker in https://github.com/huggingface/diffusers/pull/8528.

    SD3 paper reference: https://arxiv.org/abs/2403.03206v1.
    """
    if weighting_scheme == "logit_normal":
        # See 3.1 in the SD3 paper ($rf/lognorm(0.00,1.00)$).
        u = torch.normal(
            mean=logit_mean,
            std=logit_std,
            size=(batch_size,),
            device="cpu",
            generator=generator,
        )
        u = torch.nn.functional.sigmoid(u)
    elif weighting_scheme == "mode":
        u = torch.rand(size=(batch_size,), device="cpu", generator=generator)
        u = 1 - u - mode_scale * (torch.cos(math.pi * u / 2) ** 2 - 1 + u)
    else:
        u = torch.rand(size=(batch_size,), device="cpu", generator=generator)
    return u


def get_sigmas(noise_scheduler, device, timesteps, n_dim=4, dtype=torch.float32):
    sigmas = noise_scheduler.sigmas.to(device=device, dtype=dtype)
    schedule_timesteps = noise_scheduler.timesteps.to(device)
    timesteps = timesteps.to(device)
    step_indices = [(schedule_timesteps == t).nonzero().item() for t in timesteps]

    sigma = sigmas[step_indices].flatten()
    while len(sigma.shape) < n_dim:
        sigma = sigma.unsqueeze(-1)
    return sigma


def train_one_step_mochi(
    transformer,
    optimizer,
    lr_scheduler,
    loader,
    noise_scheduler,
    noise_random_generator,
    gradient_accumulation_steps,
    sp_size,
    precondition_outputs,
    max_grad_norm,
    weighting_scheme,
    logit_mean,
    logit_std,
    mode_scale,
):
    total_loss = 0.0
    optimizer.zero_grad()
    for _ in range(gradient_accumulation_steps):
        (
            latents,
            encoder_hidden_states,
            latents_attention_mask,
            encoder_attention_mask,
        ) = next(loader)
        latents = normalize_mochi_dit_input(latents)
        batch_size = latents.shape[0]
        noise = torch.randn_like(latents)
        u = compute_density_for_timestep_sampling(
            weighting_scheme=weighting_scheme,
            batch_size=batch_size,
            generator=noise_random_generator,
            logit_mean=logit_mean,
            logit_std=logit_std,
            mode_scale=mode_scale,
        )
        indices = (u * noise_scheduler.config.num_train_timesteps).long()
        timesteps = noise_scheduler.timesteps[indices].to(device=latents.device)
        if sp_size > 1:
            # Make sure that the timesteps are the same across all sp processes.
            broadcast(timesteps)
        sigmas = get_sigmas(
            noise_scheduler,
            latents.device,
            timesteps,
            n_dim=latents.ndim,
            dtype=latents.dtype,
        )
        noisy_model_input = (1.0 - sigmas) * latents + sigmas * noise
        # if rank<=0:
        #     print("2222222222222222222222222222222222222222222222")
        # print(type(latents_attention_mask))
        # print(latents_attention_mask)
        with torch.autocast("cuda", torch.bfloat16):
            model_pred = transformer(
                noisy_model_input,
                encoder_hidden_states,
                timesteps,
                encoder_attention_mask,  # B, L
                return_dict=False,
            )[0]
        # if rank<=0:
        #     print("333333333333333333333333333333333333333333333333")
        if precondition_outputs:
            model_pred = noisy_model_input - model_pred * sigmas
        if precondition_outputs:
            target = latents
        else:
            target = noise - latents

        loss = (
            torch.mean((model_pred.float() - target.float()) ** 2)
            / gradient_accumulation_steps
        )

        loss.backward()

        avg_loss = loss.detach().clone()
        dist.all_reduce(avg_loss, op=dist.ReduceOp.AVG)
        total_loss += avg_loss.item()

    grad_norm = transformer.clip_grad_norm_(max_grad_norm)
    optimizer.step()
    lr_scheduler.step()
    return total_loss, grad_norm.item()


def main(args):
    torch.backends.cuda.matmul.allow_tf32 = True

    local_rank = int(os.environ["LOCAL_RANK"])
    rank = int(os.environ["RANK"])
    world_size = int(os.environ["WORLD_SIZE"])
    dist.init_process_group("nccl")
    torch.cuda.set_device(local_rank)
    device = torch.cuda.current_device()
    initialize_sequence_parallel_state(args.sp_size)

    # If passed along, set the training seed now. On GPU...
    if args.seed is not None:
        # TODO: t within the same seq parallel group should be the same. Noise should be different.
        set_seed(args.seed + rank)
    # We use different seeds for the noise generation in each process to ensure that the noise is different in a batch.
    noise_random_generator = None

    # Handle the repository creation
    if rank <= 0 and args.output_dir is not None:
        os.makedirs(args.output_dir, exist_ok=True)

    # For mixed precision training we cast all non-trainable weigths to half-precision
    # as these weights are only used for inference, keeping weights in full precision is not required.

    # Create model:

    main_print(f"--> loading model from {args.pretrained_model_name_or_path}")
    # keep the master weight to float32
    transformer = MochiTransformer3DModel.from_pretrained(
        args.pretrained_model_name_or_path,
        subfolder="transformer",
        torch_dtype=torch.float32
        if args.master_weight_type == "fp32"
        else torch.bfloat16,
    )

    if args.use_lora:
        transformer.requires_grad_(False)
        transformer_lora_config = LoraConfig(
            r=args.lora_rank,
            lora_alpha=args.lora_alpha,
            init_lora_weights=True,
            target_modules=["to_k", "to_q", "to_v", "to_out.0"],
        )
        transformer.add_adapter(transformer_lora_config)

    if args.resume_from_lora_checkpoint:
        lora_state_dict = MochiPipeline.lora_state_dict(
            args.resume_from_lora_checkpoint
        )
        transformer_state_dict = {
            f'{k.replace("transformer.", "")}': v
            for k, v in lora_state_dict.items()
            if k.startswith("transformer.")
        }
        transformer_state_dict = convert_unet_state_dict_to_peft(transformer_state_dict)
        incompatible_keys = set_peft_model_state_dict(
            transformer, transformer_state_dict, adapter_name="default"
        )
        if incompatible_keys is not None:
            # check only for unexpected keys
            unexpected_keys = getattr(incompatible_keys, "unexpected_keys", None)
            if unexpected_keys:
                main_print(
                    f"Loading adapter weights from state_dict led to unexpected keys not found in the model: "
                    f" {unexpected_keys}. "
                )

    main_print(
        f"  Total training parameters = {sum(p.numel() for p in transformer.parameters() if p.requires_grad) / 1e6} M"
    )
    main_print(
        f"--> Initializing FSDP with sharding strategy: {args.fsdp_sharding_startegy}"
    )
    fsdp_kwargs = get_dit_fsdp_kwargs(
        args.fsdp_sharding_startegy,
        args.use_lora,
        args.use_cpu_offload,
        args.master_weight_type,
    )

    if args.use_lora:
        transformer.config.lora_rank = args.lora_rank
        transformer.config.lora_alpha = args.lora_alpha
        transformer.config.lora_target_modules = ["to_k", "to_q", "to_v", "to_out.0"]
        transformer._no_split_modules = ["MochiTransformerBlock"]
        fsdp_kwargs["auto_wrap_policy"] = fsdp_kwargs["auto_wrap_policy"](transformer)

    transformer = FSDP(
        transformer,
        **fsdp_kwargs,
    )
    main_print(f"--> model loaded")

    if args.gradient_checkpointing:
        apply_fsdp_checkpointing(transformer, args.selective_checkpointing)

    # Set model as trainable.
    transformer.train()

    noise_scheduler = FlowMatchEulerDiscreteScheduler()

    params_to_optimize = transformer.parameters()
    params_to_optimize = list(filter(lambda p: p.requires_grad, params_to_optimize))

    optimizer = torch.optim.AdamW(
        params_to_optimize,
        lr=args.learning_rate,
        betas=(0.9, 0.999),
        weight_decay=args.weight_decay,
        eps=1e-8,
    )

    init_steps = 0
    if args.resume_from_lora_checkpoint:
        transformer, optimizer, init_steps = resume_lora_optimizer(
            transformer, args.resume_from_lora_checkpoint, optimizer
        )
    main_print(f"optimizer: {optimizer}")

<<<<<<< HEAD
=======

>>>>>>> 98b92be2
    lr_scheduler = get_scheduler(
        args.lr_scheduler,
        optimizer=optimizer,
        num_warmup_steps=args.lr_warmup_steps,
        num_training_steps=args.max_train_steps,
        num_cycles=args.lr_num_cycles,
        power=args.lr_power,
        last_epoch=init_steps - 1,
    )

    train_dataset = LatentDataset(args.data_json_path, args.num_latent_t, args.cfg)
    sampler = (
        LengthGroupedSampler(
            args.train_batch_size,
            rank=rank,
            world_size=world_size,
            lengths=train_dataset.lengths,
            group_frame=args.group_frame,
            group_resolution=args.group_resolution,
        )
        if (args.group_frame or args.group_resolution)
        else DistributedSampler(
            train_dataset, rank=rank, num_replicas=world_size, shuffle=False
        )
    )

    train_dataloader = DataLoader(
        train_dataset,
        sampler=sampler,
        collate_fn=latent_collate_function,
        pin_memory=True,
        batch_size=args.train_batch_size,
        num_workers=args.dataloader_num_workers,
        drop_last=True,
    )

    num_update_steps_per_epoch = math.ceil(
        len(train_dataloader)
        / args.gradient_accumulation_steps
        * args.sp_size
        / args.train_sp_batch_size
    )
    args.num_train_epochs = math.ceil(args.max_train_steps / num_update_steps_per_epoch)

    if rank <= 0:
        project = args.tracker_project_name or "fastvideo"
        wandb.init(project=project, config=args)

    # Train!
    total_batch_size = (
        args.train_batch_size
        * world_size
        * args.gradient_accumulation_steps
        / args.sp_size
        * args.train_sp_batch_size
    )
    main_print("***** Running training *****")
    main_print(f"  Num examples = {len(train_dataset)}")
    main_print(f"  Dataloader size = {len(train_dataloader)}")
    main_print(f"  Num Epochs = {args.num_train_epochs}")
    main_print(f"  Resume training from step {init_steps}")
    main_print(f"  Instantaneous batch size per device = {args.train_batch_size}")
    main_print(
        f"  Total train batch size (w. data & sequence parallel, accumulation) = {total_batch_size}"
    )
    main_print(f"  Gradient Accumulation steps = {args.gradient_accumulation_steps}")
    main_print(f"  Total optimization steps = {args.max_train_steps}")
    main_print(
        f"  Total training parameters per FSDP shard = {sum(p.numel() for p in transformer.parameters() if p.requires_grad) / 1e9} B"
    )
    # print dtype
    main_print(f"  Master weight dtype: {transformer.parameters().__next__().dtype}")

    # Potentially load in the weights and states from a previous save
    if args.resume_from_checkpoint:
        assert NotImplementedError("resume_from_checkpoint is not supported now.")
        # TODO

    progress_bar = tqdm(
        range(0, args.max_train_steps),
        initial=init_steps,
        desc="Steps",
        # Only show the progress bar once on each machine.
        disable=local_rank > 0,
    )

    loader = sp_parallel_dataloader_wrapper(
        train_dataloader,
        device,
        args.train_batch_size,
        args.sp_size,
        args.train_sp_batch_size,
    )

    step_times = deque(maxlen=100)

    # todo future
    for i in range(init_steps):
        next(loader)
    for step in range(init_steps + 1, args.max_train_steps + 1):
        start_time = time.time()
        loss, grad_norm = train_one_step_mochi(
            transformer,
            optimizer,
            lr_scheduler,
            loader,
            noise_scheduler,
            noise_random_generator,
            args.gradient_accumulation_steps,
            args.sp_size,
            args.precondition_outputs,
            args.max_grad_norm,
            args.weighting_scheme,
            args.logit_mean,
            args.logit_std,
            args.mode_scale,
        )

        step_time = time.time() - start_time
        step_times.append(step_time)
        avg_step_time = sum(step_times) / len(step_times)

        progress_bar.set_postfix(
            {
                "loss": f"{loss:.4f}",
                "step_time": f"{step_time:.2f}s",
                "grad_norm": grad_norm,
            }
        )
        progress_bar.update(1)
        if rank <= 0:
            wandb.log(
                {
                    "train_loss": loss,
                    "learning_rate": lr_scheduler.get_last_lr()[0],
                    "step_time": step_time,
                    "avg_step_time": avg_step_time,
                    "grad_norm": grad_norm,
                },
                step=step,
            )
        if step % args.checkpointing_steps == 0:
            if args.use_lora:
                # Save LoRA weights
                save_lora_checkpoint(
                    transformer, optimizer, rank, args.output_dir, step
                )
            else:
                # Your existing checkpoint saving code
                save_checkpoint(transformer, optimizer, rank, args.output_dir, step)
            dist.barrier()
        if args.log_validation and step % args.validation_steps == 0:
            log_validation(args, transformer, device, torch.bfloat16, step)

    if args.use_lora:
        save_lora_checkpoint(
            transformer, optimizer, rank, args.output_dir, args.max_train_steps
        )
    else:
        save_checkpoint(
            transformer, optimizer, rank, args.output_dir, args.max_train_steps
        )

    if get_sequence_parallel_state():
        destroy_sequence_parallel_group()


if __name__ == "__main__":
    parser = argparse.ArgumentParser()

    # dataset & dataloader
    parser.add_argument("--data_json_path", type=str, required=True)
    parser.add_argument("--num_frames", type=int, default=163)
    parser.add_argument(
        "--dataloader_num_workers",
        type=int,
        default=10,
        help="Number of subprocesses to use for data loading. 0 means that the data will be loaded in the main process.",
    )
    parser.add_argument(
        "--train_batch_size",
        type=int,
        default=16,
        help="Batch size (per device) for the training dataloader.",
    )
    parser.add_argument(
        "--num_latent_t", type=int, default=28, help="Number of latent timesteps."
    )
    parser.add_argument("--group_frame", action="store_true")  # TODO
    parser.add_argument("--group_resolution", action="store_true")  # TODO

    # text encoder & vae & diffusion model
    parser.add_argument("--pretrained_model_name_or_path", type=str)
<<<<<<< HEAD
    parser.add_argument("--cache_dir", type=str, default="./cache_dir")
=======
    parser.add_argument("--cache_dir", type=str, default='./cache_dir')
>>>>>>> 98b92be2

    # diffusion setting
    parser.add_argument("--ema_decay", type=float, default=0.999)
    parser.add_argument("--ema_start_step", type=int, default=0)
    parser.add_argument("--cfg", type=float, default=0.1)
    parser.add_argument(
        "--precondition_outputs",
        action="store_true",
        help="Whether to precondition the outputs of the model.",
    )

    # validation & logs
    parser.add_argument("--validation_prompt_dir", type=str)
    parser.add_argument("--uncond_prompt_dir", type=str)
    parser.add_argument(
        "--validation_sampling_steps",
        type=str,
        default="64",
        help="use ',' to split multi sampling steps",
    )
    parser.add_argument(
        "--validation_guidance_scale",
        type=str,
        default="4.5",
        help="use ',' to split multi scale",
    )
    parser.add_argument("--validation_steps", type=int, default=50)
    parser.add_argument("--log_validation", action="store_true")
    parser.add_argument("--tracker_project_name", type=str, default=None)
    parser.add_argument(
        "--seed", type=int, default=None, help="A seed for reproducible training."
    )
    parser.add_argument(
        "--output_dir",
        type=str,
        default=None,
        help="The output directory where the model predictions and checkpoints will be written.",
    )
    parser.add_argument(
        "--checkpoints_total_limit",
        type=int,
        default=None,
        help=("Max number of checkpoints to store."),
    )
    parser.add_argument(
        "--checkpointing_steps",
        type=int,
        default=500,
        help=(
            "Save a checkpoint of the training state every X updates. These checkpoints can be used both as final"
            " checkpoints in case they are better than the last checkpoint, and are also suitable for resuming"
            " training using `--resume_from_checkpoint`."
        ),
    )
    parser.add_argument(
        "--resume_from_checkpoint",
        type=str,
        default=None,
        help=(
            "Whether training should be resumed from a previous checkpoint. Use a path saved by"
            ' `--checkpointing_steps`, or `"latest"` to automatically select the last available checkpoint.'
        ),
    )
    parser.add_argument(
        "--resume_from_lora_checkpoint",
        type=str,
        default=None,
        help=(
            "Whether training should be resumed from a previous lora checkpoint. Use a path saved by"
            ' `--checkpointing_steps`, or `"latest"` to automatically select the last available checkpoint.'
        ),
    )
    parser.add_argument(
        "--logging_dir",
        type=str,
        default="logs",
        help=(
            "[TensorBoard](https://www.tensorflow.org/tensorboard) log directory. Will default to"
            " *output_dir/runs/**CURRENT_DATETIME_HOSTNAME***."
        ),
    )

    # optimizer & scheduler & Training
    parser.add_argument("--num_train_epochs", type=int, default=100)
    parser.add_argument(
        "--max_train_steps",
        type=int,
        default=None,
        help="Total number of training steps to perform.  If provided, overrides num_train_epochs.",
    )
    parser.add_argument(
        "--gradient_accumulation_steps",
        type=int,
        default=1,
        help="Number of updates steps to accumulate before performing a backward/update pass.",
    )
    parser.add_argument(
        "--learning_rate",
        type=float,
        default=1e-4,
        help="Initial learning rate (after the potential warmup period) to use.",
    )
    parser.add_argument(
        "--scale_lr",
        action="store_true",
        default=False,
        help="Scale the learning rate by the number of GPUs, gradient accumulation steps, and batch size.",
    )
    parser.add_argument(
        "--lr_warmup_steps",
        type=int,
        default=10,
        help="Number of steps for the warmup in the lr scheduler.",
    )
    parser.add_argument(
        "--max_grad_norm", default=1.0, type=float, help="Max gradient norm."
    )
    parser.add_argument(
        "--gradient_checkpointing",
        action="store_true",
        help="Whether or not to use gradient checkpointing to save memory at the expense of slower backward pass.",
    )
    parser.add_argument("--selective_checkpointing", type=float, default=1.0)
    parser.add_argument(
        "--allow_tf32",
        action="store_true",
        help=(
            "Whether or not to allow TF32 on Ampere GPUs. Can be used to speed up training. For more information, see"
            " https://pytorch.org/docs/stable/notes/cuda.html#tensorfloat-32-tf32-on-ampere-devices"
        ),
    )
    parser.add_argument(
        "--mixed_precision",
        type=str,
        default=None,
        choices=["no", "fp16", "bf16"],
        help=(
            "Whether to use mixed precision. Choose between fp16 and bf16 (bfloat16). Bf16 requires PyTorch >="
            " 1.10.and an Nvidia Ampere GPU.  Default to the value of accelerate config of the current system or the"
            " flag passed with the `accelerate.launch` command. Use this argument to override the accelerate config."
        ),
    )
    parser.add_argument(
        "--use_cpu_offload",
        action="store_true",
        help="Whether to use CPU offload for param & gradient & optimizer states.",
    )

    parser.add_argument("--sp_size", type=int, default=1, help="For sequence parallel")
    parser.add_argument(
        "--train_sp_batch_size",
        type=int,
        default=1,
        help="Batch size for sequence parallel training",
    )

    parser.add_argument(
        "--use_lora",
        action="store_true",
        default=False,
        help="Whether to use LoRA for finetuning.",
    )
    parser.add_argument(
        "--lora_alpha", type=int, default=256, help="Alpha parameter for LoRA."
    )
    parser.add_argument(
        "--lora_rank", type=int, default=128, help="LoRA rank parameter. "
    )
    parser.add_argument("--fsdp_sharding_startegy", default="full")

    parser.add_argument(
        "--weighting_scheme",
        type=str,
        default="uniform",
        choices=["sigma_sqrt", "logit_normal", "mode", "cosmap", "uniform"],
    )
    parser.add_argument(
        "--logit_mean",
        type=float,
        default=0.0,
        help="mean to use when using the `'logit_normal'` weighting scheme.",
    )
    parser.add_argument(
        "--logit_std",
        type=float,
        default=1.0,
        help="std to use when using the `'logit_normal'` weighting scheme.",
    )
    parser.add_argument(
        "--mode_scale",
        type=float,
        default=1.29,
        help="Scale of mode weighting scheme. Only effective when using the `'mode'` as the `weighting_scheme`.",
    )
    # lr_scheduler
    parser.add_argument(
        "--lr_scheduler",
        type=str,
        default="constant",
        help=(
            'The scheduler type to use. Choose between ["linear", "cosine", "cosine_with_restarts", "polynomial",'
            ' "constant", "constant_with_warmup"]'
        ),
    )
    parser.add_argument(
        "--lr_num_cycles",
        type=int,
        default=1,
        help="Number of cycles in the learning rate scheduler.",
    )
    parser.add_argument(
        "--lr_power",
        type=float,
        default=1.0,
        help="Power factor of the polynomial scheduler.",
    )
    parser.add_argument(
        "--weight_decay", type=float, default=0.01, help="Weight decay to apply."
    )
    parser.add_argument(
        "--master_weight_type",
        type=str,
        default="fp32",
        help="Weight type to use - fp32 or bf16.",
    )

    args = parser.parse_args()
    main(args)<|MERGE_RESOLUTION|>--- conflicted
+++ resolved
@@ -50,10 +50,6 @@
 )
 from fastvideo.utils.logging import main_print
 from fastvideo.models.mochi_hf.pipeline_mochi import MochiPipeline
-<<<<<<< HEAD
-
-=======
->>>>>>> 98b92be2
 # Will error if the minimal version of diffusers is not installed. Remove at your own risks.
 check_min_version("0.31.0")
 import time
@@ -313,10 +309,6 @@
         )
     main_print(f"optimizer: {optimizer}")
 
-<<<<<<< HEAD
-=======
-
->>>>>>> 98b92be2
     lr_scheduler = get_scheduler(
         args.lr_scheduler,
         optimizer=optimizer,
@@ -510,11 +502,7 @@
 
     # text encoder & vae & diffusion model
     parser.add_argument("--pretrained_model_name_or_path", type=str)
-<<<<<<< HEAD
     parser.add_argument("--cache_dir", type=str, default="./cache_dir")
-=======
-    parser.add_argument("--cache_dir", type=str, default='./cache_dir')
->>>>>>> 98b92be2
 
     # diffusion setting
     parser.add_argument("--ema_decay", type=float, default=0.999)
