import argparse
from email.policy import strict
import logging
import math
import os
import shutil
from pathlib import Path
from diffusers.training_utils import cast_training_params, compute_density_for_timestep_sampling, compute_loss_weighting_for_sd3
from fastvideo.utils.parallel_states import initialize_sequence_parallel_state, \
    destroy_sequence_parallel_group, get_sequence_parallel_state, nccl_info
from fastvideo.utils.communications import sp_parallel_dataloader_wrapper, broadcast
from fastvideo.model.mochi_latents_stat import mochi_stat
from fastvideo.utils.validation import log_validation
import time
from torch.utils.data import DataLoader
import torch
from torch.distributed.fsdp import (
    FullyShardedDataParallel as FSDP,
    StateDictType,
    FullStateDictConfig,
)
import json
from torch.utils.data.distributed import DistributedSampler
from fastvideo.utils.dataset_utils import LengthGroupedSampler
import wandb
from accelerate.utils import set_seed
from tqdm.auto import tqdm
from fastvideo.fsdp_util import get_fsdp_kwargs, apply_fsdp_checkpointing
import diffusers
from diffusers import (
    FlowMatchEulerDiscreteScheduler,
)
from diffusers.optimization import get_scheduler
from fastvideo.model.modeling_mochi import MochiTransformer3DModel
from diffusers.utils import check_min_version
from fastvideo.utils.ema import EMAModel
from fastvideo.dataset.latent_datasets import LatentDataset, latent_collate_function
import torch.distributed as dist
from safetensors.torch import save_file, load_file
from peft import LoraConfig, get_peft_model_state_dict, set_peft_model_state_dict, get_peft_model, inject_adapter_in_model
from torch.distributed.fsdp import (
    FullyShardedDataParallel as FSDP,
    MixedPrecision,
)
from torch.distributed.checkpoint.state_dict import get_state_dict
from typing import Optional
import copy
from typing import Dict, Type
# Will error if the minimal version of diffusers is not installed. Remove at your own risks.
check_min_version("0.31.0")
import time
from collections import deque

import sys
import pdb
#ForkedPdb().set_trace()
class ForkedPdb(pdb.Pdb):
    """A Pdb subclass that may be used
    from a forked multiprocessing child

    """
    def interaction(self, *args, **kwargs):
        _stdin = sys.stdin
        try:
            sys.stdin = open('/dev/stdin')
            pdb.Pdb.interaction(self, *args, **kwargs)
        finally:
            sys.stdin = _stdin
            
def main_print(content):
    if int(os.environ['LOCAL_RANK']) <= 0: 
        print(content)

def save_checkpoint(transformer: MochiTransformer3DModel, rank, output_dir, step):
    main_print(f"--> saving checkpoint at step {step}")
    with FSDP.state_dict_type(
        transformer, StateDictType.FULL_STATE_DICT, FullStateDictConfig(offload_to_cpu=True, rank0_only=True)
    ):
        cpu_state = transformer.state_dict()
    #todo move to get_state_dict
    if rank <= 0:
        save_dir = os.path.join(output_dir, f"checkpoint-{step}")
        os.makedirs(save_dir, exist_ok=True)
        # save using safetensors 
        weight_path = os.path.join(save_dir, "diffusion_pytorch_model.safetensors")
        save_file(cpu_state, weight_path)
        config_dict = dict(transformer.config)
        config_path = os.path.join(save_dir, "config.json")
        # save dict as json
        with open(config_path, "w") as f:
            json.dump(config_dict, f, indent=4)
    main_print(f"--> checkpoint saved at step {step}")    
                
def get_sigmas(noise_scheduler, device, timesteps, n_dim=4, dtype=torch.float32):
    sigmas = noise_scheduler.sigmas.to(device=device, dtype=dtype)
    schedule_timesteps = noise_scheduler.timesteps.to(device)
    timesteps = timesteps.to(device)
    step_indices = [(schedule_timesteps == t).nonzero().item() for t in timesteps]

    sigma = sigmas[step_indices].flatten()
    while len(sigma.shape) < n_dim:
        sigma = sigma.unsqueeze(-1)
    return sigma


def train_one_step_mochi(transformer, optimizer, lr_scheduler, loader,noise_scheduler, gradient_accumulation_steps, sp_size, precondition_outputs, max_grad_norm):
    total_loss = 0.0
    optimizer.zero_grad()
    for _ in range(gradient_accumulation_steps):
        latents, encoder_hidden_states, latents_attention_mask, encoder_attention_mask = next(loader)
        
        latents = latents.to(dtype=torch.bfloat16)
        encoder_hidden_states = encoder_hidden_states.to(dtype=torch.bfloat16)
        latents_mean = (
            torch.tensor(mochi_stat.latents_mean).view(1, 12, 1, 1, 1).to(latents.device, latents.dtype)
        )
        latents_std = (
            torch.tensor(mochi_stat.latents_std).view(1, 12, 1, 1, 1).to(latents.device, latents.dtype)
        )
        latents = (latents - latents_mean) / latents_std
        
        batch_size = latents.shape[0]
        noise = torch.randn_like(latents)
        u = torch.rand(size=(batch_size,), device="cpu")
        indices = (u * noise_scheduler.config.num_train_timesteps).long()
        timesteps = noise_scheduler.timesteps[indices].to(device=latents.device)
        if sp_size > 1:
            # Make sure that the timesteps are the same across all sp processes.
            broadcast(timesteps)

        sigmas = get_sigmas(noise_scheduler, latents.device, timesteps, n_dim=latents.ndim, dtype=latents.dtype)
        noisy_model_input = (1.0 - sigmas) * latents + sigmas * noise

        model_pred = transformer(
            noisy_model_input,
            encoder_hidden_states,
            noise_scheduler.config.num_train_timesteps - timesteps,
            encoder_attention_mask, # B, L
            return_dict= False
        )[0]

        if precondition_outputs:
            model_pred = model_pred * sigmas + noisy_model_input
        if precondition_outputs:
            target = latents
        else:
            target = latents - noise

        loss = torch.mean((model_pred.float() - target.float()) ** 2)

        loss.backward()
        
        avg_loss = loss.detach().clone()
        dist.all_reduce(avg_loss, op=dist.ReduceOp.AVG)
        total_loss += avg_loss.item() / gradient_accumulation_steps
        

    transformer.clip_grad_norm_(max_grad_norm)
    
    optimizer.step()
    lr_scheduler.step()
    
    return total_loss
        
def get_lora_model(transformer, lora_config):
    transformer.requires_grad_(False)
    transformer = inject_adapter_in_model(lora_config, transformer)
    return transformer

def save_lora_checkpoint(
    transformer: MochiTransformer3DModel, 
    optimizer,
    rank, 
    output_dir, 
    step
):
    main_print(f"--> saving LoRA checkpoint at step {step}")
    with FSDP.state_dict_type(
        transformer, 
        StateDictType.FULL_STATE_DICT, 
        FullStateDictConfig(offload_to_cpu=True, rank0_only=True)
    ):
        full_state_dict = transformer.state_dict()
        lora_state_dict = {
            k: v for k, v in full_state_dict.items() 
            if 'lora' in k.lower()  
        }
        lora_optim_state = FSDP.optim_state_dict(
            transformer, 
            optimizer,
        )
    if rank <= 0:
        save_dir = os.path.join(output_dir, f"lora-checkpoint-{step}")
        os.makedirs(save_dir, exist_ok=True)
        weight_path = os.path.join(save_dir, "lora_weights.safetensors")
        save_file(lora_state_dict, weight_path)
        optim_path = os.path.join(save_dir, "lora_optimizer.pt")
        torch.save(lora_optim_state, optim_path)
        lora_config = {
            'step': step,
            'lora_params': {
                'lora_rank': transformer.config.lora_rank, 
                'lora_alpha': transformer.config.lora_alpha,
                'target_modules': transformer.config.lora_target_modules
            }
        }
        config_path = os.path.join(save_dir, "lora_config.json")
        with open(config_path, "w") as f:
            json.dump(lora_config, f, indent=4)
    main_print(f"--> LoRA checkpoint saved at step {step}")

def resume_lora_training(
    transformer,
    checkpoint_dir,
    optimizer
):
    weight_path = os.path.join(checkpoint_dir, "lora_weights.safetensors")
    lora_weights = load_file(weight_path)
    config_path = os.path.join(checkpoint_dir, "lora_config.json")
    with open(config_path, "r") as f:
        config_dict = json.load(f)
    with FSDP.state_dict_type(
        transformer,
        StateDictType.FULL_STATE_DICT,
        FullStateDictConfig(offload_to_cpu=True, rank0_only=True)
    ):
        current_state = transformer.state_dict()
        current_state.update(lora_weights)
        transformer.load_state_dict(current_state, strict=False)
    optim_path = os.path.join(checkpoint_dir, "lora_optimizer.pt")
    optimizer_state_dict = torch.load(optim_path, weights_only=False)
    optim_state = FSDP.optim_state_dict_to_load(
            model=transformer,
            optim=optimizer,
            optim_state_dict=optimizer_state_dict
        )
    optimizer.load_state_dict(optim_state)
    step = config_dict['step']
    main_print(f"-->  Successfully resuming LoRA training from step {step}")
    return transformer, optimizer, step

def main(args):
    # use LayerNorm, GeLu, SiLu always as fp32 mode
    # TODO: 
    if args.enable_stable_fp32:
        raise NotImplementedError("enable_stable_fp32 is not supported now.")
    torch.backends.cuda.matmul.allow_tf32 = True
    
    local_rank = int(os.environ['LOCAL_RANK'])
    rank = int(os.environ['RANK'])
    world_size = int(os.environ['WORLD_SIZE'])
    dist.init_process_group("nccl")
    torch.cuda.set_device(local_rank)
    device = torch.cuda.current_device()
    initialize_sequence_parallel_state(args.sp_size)

    # If passed along, set the training seed now. On GPU...
    if args.seed is not None:
        # TODO: t within the same seq parallel group should be the same. Noise should be different.
        set_seed(args.seed + rank)

    # Handle the repository creation
    if rank <=0 and args.output_dir is not None:
        os.makedirs(args.output_dir, exist_ok=True)

    # For mixed precision training we cast all non-trainable weigths to half-precision
    # as these weights are only used for inference, keeping weights in full precision is not required.

    # Create model:
    
    main_print(f"--> loading model from {args.pretrained_model_name_or_path}")
    load_dtype = torch.float32
    transformer = MochiTransformer3DModel.from_pretrained(
        args.pretrained_model_name_or_path,
        subfolder="transformer",
        torch_dtype = load_dtype,
        #torch_dtype=torch.bfloat16 if args.use_lora else torch.float32,
    )
    
    if args.use_lora:
        lora_config = LoraConfig(
            r=args.lora_rank,
            lora_alpha=args.lora_alpha,
            target_modules=["to_k", "to_q", "to_v", "to_out.0"],
            init_lora_weights=True,
        )
        transformer = get_lora_model(transformer, lora_config)

    main_print(f"  Total training parameters = {sum(p.numel() for p in transformer.parameters() if p.requires_grad) / 1e6} M")
    main_print(f"--> Initializing FSDP with sharding strategy: full")
    fsdp_kwargs = get_fsdp_kwargs("full", args.use_lora, args.use_cpu_offload)
    
    if args.use_lora:
        transformer.config.lora_rank = args.lora_rank
        transformer.config.lora_alpha = args.lora_alpha
        transformer.config.lora_target_modules = ["to_k", "to_q", "to_v", "to_out.0"]
        transformer._no_split_modules = ["MochiTransformerBlock"]
        fsdp_kwargs['auto_wrap_policy'] = fsdp_kwargs['auto_wrap_policy'](transformer)
    
    
    transformer = FSDP(
        transformer,
        **fsdp_kwargs,
    )
    main_print(f"--> model loaded")

    if args.gradient_checkpointing:
        apply_fsdp_checkpointing(transformer)

    # Set model as trainable.
    transformer.train()

    noise_scheduler = FlowMatchEulerDiscreteScheduler()

    params_to_optimize = transformer.parameters()
    if args.use_lora:
        params_to_optimize = list(filter(lambda p: p.requires_grad, params_to_optimize))
    optimizer = torch.optim.AdamW(
        params_to_optimize,
        lr=args.learning_rate,
        betas=(0.9,0.999),
        weight_decay=0.01,
        eps=1e-8,
    )

    init_steps = 0
    if args.resume_from_lora_checkpoint:
        transformer, optimizer, init_steps = resume_lora_training(
            transformer, args.resume_from_lora_checkpoint, optimizer
        )   
    main_print(f"optimizer: {optimizer}")

    #todo add lr scheduler
    lr_scheduler = get_scheduler(
                args.lr_scheduler,
                optimizer=optimizer,
                num_warmup_steps=args.lr_warmup_steps * world_size,
                num_training_steps=args.max_train_steps * world_size,
                num_cycles=args.lr_num_cycles,
                power=args.lr_power,
                last_epoch=init_steps - 1,
            )
    
    train_dataset = LatentDataset(args.data_json_path, args.num_latent_t, args.cfg)
    sampler = LengthGroupedSampler(
                args.train_batch_size,
                rank=rank,
                world_size=world_size,
                lengths=train_dataset.lengths, 
                group_frame=args.group_frame, 
                group_resolution=args.group_resolution, 
    ) if (args.group_frame or args.group_resolution) else DistributedSampler(train_dataset, rank=rank, num_replicas=world_size, shuffle=False)
    
    train_dataloader = DataLoader(
        train_dataset,
        sampler=sampler,
        collate_fn=latent_collate_function,
        pin_memory=True,
        batch_size=args.train_batch_size,
        num_workers=args.dataloader_num_workers,
        drop_last=True, 
    )

    # We need to recalculate our total training steps as the size of the training dataloader may have changed.
    num_update_steps_per_epoch = math.ceil(len(train_dataloader) / args.gradient_accumulation_steps * args.sp_size / args.train_sp_batch_size)
    # Afterwards we recalculate our number of training epochs
    args.num_train_epochs = math.ceil(args.max_train_steps / num_update_steps_per_epoch)

    # We need to initialize the trackers we use, and also store our configuration.
    # The trackers initializes automatically on the main process.
    if rank <= 0:
        project = args.tracker_project_name or "fastvideo"
        wandb.init(project=project, config=args)

    # Train!
    total_batch_size = args.train_batch_size * world_size * args.gradient_accumulation_steps / args.sp_size * args.train_sp_batch_size
    main_print("***** Running training *****")
    main_print(f"  Num examples = {len(train_dataset)}")
    main_print(f"  Dataloader size = {len(train_dataloader)}")
    main_print(f"  Num Epochs = {args.num_train_epochs}")
    main_print(f"  Resume training from step {init_steps}")
    main_print(f"  Instantaneous batch size per device = {args.train_batch_size}")
    main_print(f"  Total train batch size (w. data & sequence parallel, accumulation) = {total_batch_size}")
    main_print(f"  Gradient Accumulation steps = {args.gradient_accumulation_steps}")
    main_print(f"  Total optimization steps = {args.max_train_steps}")
    main_print(f"  Total training parameters per FSDP shard = {sum(p.numel() for p in transformer.parameters() if p.requires_grad) / 1e9} B")
    # print dtype
    main_print(f"  Master weight dtype: {transformer.parameters().__next__().dtype}")


    # Potentially load in the weights and states from a previous save
    if args.resume_from_checkpoint:
        assert NotImplementedError("resume_from_checkpoint is not supported now.")
        # TODO 


    progress_bar = tqdm(
        range(0, args.max_train_steps),
        initial=init_steps,
        desc="Steps",
        # Only show the progress bar once on each machine.
        disable= local_rank > 0,
    )

    loader = sp_parallel_dataloader_wrapper(train_dataloader, device, args.train_batch_size, args.sp_size, args.train_sp_batch_size)
    
    step_times = deque(maxlen=100)

    #todo future 
    for i in range(init_steps):
        next(loader)
    for step in range(init_steps + 1, args.max_train_steps+1):
        start_time = time.time()
        loss = train_one_step_mochi(transformer, optimizer, lr_scheduler, loader, noise_scheduler, args.gradient_accumulation_steps, args.sp_size, args.precondition_outputs, args.max_grad_norm)

        step_time = time.time() - start_time
        step_times.append(step_time)
        avg_step_time = sum(step_times) / len(step_times)

        progress_bar.set_postfix({
        "loss": f"{loss:.4f}", 
        "step_time": f"{step_time:.2f}s"
    })
        progress_bar.update(1)
        if rank <= 0:
            wandb.log({
            "train_loss": loss,
            "learning_rate": lr_scheduler.get_last_lr()[0],
            "step_time": step_time,
            "avg_step_time": avg_step_time
        }, step=step)
        if step  % args.checkpointing_steps == 0:
<<<<<<< HEAD
=======
            save_checkpoint(transformer, rank, args.output_dir, step)
>>>>>>> f8178a5a
            if args.use_lora:
                # Save LoRA weights
                save_lora_checkpoint(transformer, optimizer, rank, args.output_dir, step)
            else:
                save_checkpoint(transformer, rank, args.output_dir, step)
            
        if args.log_validation and step  % args.validation_steps == 0:
            log_validation(args, transformer, device,
                            torch.bfloat16, step)

    if args.use_lora:
        save_lora_checkpoint(transformer, optimizer, rank, args.output_dir, args.max_train_steps)
        
    if get_sequence_parallel_state():
        destroy_sequence_parallel_group()


if __name__ == "__main__":
    parser = argparse.ArgumentParser()

    # dataset & dataloader
    parser.add_argument("--data_json_path", type=str, required=True)
    parser.add_argument("--num_frames", type=int, default=163)
    parser.add_argument("--dataloader_num_workers", type=int, default=10, help="Number of subprocesses to use for data loading. 0 means that the data will be loaded in the main process.")
    parser.add_argument("--train_batch_size", type=int, default=16, help="Batch size (per device) for the training dataloader.")
    parser.add_argument("--num_latent_t", type=int, default=28, help="Number of latent timesteps.")
    parser.add_argument("--group_frame", action="store_true") # TODO
    parser.add_argument("--group_resolution", action="store_true") # TODO

    # text encoder & vae & diffusion model
    parser.add_argument("--pretrained_model_name_or_path", type=str)
    parser.add_argument("--cache_dir", type=str, default='./cache_dir')
    parser.add_argument('--enable_stable_fp32', action='store_true') # TODO

    # diffusion setting
    parser.add_argument("--ema_decay", type=float, default=0.999)
    parser.add_argument("--ema_start_step", type=int, default=0)
    parser.add_argument('--cfg', type=float, default=0.1)
    parser.add_argument("--precondition_outputs", action="store_true", help="Whether to precondition the outputs of the model.")
    
    # validation & logs
    parser.add_argument("--validation_prompt_dir", type=str)
    parser.add_argument("--uncond_prompt_dir", type=str)
    parser.add_argument("--validation_sampling_steps", type=int, default=64)
    parser.add_argument('--validation_guidance_scale', type=float, default=4.5)
    parser.add_argument('--validation_steps', type=float, default=4.5)
    parser.add_argument("--log_validation", action="store_true")
    parser.add_argument("--tracker_project_name", type=str, default=None)
    parser.add_argument("--seed", type=int, default=None, help="A seed for reproducible training.")
    parser.add_argument("--output_dir", type=str, default=None, help="The output directory where the model predictions and checkpoints will be written.")
    parser.add_argument("--checkpoints_total_limit", type=int, default=None, help=("Max number of checkpoints to store."))
    parser.add_argument("--checkpointing_steps", type=int, default=500,
                        help=(
                            "Save a checkpoint of the training state every X updates. These checkpoints can be used both as final"
                            " checkpoints in case they are better than the last checkpoint, and are also suitable for resuming"
                            " training using `--resume_from_checkpoint`."
                        ),
                        )
    parser.add_argument("--resume_from_checkpoint", type=str, default=None,
                        help=(
                            "Whether training should be resumed from a previous checkpoint. Use a path saved by"
                            ' `--checkpointing_steps`, or `"latest"` to automatically select the last available checkpoint.'
                        ),
                        )
    parser.add_argument("--resume_from_lora_checkpoint", type=str, default=None,
                        help=(
                            "Whether training should be resumed from a previous lora checkpoint. Use a path saved by"
                            ' `--checkpointing_steps`, or `"latest"` to automatically select the last available checkpoint.'
                        ),
                        )
    parser.add_argument("--logging_dir", type=str, default="logs",
                        help=(
                            "[TensorBoard](https://www.tensorflow.org/tensorboard) log directory. Will default to"
                            " *output_dir/runs/**CURRENT_DATETIME_HOSTNAME***."
                        ),
                        )

    # optimizer & scheduler & Training
    parser.add_argument("--num_train_epochs", type=int, default=100)
    parser.add_argument("--max_train_steps", type=int, default=None, help="Total number of training steps to perform.  If provided, overrides num_train_epochs.")
    parser.add_argument("--gradient_accumulation_steps", type=int, default=1, help="Number of updates steps to accumulate before performing a backward/update pass.")
    parser.add_argument("--learning_rate", type=float, default=1e-4, help="Initial learning rate (after the potential warmup period) to use.")
    parser.add_argument("--scale_lr", action="store_true", default=False, help="Scale the learning rate by the number of GPUs, gradient accumulation steps, and batch size.")
    parser.add_argument("--lr_warmup_steps", type=int, default=10, help="Number of steps for the warmup in the lr scheduler.")
    parser.add_argument("--max_grad_norm", default=1.0, type=float, help="Max gradient norm.")
    parser.add_argument("--gradient_checkpointing", action="store_true", help="Whether or not to use gradient checkpointing to save memory at the expense of slower backward pass.")
    parser.add_argument("--allow_tf32", action="store_true",
                        help=(
                            "Whether or not to allow TF32 on Ampere GPUs. Can be used to speed up training. For more information, see"
                            " https://pytorch.org/docs/stable/notes/cuda.html#tensorfloat-32-tf32-on-ampere-devices"
                        ),
                        )
    parser.add_argument("--mixed_precision", type=str, default=None, choices=["no", "fp16", "bf16"],
                        help=(
                            "Whether to use mixed precision. Choose between fp16 and bf16 (bfloat16). Bf16 requires PyTorch >="
                            " 1.10.and an Nvidia Ampere GPU.  Default to the value of accelerate config of the current system or the"
                            " flag passed with the `accelerate.launch` command. Use this argument to override the accelerate config."
                        ),
                        )
    parser.add_argument("--use_cpu_offload", action="store_true", help="Whether to use CPU offload for param & gradient & optimizer states.")

    parser.add_argument("--sp_size", type=int, default=1, help="For sequence parallel")
    parser.add_argument("--train_sp_batch_size", type=int, default=1, help="Batch size for sequence parallel training")

    parser.add_argument("--use_lora", action="store_true", default=False, help="Whether to use LoRA for finetuning.") 
    parser.add_argument("--lora_alpha", type=int, default=256, help="Alpha parameter for LoRA.")
    parser.add_argument("--lora_rank", type=int, default=128, help="LoRA rank parameter. ")
    # lr_scheduler
    parser.add_argument("--lr_scheduler", type=str, default="cosine_with_restarts",
        help=(
            'The scheduler type to use. Choose between ["linear", "cosine", "cosine_with_restarts", "polynomial",'
            ' "constant", "constant_with_warmup"]'
        ),
    )
    parser.add_argument("--lr_num_cycles", type=int, default=1, help="Number of cycles in the learning rate scheduler.")
    parser.add_argument("--lr_power", type=float, default=1.0, help="Power factor of the polynomial scheduler.",)
    args = parser.parse_args()
    main(args)<|MERGE_RESOLUTION|>--- conflicted
+++ resolved
@@ -430,10 +430,7 @@
             "avg_step_time": avg_step_time
         }, step=step)
         if step  % args.checkpointing_steps == 0:
-<<<<<<< HEAD
-=======
             save_checkpoint(transformer, rank, args.output_dir, step)
->>>>>>> f8178a5a
             if args.use_lora:
                 # Save LoRA weights
                 save_lora_checkpoint(transformer, optimizer, rank, args.output_dir, step)
