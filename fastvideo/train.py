--- conflicted
+++ resolved
@@ -245,12 +245,8 @@
             transformer, args.resume_from_lora_checkpoint, optimizer
         )   
     main_print(f"optimizer: {optimizer}")
-<<<<<<< HEAD
-
-
-=======
-    #todo add lr scheduler
->>>>>>> 8cfdf58a
+
+
     lr_scheduler = get_scheduler(
                 args.lr_scheduler,
                 optimizer=optimizer,
