import argparse
from email.policy import strict
import logging
import math
import os
import shutil
from pathlib import Path
from diffusers.training_utils import cast_training_params, compute_density_for_timestep_sampling, compute_loss_weighting_for_sd3
from fastvideo.utils.parallel_states import initialize_sequence_parallel_state, \
    destroy_sequence_parallel_group, get_sequence_parallel_state, nccl_info
from fastvideo.utils.communications import sp_parallel_dataloader_wrapper, broadcast
from fastvideo.model.mochi_latents_utils import normalize_mochi_dit_input
from fastvideo.utils.validation import log_validation
import time
from torch.utils.data import DataLoader
import torch
from torch.distributed.fsdp import (
    FullyShardedDataParallel as FSDP,
    StateDictType,
    FullStateDictConfig,
)
import json
from torch.utils.data.distributed import DistributedSampler
import wandb
from accelerate.utils import set_seed
from tqdm.auto import tqdm
from fastvideo.fsdp_util import get_dit_fsdp_kwargs, apply_fsdp_checkpointing
import diffusers
from diffusers import (
    FlowMatchEulerDiscreteScheduler,
)
from fastvideo.model.modeling_mochi import MochiTransformer3DModel
from diffusers.utils import check_min_version
from fastvideo.utils.ema import EMAModel
from fastvideo.dataset.latent_datasets import LatentDataset, latent_collate_function
import torch.distributed as dist
from safetensors.torch import save_file, load_file
from peft import LoraConfig, get_peft_model_state_dict, set_peft_model_state_dict, get_peft_model, inject_adapter_in_model
from torch.distributed.fsdp import (
    FullyShardedDataParallel as FSDP,
    MixedPrecision,
)
from torch.distributed.checkpoint.state_dict import get_state_dict
from typing import Optional
import copy
from typing import Dict, Type
# Will error if the minimal version of diffusers is not installed. Remove at your own risks.
check_min_version("0.31.0")


import sys
import pdb
#ForkedPdb().set_trace()
class ForkedPdb(pdb.Pdb):
    """A Pdb subclass that may be used
    from a forked multiprocessing child

    """
    def interaction(self, *args, **kwargs):
        _stdin = sys.stdin
        try:
            sys.stdin = open('/dev/stdin')
            pdb.Pdb.interaction(self, *args, **kwargs)
        finally:
            sys.stdin = _stdin
            
def main_print(content):
    if int(os.environ['LOCAL_RANK']) <= 0: 
        print(content)

def save_checkpoint(transformer: MochiTransformer3DModel, rank, output_dir, step):
    main_print(f"--> saving checkpoint at step {step}")
    with FSDP.state_dict_type(
        transformer, StateDictType.FULL_STATE_DICT, FullStateDictConfig(offload_to_cpu=True, rank0_only=True)
    ):
        cpu_state = transformer.state_dict()
    #todo move to get_state_dict
    if rank <= 0:
        save_dir = os.path.join(output_dir, f"checkpoint-{step}")
        os.makedirs(save_dir, exist_ok=True)
        # save using safetensors 
        weight_path = os.path.join(save_dir, "diffusion_pytorch_model.safetensors")
        save_file(cpu_state, weight_path)
        config_dict = dict(transformer.config)
        config_path = os.path.join(save_dir, "config.json")
        # save dict as json
        with open(config_path, "w") as f:
            json.dump(config_dict, f, indent=4)
    main_print(f"--> checkpoint saved at step {step}")    
                
def get_sigmas(noise_scheduler, device, timesteps, n_dim=4, dtype=torch.float32):
    sigmas = noise_scheduler.sigmas.to(device=device, dtype=dtype)
    schedule_timesteps = noise_scheduler.timesteps.to(device)
    timesteps = timesteps.to(device)
    step_indices = [(schedule_timesteps == t).nonzero().item() for t in timesteps]

    sigma = sigmas[step_indices].flatten()
    while len(sigma.shape) < n_dim:
        sigma = sigma.unsqueeze(-1)
    return sigma


def train_one_step_mochi(transformer, optimizer, loader,noise_scheduler, gradient_accumulation_steps, sp_size, precondition_outputs, max_grad_norm, weighting_scheme, logit_mean, logit_std, mode_scale):
    total_loss = 0.0
    optimizer.zero_grad()
    for _ in range(gradient_accumulation_steps):
        latents, encoder_hidden_states, latents_attention_mask, encoder_attention_mask = next(loader)
        latents = normalize_mochi_dit_input(latents)
        
        batch_size = latents.shape[0]
        noise = torch.randn_like(latents)
        u =   compute_density_for_timestep_sampling(
            weighting_scheme=weighting_scheme,
            batch_size=batch_size,
            logit_mean=logit_mean,
            logit_std=logit_std,
            mode_scale=mode_scale,
        )
        indices = (u * noise_scheduler.config.num_train_timesteps).long()
        timesteps = noise_scheduler.timesteps[indices].to(device=latents.device)
        if sp_size > 1:
            # Make sure that the timesteps are the same across all sp processes.
            broadcast(timesteps)

        sigmas = get_sigmas(noise_scheduler, latents.device, timesteps, n_dim=latents.ndim, dtype=latents.dtype)
        noisy_model_input = (1.0 - sigmas) * latents + sigmas * noise

        model_pred = transformer(
            noisy_model_input,
            encoder_hidden_states,
            noise_scheduler.config.num_train_timesteps - timesteps,
            encoder_attention_mask, # B, L
            return_dict= False
        )[0]

        if precondition_outputs:
            model_pred = model_pred * sigmas + noisy_model_input




        if precondition_outputs:
            target = latents
        else:
            target = latents - noise

        loss = torch.mean((model_pred.float() - target.float()) ** 2) / gradient_accumulation_steps
 
        loss.backward()
        
        avg_loss = loss.detach().clone()
        dist.all_reduce(avg_loss, op=dist.ReduceOp.AVG)
        total_loss += avg_loss.item() 
        

    grad_norm = transformer.clip_grad_norm_(max_grad_norm)
    optimizer.step()
    return total_loss, grad_norm.item()
        
def get_lora_model(transformer, lora_config):
    transformer.requires_grad_(False)
    transformer = inject_adapter_in_model(lora_config, transformer)
    return transformer

def save_lora_checkpoint(
    transformer: MochiTransformer3DModel, 
    optimizer,
    rank, 
    output_dir, 
    step
):
    main_print(f"--> saving LoRA checkpoint at step {step}")
    with FSDP.state_dict_type(
        transformer, 
        StateDictType.FULL_STATE_DICT, 
        FullStateDictConfig(offload_to_cpu=True, rank0_only=True)
    ):
        full_state_dict = transformer.state_dict()
        lora_state_dict = {
            k: v for k, v in full_state_dict.items() 
            if 'lora' in k.lower()  
        }
        lora_optim_state = FSDP.optim_state_dict(
            transformer, 
            optimizer,
        )
    if rank <= 0:
        save_dir = os.path.join(output_dir, f"lora-checkpoint-{step}")
        os.makedirs(save_dir, exist_ok=True)
        weight_path = os.path.join(save_dir, "lora_weights.safetensors")
        save_file(lora_state_dict, weight_path)
        optim_path = os.path.join(save_dir, "lora_optimizer.pt")
        torch.save(lora_optim_state, optim_path)
        lora_config = {
            'step': step,
            'lora_params': {
                'lora_rank': transformer.config.lora_rank, 
                'lora_alpha': transformer.config.lora_alpha,
                'target_modules': transformer.config.lora_target_modules
            }
        }
        config_path = os.path.join(save_dir, "lora_config.json")
        with open(config_path, "w") as f:
            json.dump(lora_config, f, indent=4)
    main_print(f"--> LoRA checkpoint saved at step {step}")

def resume_lora_training(
    transformer,
    checkpoint_dir,
    optimizer
):
    weight_path = os.path.join(checkpoint_dir, "lora_weights.safetensors")
    lora_weights = load_file(weight_path)
    config_path = os.path.join(checkpoint_dir, "lora_config.json")
    with open(config_path, "r") as f:
        config_dict = json.load(f)
    with FSDP.state_dict_type(
        transformer,
        StateDictType.FULL_STATE_DICT,
        FullStateDictConfig(offload_to_cpu=True, rank0_only=True)
    ):
        current_state = transformer.state_dict()
        current_state.update(lora_weights)
        transformer.load_state_dict(current_state, strict=False)
    optim_path = os.path.join(checkpoint_dir, "lora_optimizer.pt")
    optimizer_state_dict = torch.load(optim_path, weights_only=False)
    optim_state = FSDP.optim_state_dict_to_load(
            model=transformer,
            optim=optimizer,
            optim_state_dict=optimizer_state_dict
        )
    optimizer.load_state_dict(optim_state)
    step = config_dict['step']
    main_print(f"-->  Successfully resuming LoRA training from step {step}")
    return transformer, optimizer, step

def main(args):
    # use LayerNorm, GeLu, SiLu always as fp32 mode
    # TODO: 
    if args.enable_stable_fp32:
        raise NotImplementedError("enable_stable_fp32 is not supported now.")
    torch.backends.cuda.matmul.allow_tf32 = True
    
    local_rank = int(os.environ['LOCAL_RANK'])
    rank = int(os.environ['RANK'])
    world_size = int(os.environ['WORLD_SIZE'])
    dist.init_process_group("nccl")
    torch.cuda.set_device(local_rank)
    device = torch.cuda.current_device()
    initialize_sequence_parallel_state(args.sp_size)

    # If passed along, set the training seed now. On GPU...
    if args.seed is not None:
        # TODO: t within the same seq parallel group should be the same. Noise should be different.
        set_seed(args.seed + rank)

    # Handle the repository creation
    if rank <=0 and args.output_dir is not None:
        os.makedirs(args.output_dir, exist_ok=True)

    # For mixed precision training we cast all non-trainable weigths to half-precision
    # as these weights are only used for inference, keeping weights in full precision is not required.

    # Create model:
    
    main_print(f"--> loading model from {args.pretrained_model_name_or_path}")
    transformer = MochiTransformer3DModel.from_pretrained(
        args.pretrained_model_name_or_path,
        subfolder="transformer",
        torch_dtype=torch.float32, # TODO: Yongqi
    )
    
    if args.use_lora:
        lora_config = LoraConfig(
            r=args.lora_rank,
            lora_alpha=args.lora_alpha,
            target_modules=["to_k", "to_q", "to_v", "to_out.0"],
        )
        transformer = get_lora_model(transformer, lora_config)
    main_print(f"  Total training parameters = {sum(p.numel() for p in transformer.parameters() if p.requires_grad) / 1e6} M")
    main_print(f"--> Initializing FSDP with sharding strategy: {args.fsdp_sharding_startegy}")
    fsdp_kwargs = get_dit_fsdp_kwargs(args.fsdp_sharding_startegy, args.use_lora, args.use_cpu_offload)
    
    
    if args.use_lora:
        transformer.config.lora_rank = args.lora_rank
        transformer.config.lora_alpha = args.lora_alpha
        transformer.config.lora_target_modules = ["to_k", "to_q", "to_v", "to_out.0"]
        transformer._no_split_modules = ["MochiTransformerBlock"]
        fsdp_kwargs['auto_wrap_policy'] = fsdp_kwargs['auto_wrap_policy'](transformer)
    
    
    transformer = FSDP(
        transformer,
        **fsdp_kwargs,
    )
    main_print(f"--> model loaded")

    if args.gradient_checkpointing:
        apply_fsdp_checkpointing(transformer)

    # Set model as trainable.
    transformer.train()

    noise_scheduler = FlowMatchEulerDiscreteScheduler()

    params_to_optimize = transformer.parameters()
<<<<<<< HEAD
    params_to_optimize = list(filter(lambda p: p.requires_grad, params_to_optimize))

=======
    if args.use_lora:
        params_to_optimize = list(filter(lambda p: p.requires_grad, params_to_optimize))
>>>>>>> 4c76b3cc
    optimizer = torch.optim.AdamW(
        params_to_optimize,
        lr=args.learning_rate,
        betas=(0.9,0.999),
        weight_decay=0.01,
        eps=1e-8,
    )

    init_steps = 0
    if args.resume_from_lora_checkpoint:
        transformer, optimizer, init_steps = resume_lora_training(
            transformer, args.resume_from_lora_checkpoint, optimizer
        )   
    main_print(f"optimizer: {optimizer}")
    
    train_dataset = LatentDataset(args.data_json_path, args.num_latent_t, args.cfg)
    sampler = DistributedSampler(train_dataset, rank=rank, num_replicas=world_size, shuffle=True)
    train_dataloader = DataLoader(
        train_dataset,
        sampler=sampler,
        collate_fn=latent_collate_function,
        pin_memory=True,
        batch_size=args.train_batch_size,
        num_workers=args.dataloader_num_workers,
        drop_last=True, 
    )

<<<<<<< HEAD


=======
    # We need to recalculate our total training steps as the size of the training dataloader may have changed.
>>>>>>> 4c76b3cc
    num_update_steps_per_epoch = math.ceil(len(train_dataloader) / args.gradient_accumulation_steps * args.sp_size / args.train_sp_batch_size)
    args.num_train_epochs = math.ceil(args.max_train_steps / num_update_steps_per_epoch)


    if rank <= 0:
        project = args.tracker_project_name or "fastvideo"
        wandb.init(project=project, config=args)

    # Train!
    total_batch_size = args.train_batch_size * world_size * args.gradient_accumulation_steps / args.sp_size * args.train_sp_batch_size
    main_print("***** Running training *****")
    main_print(f"  Num examples = {len(train_dataset)}")
    main_print(f"  Dataloader size = {len(train_dataloader)}")
    main_print(f"  Num Epochs = {args.num_train_epochs}")
    main_print(f"  Resume training from step {init_steps}")
    main_print(f"  Instantaneous batch size per device = {args.train_batch_size}")
    main_print(f"  Total train batch size (w. data & sequence parallel, accumulation) = {total_batch_size}")
    main_print(f"  Gradient Accumulation steps = {args.gradient_accumulation_steps}")
    main_print(f"  Total optimization steps = {args.max_train_steps}")
    main_print(f"  Total training parameters per FSDP shard = {sum(p.numel() for p in transformer.parameters() if p.requires_grad) / 1e9} B")
    # print dtype
    main_print(f"  Master weight dtype: {transformer.parameters().__next__().dtype}")


    # Potentially load in the weights and states from a previous save
    if args.resume_from_checkpoint:
        assert NotImplementedError("resume_from_checkpoint is not supported now.")
        # TODO 


    progress_bar = tqdm(
        range(0, args.max_train_steps),
        initial=init_steps,
        desc="Steps",
        # Only show the progress bar once on each machine.
        disable= local_rank > 0,
    )

    loader = sp_parallel_dataloader_wrapper(train_dataloader, device, args.train_batch_size, args.sp_size, args.train_sp_batch_size)
<<<<<<< HEAD
    
    for step in range(1, args.max_train_steps+1):
        loss, grad_norm = train_one_step_mochi(transformer, optimizer, loader, noise_scheduler, args.gradient_accumulation_steps, args.sp_size, args.precondition_outputs, args.max_grad_norm,  args.weighting_scheme, args.logit_mean, args.logit_std, args.mode_scale)
        progress_bar.set_postfix({"loss": loss, "grad_norm": grad_norm})
=======
    #todo future 
    for i in range(init_steps):
        next(loader)
    for step in range(init_steps + 1, args.max_train_steps+1):
        loss = train_one_step_mochi(transformer, optimizer, loader, noise_scheduler, args.gradient_accumulation_steps, args.sp_size, args.precondition_outputs, args.max_grad_norm)
        progress_bar.set_postfix({"loss": loss})
>>>>>>> 4c76b3cc
        progress_bar.update(1)
        if rank <= 0:
            wandb.log({"train_loss": loss, "grad_norm": grad_norm }, step=step)
        if step  % args.checkpointing_steps == 0:
<<<<<<< HEAD
=======
            save_checkpoint(transformer, rank, args.output_dir, step)
>>>>>>> 4c76b3cc
            if args.use_lora:
                # Save LoRA weights
                save_lora_checkpoint(transformer, optimizer, rank, args.output_dir, step)
            else:
                # Your existing checkpoint saving code
                save_checkpoint(transformer, rank, args.output_dir, step)
            dist.barrier()
        if args.log_validation and step  % args.validation_steps == 0:
            log_validation(args, transformer, device,
                            torch.bfloat16, step)

    if args.use_lora:
        save_lora_checkpoint(transformer, optimizer, rank, args.output_dir, args.max_train_steps)
    else:
        save_checkpoint(transformer, rank, rank, args.output_dir, args.max_train_steps)
        
    if get_sequence_parallel_state():
        destroy_sequence_parallel_group()


if __name__ == "__main__":
    parser = argparse.ArgumentParser()

    # dataset & dataloader
    parser.add_argument("--data_json_path", type=str, required=True)
    parser.add_argument("--num_frames", type=int, default=163)
    parser.add_argument("--dataloader_num_workers", type=int, default=10, help="Number of subprocesses to use for data loading. 0 means that the data will be loaded in the main process.")
    parser.add_argument("--train_batch_size", type=int, default=16, help="Batch size (per device) for the training dataloader.")
    parser.add_argument("--num_latent_t", type=int, default=28, help="Number of latent timesteps.")
    parser.add_argument("--group_frame", action="store_true") # TODO
    parser.add_argument("--group_resolution", action="store_true") # TODO

    # text encoder & vae & diffusion model
    parser.add_argument("--pretrained_model_name_or_path", type=str)
    parser.add_argument("--cache_dir", type=str, default='./cache_dir')
    parser.add_argument('--enable_stable_fp32', action='store_true') # TODO

    # diffusion setting
    parser.add_argument("--ema_decay", type=float, default=0.999)
    parser.add_argument("--ema_start_step", type=int, default=0)
    parser.add_argument('--cfg', type=float, default=0.1)
    parser.add_argument("--precondition_outputs", action="store_true", help="Whether to precondition the outputs of the model.")
    
    # validation & logs
    parser.add_argument("--validation_prompt_dir", type=str)
    parser.add_argument("--uncond_prompt_dir", type=str)
    parser.add_argument("--validation_sampling_steps", type=int, default=64)
    parser.add_argument('--validation_guidance_scale', type=float, default=4.5)
    parser.add_argument('--validation_steps', type=float, default=4.5)
    parser.add_argument("--log_validation", action="store_true")
    parser.add_argument("--tracker_project_name", type=str, default=None)
    parser.add_argument("--seed", type=int, default=None, help="A seed for reproducible training.")
    parser.add_argument("--output_dir", type=str, default=None, help="The output directory where the model predictions and checkpoints will be written.")
    parser.add_argument("--checkpoints_total_limit", type=int, default=None, help=("Max number of checkpoints to store."))
    parser.add_argument("--checkpointing_steps", type=int, default=500,
                        help=(
                            "Save a checkpoint of the training state every X updates. These checkpoints can be used both as final"
                            " checkpoints in case they are better than the last checkpoint, and are also suitable for resuming"
                            " training using `--resume_from_checkpoint`."
                        ),
                        )
    parser.add_argument("--resume_from_checkpoint", type=str, default=None,
                        help=(
                            "Whether training should be resumed from a previous checkpoint. Use a path saved by"
                            ' `--checkpointing_steps`, or `"latest"` to automatically select the last available checkpoint.'
                        ),
                        )
    parser.add_argument("--resume_from_lora_checkpoint", type=str, default=None,
                        help=(
                            "Whether training should be resumed from a previous lora checkpoint. Use a path saved by"
                            ' `--checkpointing_steps`, or `"latest"` to automatically select the last available checkpoint.'
                        ),
                        )
    parser.add_argument("--logging_dir", type=str, default="logs",
                        help=(
                            "[TensorBoard](https://www.tensorflow.org/tensorboard) log directory. Will default to"
                            " *output_dir/runs/**CURRENT_DATETIME_HOSTNAME***."
                        ),
                        )

    # optimizer & scheduler & Training
    parser.add_argument("--num_train_epochs", type=int, default=100)
    parser.add_argument("--max_train_steps", type=int, default=None, help="Total number of training steps to perform.  If provided, overrides num_train_epochs.")
    parser.add_argument("--gradient_accumulation_steps", type=int, default=1, help="Number of updates steps to accumulate before performing a backward/update pass.")
    parser.add_argument("--learning_rate", type=float, default=1e-4, help="Initial learning rate (after the potential warmup period) to use.")
    parser.add_argument("--scale_lr", action="store_true", default=False, help="Scale the learning rate by the number of GPUs, gradient accumulation steps, and batch size.")
    parser.add_argument("--lr_warmup_steps", type=int, default=10, help="Number of steps for the warmup in the lr scheduler.")
    parser.add_argument("--max_grad_norm", default=1.0, type=float, help="Max gradient norm.")
    parser.add_argument("--gradient_checkpointing", action="store_true", help="Whether or not to use gradient checkpointing to save memory at the expense of slower backward pass.")
    parser.add_argument("--allow_tf32", action="store_true",
                        help=(
                            "Whether or not to allow TF32 on Ampere GPUs. Can be used to speed up training. For more information, see"
                            " https://pytorch.org/docs/stable/notes/cuda.html#tensorfloat-32-tf32-on-ampere-devices"
                        ),
                        )
    parser.add_argument("--mixed_precision", type=str, default=None, choices=["no", "fp16", "bf16"],
                        help=(
                            "Whether to use mixed precision. Choose between fp16 and bf16 (bfloat16). Bf16 requires PyTorch >="
                            " 1.10.and an Nvidia Ampere GPU.  Default to the value of accelerate config of the current system or the"
                            " flag passed with the `accelerate.launch` command. Use this argument to override the accelerate config."
                        ),
                        )
    parser.add_argument("--use_cpu_offload", action="store_true", help="Whether to use CPU offload for param & gradient & optimizer states.")

    parser.add_argument("--sp_size", type=int, default=1, help="For sequence parallel")
    parser.add_argument("--train_sp_batch_size", type=int, default=1, help="Batch size for sequence parallel training")

    parser.add_argument("--use_lora", action="store_true", default=False, help="Whether to use LoRA for finetuning.") 
    parser.add_argument("--lora_alpha", type=int, default=256, help="Alpha parameter for LoRA.")
    parser.add_argument("--lora_rank", type=int, default=128, help="LoRA rank parameter. ")
    parser.add_argument("--fsdp_sharding_startegy", default="hybrid_full")

    parser.add_argument(
        "--weighting_scheme",
        type=str,
        default="uniform",
        choices=["sigma_sqrt", "logit_normal", "mode", "cosmap", "uniform"],
    )
    parser.add_argument(
        "--logit_mean", type=float, default=0.0, help="mean to use when using the `'logit_normal'` weighting scheme."
    )
    parser.add_argument(
        "--logit_std", type=float, default=1.0, help="std to use when using the `'logit_normal'` weighting scheme."
    )
    parser.add_argument(
        "--mode_scale",
        type=float,
        default=1.29,
        help="Scale of mode weighting scheme. Only effective when using the `'mode'` as the `weighting_scheme`.",
    )
    args = parser.parse_args()
    main(args)<|MERGE_RESOLUTION|>--- conflicted
+++ resolved
@@ -305,13 +305,8 @@
     noise_scheduler = FlowMatchEulerDiscreteScheduler()
 
     params_to_optimize = transformer.parameters()
-<<<<<<< HEAD
     params_to_optimize = list(filter(lambda p: p.requires_grad, params_to_optimize))
 
-=======
-    if args.use_lora:
-        params_to_optimize = list(filter(lambda p: p.requires_grad, params_to_optimize))
->>>>>>> 4c76b3cc
     optimizer = torch.optim.AdamW(
         params_to_optimize,
         lr=args.learning_rate,
@@ -339,12 +334,6 @@
         drop_last=True, 
     )
 
-<<<<<<< HEAD
-
-
-=======
-    # We need to recalculate our total training steps as the size of the training dataloader may have changed.
->>>>>>> 4c76b3cc
     num_update_steps_per_epoch = math.ceil(len(train_dataloader) / args.gradient_accumulation_steps * args.sp_size / args.train_sp_batch_size)
     args.num_train_epochs = math.ceil(args.max_train_steps / num_update_steps_per_epoch)
 
@@ -384,27 +373,17 @@
     )
 
     loader = sp_parallel_dataloader_wrapper(train_dataloader, device, args.train_batch_size, args.sp_size, args.train_sp_batch_size)
-<<<<<<< HEAD
-    
+
+    for i in range(init_steps):
+        next(loader)
     for step in range(1, args.max_train_steps+1):
         loss, grad_norm = train_one_step_mochi(transformer, optimizer, loader, noise_scheduler, args.gradient_accumulation_steps, args.sp_size, args.precondition_outputs, args.max_grad_norm,  args.weighting_scheme, args.logit_mean, args.logit_std, args.mode_scale)
         progress_bar.set_postfix({"loss": loss, "grad_norm": grad_norm})
-=======
-    #todo future 
-    for i in range(init_steps):
-        next(loader)
-    for step in range(init_steps + 1, args.max_train_steps+1):
-        loss = train_one_step_mochi(transformer, optimizer, loader, noise_scheduler, args.gradient_accumulation_steps, args.sp_size, args.precondition_outputs, args.max_grad_norm)
-        progress_bar.set_postfix({"loss": loss})
->>>>>>> 4c76b3cc
+
         progress_bar.update(1)
         if rank <= 0:
             wandb.log({"train_loss": loss, "grad_norm": grad_norm }, step=step)
         if step  % args.checkpointing_steps == 0:
-<<<<<<< HEAD
-=======
-            save_checkpoint(transformer, rank, args.output_dir, step)
->>>>>>> 4c76b3cc
             if args.use_lora:
                 # Save LoRA weights
                 save_lora_checkpoint(transformer, optimizer, rank, args.output_dir, step)
