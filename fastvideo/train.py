import argparse
import logging
import math
import os
import shutil
from pathlib import Path
from diffusers.training_utils import cast_training_params, compute_density_for_timestep_sampling, compute_loss_weighting_for_sd3
from fastvideo.utils.parallel_states import initialize_sequence_parallel_state, \
    destroy_sequence_parallel_group, get_sequence_parallel_state, nccl_info
from fastvideo.utils.communications import sp_parallel_dataloader_wrapper, broadcast
from fastvideo.model.mochi_latents_stat import mochi_stat
from fastvideo.utils.validation import log_validation
import time
from torch.utils.data import DataLoader
import torch
from torch.distributed.fsdp import (
    FullyShardedDataParallel as FSDP,
    StateDictType,
    FullStateDictConfig,
)
import json
from torch.utils.data.distributed import DistributedSampler
import wandb
from accelerate.utils import set_seed
from tqdm.auto import tqdm
from fastvideo.fsdp_util import get_fsdp_kwargs, apply_fsdp_checkpointing
import diffusers
from diffusers import (
    FlowMatchEulerDiscreteScheduler,
)
from fastvideo.model.modeling_mochi import MochiTransformer3DModel
from diffusers.utils import check_min_version
from fastvideo.utils.ema import EMAModel
from fastvideo.dataset.latent_datasets import LatentDataset, latent_collate_function
import torch.distributed as dist
from safetensors.torch import save_file
from peft import LoraConfig, get_peft_model_state_dict, set_peft_model_state_dict, get_peft_model, inject_adapter_in_model
from torch.distributed.fsdp import (
    FullyShardedDataParallel as FSDP,
    MixedPrecision,
)



# Will error if the minimal version of diffusers is not installed. Remove at your own risks.
check_min_version("0.31.0")


import sys
import pdb

class ForkedPdb(pdb.Pdb):
    """A Pdb subclass that may be used
    from a forked multiprocessing child

    """
    def interaction(self, *args, **kwargs):
        _stdin = sys.stdin
        try:
            sys.stdin = open('/dev/stdin')
            pdb.Pdb.interaction(self, *args, **kwargs)
        finally:
            sys.stdin = _stdin
            
def main_print(content):
    if int(os.environ['LOCAL_RANK']) <= 0: 
        print(content)

def save_checkpoint(transformer: MochiTransformer3DModel, rank, output_dir, step):
    main_print(f"--> saving checkpoint at step {step}")
    with FSDP.state_dict_type(
        transformer, StateDictType.FULL_STATE_DICT, FullStateDictConfig(offload_to_cpu=True, rank0_only=True)
    ):
        cpu_state = transformer.state_dict()

    if rank <= 0:
        save_dir = os.path.join(output_dir, f"checkpoint-{step}")
        os.makedirs(save_dir, exist_ok=True)
        # save using safetensors 
        weight_path = os.path.join(save_dir, "diffusion_pytorch_model.safetensors")
        save_file(cpu_state, weight_path)
        config_dict = dict(transformer.config)
        config_path = os.path.join(save_dir, "config.json")
        # save dict as json
        with open(config_path, "w", indent=4) as f:
            json.dump(config_dict, f)
    main_print(f"--> checkpoint saved at step {step}")
    
                
def get_sigmas(noise_scheduler, device, timesteps, n_dim=4, dtype=torch.float32):
    sigmas = noise_scheduler.sigmas.to(device=device, dtype=dtype)
    schedule_timesteps = noise_scheduler.timesteps.to(device)
    timesteps = timesteps.to(device)
    step_indices = [(schedule_timesteps == t).nonzero().item() for t in timesteps]

    sigma = sigmas[step_indices].flatten()
    while len(sigma.shape) < n_dim:
        sigma = sigma.unsqueeze(-1)
    return sigma

<<<<<<< HEAD

def train_one_step_mochi(transformer, optimizer, loader,noise_scheduler, gradient_accumulation_steps, sp_size, precondition_outputs, max_grad_norm):
    total_loss = 0.0
    optimizer.zero_grad()
    for _ in range(gradient_accumulation_steps):
        latents, encoder_hidden_states, latents_attention_mask, encoder_attention_mask = next(loader)
        
        latents = latents.to(dtype=torch.bfloat16)
        encoder_hidden_states = encoder_hidden_states.to(dtype=torch.bfloat16)
        latents_mean = (
            torch.tensor(mochi_stat.latents_mean).view(1, 12, 1, 1, 1).to(latents.device, latents.dtype)
        )
        latents_std = (
            torch.tensor(mochi_stat.latents_std).view(1, 12, 1, 1, 1).to(latents.device, latents.dtype)
        )
        latents = (latents - latents_mean) / latents_std
        
        batch_size = latents.shape[0]
        noise = torch.randn_like(latents)
        u = torch.rand(size=(batch_size,), device="cpu")
        indices = (u * noise_scheduler.config.num_train_timesteps).long()
        timesteps = noise_scheduler.timesteps[indices].to(device=latents.device)
        if sp_size > 1:
            # Make sure that the timesteps are the same across all sp processes.
            broadcast(timesteps)

        sigmas = get_sigmas(noise_scheduler, latents.device, timesteps, n_dim=latents.ndim, dtype=latents.dtype)
        noisy_model_input = (1.0 - sigmas) * latents + sigmas * noise

        model_pred = transformer(
            noisy_model_input,
            encoder_hidden_states,
            noise_scheduler.config.num_train_timesteps - timesteps,
            encoder_attention_mask, # B, L
            return_dict= False
        )[0]

        if precondition_outputs:
            model_pred = model_pred * sigmas + noisy_model_input




        if precondition_outputs:
            target = latents
        else:
            target = latents - noise

        loss = torch.mean((model_pred.float() - target.float()) ** 2)

        loss.backward()
        
        avg_loss = loss.detach().clone()
        dist.all_reduce(avg_loss, op=dist.ReduceOp.AVG)
        total_loss += avg_loss.item() / gradient_accumulation_steps
        

    transformer.clip_grad_norm_(max_grad_norm)
    optimizer.step()
    return total_loss
        
=======
def setup_lora_for_fsdp(transformer, args):
    """Setup LoRA configuration for FSDP training."""

    # First make base model parameters non-trainable
    transformer.requires_grad_(False)
    
    # Configure LoRA
    lora_config = LoraConfig(
        r=args.lora_rank,
        lora_alpha=args.lora_alpha,
        target_modules=["to_k", "to_q", "to_v", "to_out.0"],
    )
    
    # Convert to PEFT model
    
    transformer = inject_adapter_in_model(lora_config, transformer)
    
    return transformer

def save_lora_checkpoint(model, optimizer, output_dir, global_step, rank):
    """
    Save LoRA weights and optimizer state for only LoRA parameters.
    
    Args:
        model: The FSDP-wrapped model with LoRA
        optimizer: The optimizer instance
        output_dir: Directory to save checkpoints
        global_step: Current training step
        rank: Process rank
    """
    import os
    from peft.utils import get_peft_model_state_dict
    from torch.distributed.fsdp import (
        FullStateDictConfig,
        StateDictType,
    )
    from torch.distributed.fsdp.fully_sharded_data_parallel import FullyShardedDataParallel as FSDP
    
    # Only save on rank 0 to avoid conflicts
    if rank != 0:
        return
        
    # Create lora specific directory
    lora_output_dir = os.path.join(output_dir, f"lora-checkpoint-{global_step}")
    os.makedirs(lora_output_dir, exist_ok=True)
    
    # Get the FSDP model
    model = model.module if hasattr(model, "module") else model
    
    with FSDP.state_dict_type(
        model,
        StateDictType.FULL_STATE_DICT,
        fullstate_dict_config=FullStateDictConfig(offload_to_cpu=True),
    ):
        # Get LoRA state dict
        lora_state_dict = get_peft_model_state_dict(model)
        
        # Get full optimizer state dict
        full_osd = FSDP.optim_state_dict(model, optimizer)
        
        # Filter optimizer state to only include LoRA parameters
        lora_param_ids = {id(p) for n, p in model.named_parameters() if 'lora_' in n and p.requires_grad}
        
        # Initialize LoRA-only optimizer state dict with basic structure
        lora_osd = {
            "state": {},
            "param_groups": []
        }
        
        # Filter param_groups to only include LoRA parameters
        for group in full_osd["param_groups"]:
            lora_group = {**group}
            lora_group["params"] = [
                p for p in group["params"]
                if id(p) in lora_param_ids
            ]
            if lora_group["params"]:  # Only include groups that have LoRA parameters
                lora_osd["param_groups"].append(lora_group)
        
        # Filter state to only include LoRA parameters
        for param_id, param_state in full_osd["state"].items():
            if param_id in lora_param_ids:
                lora_osd["state"][param_id] = param_state
    
    # Save the combined checkpoint
    checkpoint = {
        'model_state_dict': lora_state_dict,
        'optimizer_state_dict': lora_osd,
        'global_step': global_step,
    }
    
    checkpoint_path = os.path.join(lora_output_dir, "lora_checkpoint.pt")
    torch.save(checkpoint, checkpoint_path)
    
    # Save the LoRA config separately for easy loading
    if hasattr(model, 'peft_config'):
        model.peft_config.save_pretrained(lora_output_dir)
    
    main_print(f"Saved LoRA checkpoint with LoRA-only optimizer state at step {global_step} to {lora_output_dir}")

# def load_lora_checkpoint(model, optimizer, checkpoint_dir, rank):
#     """
#     Load LoRA weights and optimizer state.
    
#     Args:
#         model: The FSDP-wrapped model with LoRA
#         optimizer: The optimizer instance
#         checkpoint_dir: Directory containing the checkpoint
#         rank: Process rank
        
#     Returns:
#         tuple: (model, optimizer, global_step)
#     """
#     import os
#     from torch.distributed.fsdp import (
#         FullStateDictConfig,
#         StateDictType,
#     )
#     from torch.distributed.fsdp.fully_sharded_data_parallel import FullyShardedDataParallel as FSDP
    
#     checkpoint_path = os.path.join(checkpoint_dir, "lora_checkpoint.pt")
#     if not os.path.exists(checkpoint_path):
#         raise ValueError(f"LoRA checkpoint not found at {checkpoint_path}")
    
#     # Load the checkpoint dictionary
#     checkpoint = torch.load(checkpoint_path, map_location='cpu')
    
#     # Get the FSDP model
#     model = model.module if hasattr(model, "module") else model
    
#     with FSDP.state_dict_type(
#         model,
#         StateDictType.FULL_STATE_DICT,
#         fullstate_dict_config=FullStateDictConfig(offload_to_cpu=True),
#     ):
#         # Load LoRA weights
#         model.load_state_dict(checkpoint['model_state_dict'], strict=False)
        
#         # Get current full optimizer state dict
#         current_osd = FSDP.optim_state_dict(model, optimizer)
        
#         # Update only the LoRA parameter states
#         lora_osd = checkpoint['optimizer_state_dict']
        
#         # Merge optimizer states - keep non-LoRA states and update LoRA states
#         merged_osd = current_osd.copy()
#         merged_osd["state"].update(lora_osd["state"])
        
#         # Update param groups while preserving non-LoRA parameters
#         lora_param_ids = set(lora_osd["state"].keys())
#         for curr_group, lora_group in zip(merged_osd["param_groups"], lora_osd["param_groups"]):
#             # Update LoRA-specific parameters while keeping others
#             curr_group["params"] = [
#                 p if id(p) not in lora_param_ids else lora_group["params"][i]
#                 for i, p in enumerate(curr_group["params"])
#             ]
        
#         # Load the merged optimizer state
#         FSDP.optim_state_dict_to_load(model, optimizer, merged_osd)
    
#     if rank == 0:
#         main_print(f"Loaded LoRA checkpoint from {checkpoint_dir}")
>>>>>>> 765b2552
    
#     return model, optimizer, checkpoint['global_step']

def main(args):
    # use LayerNorm, GeLu, SiLu always as fp32 mode
    # TODO: 
    if args.enable_stable_fp32:
        raise NotImplementedError("enable_stable_fp32 is not supported now.")
    torch.backends.cuda.matmul.allow_tf32 = True
    
    local_rank = int(os.environ['LOCAL_RANK'])
    rank = int(os.environ['RANK'])
    world_size = int(os.environ['WORLD_SIZE'])
    dist.init_process_group("nccl")
    torch.cuda.set_device(local_rank)
    device = torch.cuda.current_device()
    initialize_sequence_parallel_state(args.sp_size)




    # If passed along, set the training seed now. On GPU...
    if args.seed is not None:
        # TODO: t within the same seq parallel group should be the same. Noise should be different.
        set_seed(args.seed + rank)

    # Handle the repository creation
    if rank <=0 and args.output_dir is not None:
        os.makedirs(args.output_dir, exist_ok=True)

    # For mixed precision training we cast all non-trainable weigths to half-precision
    # as these weights are only used for inference, keeping weights in full precision is not required.


    # Create model:
    
    main_print(f"--> loading model from {args.pretrained_model_name_or_path}")
    transformer = MochiTransformer3DModel.from_pretrained(
        args.pretrained_model_name_or_path,
        subfolder="transformer",
    )
    
    if args.use_lora:
        # Setup LoRA before FSDP wrapping
        transformer = setup_lora_for_fsdp(transformer, args)
    main_print(f"  Total training parameters = {sum(p.numel() for p in transformer.parameters() if p.requires_grad) / 1e6} M")
    main_print(f"--> Initializing FSDP with sharding strategy: full")
<<<<<<< HEAD
    fsdp_kwargs = get_fsdp_kwargs("full", args.use_cpu_offload)
=======
    fsdp_kwargs = get_fsdp_kwargs("full", args.use_lora)
    
    if args.use_lora:
        transformer._no_split_modules = ["MochiTransformerBlock"]
        fsdp_kwargs['auto_wrap_policy'] = fsdp_kwargs['auto_wrap_policy'](transformer)
    
>>>>>>> 765b2552
    transformer = FSDP(
        transformer,
        **fsdp_kwargs,
    )
    
    main_print(f"--> model loaded")
    if args.gradient_checkpointing:
        apply_fsdp_checkpointing(transformer)
        
        
    # Set model as trainable.
    transformer.train()

    noise_scheduler = FlowMatchEulerDiscreteScheduler()

    params_to_optimize = transformer.parameters()
    if args.use_lora:
        params_to_optimize = list(filter(lambda p: p.requires_grad, params_to_optimize))
    # if args.use_lora:
    #     params_to_optimize = (p for p in transformer.parameters() if p.requires_grad)
    else:
        params_to_optimize = transformer.parameters()

    optimizer = torch.optim.AdamW(
        params_to_optimize,
        lr=args.learning_rate,
        betas=(0.9,0.999),
        weight_decay=0.01,
        eps=1e-8,
    )
    

    main_print(f"optimizer: {optimizer}")
    
    train_dataset = LatentDataset(args.data_json_path, args.num_latent_t, args.cfg)
    sampler = DistributedSampler(train_dataset, rank=rank, num_replicas=world_size, shuffle=True)
    train_dataloader = DataLoader(
        train_dataset,
        sampler=sampler,
        collate_fn=latent_collate_function,
        pin_memory=True,
        batch_size=args.train_batch_size,
        num_workers=args.dataloader_num_workers,
        drop_last=True, 
    )



    # We need to recalculate our total training steps as the size of the training dataloader may have changed.
    num_update_steps_per_epoch = math.ceil(len(train_dataloader) / args.gradient_accumulation_steps * args.sp_size / args.train_sp_batch_size)
    # Afterwards we recalculate our number of training epochs
    args.num_train_epochs = math.ceil(args.max_train_steps / num_update_steps_per_epoch)

    # We need to initialize the trackers we use, and also store our configuration.
    # The trackers initializes automatically on the main process.
    if rank <= 0:
        project = args.tracker_project_name or "fastvideo"
        wandb.init(project=project, config=args)

    # Train!
    total_batch_size = args.train_batch_size * world_size * args.gradient_accumulation_steps / args.sp_size * args.train_sp_batch_size
    main_print("***** Running training *****")
    main_print(f"  Num examples = {len(train_dataset)}")
    main_print(f"  Dataloader size = {len(train_dataloader)}")
    main_print(f"  Num Epochs = {args.num_train_epochs}")
    main_print(f"  Instantaneous batch size per device = {args.train_batch_size}")
    main_print(f"  Total train batch size (w. data & sequence parallel, accumulation) = {total_batch_size}")
    main_print(f"  Gradient Accumulation steps = {args.gradient_accumulation_steps}")
    main_print(f"  Total optimization steps = {args.max_train_steps}")
    main_print(f"  Total training parameters per FSDP shard = {sum(p.numel() for p in transformer.parameters() if p.requires_grad) / 1e9} B")
    # print dtype
    main_print(f"  Master weight dtype: {transformer.parameters().__next__().dtype}")


    # Potentially load in the weights and states from a previous save
    if args.resume_from_checkpoint:
        assert NotImplementedError("resume_from_checkpoint is not supported now.")
        # TODO 


    progress_bar = tqdm(
        range(0, args.max_train_steps),
        initial=0,
        desc="Steps",
        # Only show the progress bar once on each machine.
        disable= local_rank > 0,
    )

            

    loader = sp_parallel_dataloader_wrapper(train_dataloader, device, args.train_batch_size, args.sp_size, args.train_sp_batch_size)
    
    for step in range(1, args.max_train_steps+1):
        loss = train_one_step_mochi(transformer, optimizer, loader, noise_scheduler, args.gradient_accumulation_steps, args.sp_size, args.precondition_outputs, args.max_grad_norm)
        progress_bar.set_postfix({"loss": loss})
        progress_bar.update(1)
        if rank <= 0:
            wandb.log({"train_loss": loss}, step=step)
        if step  % args.checkpointing_steps == 0:
<<<<<<< HEAD
            save_checkpoint(transformer, rank, args.output_dir, step)
=======
            if args.use_lora:
                # Save LoRA weights
                save_lora_checkpoint(transformer, args.output_dir, step, rank)
            else:
                # Your existing checkpoint saving code
                save_checkpoint(transformer, rank, args.output_dir, step)
>>>>>>> 765b2552
            
        if args.log_validation and step  % args.validation_steps == 0:
            log_validation(args, transformer, device,
                            torch.bfloat16, step)

    if args.use_lora:
        save_lora_checkpoint(transformer, optimizer, args.output_dir, args.max_train_steps, rank)
        
        # Save a merged model if needed
        if args.save_merged_model and rank == 0:
            main_print("Saving merged model...")
            # Get the base model without FSDP wrapping
            unwrapped_model = transformer.module if hasattr(transformer, "module") else transformer
            # Merge LoRA weights with base model
            merged_model = unwrapped_model.merge_and_unload()
            # Save the merged model
            merged_model.save_pretrained(os.path.join(args.output_dir, "merged_model"))
            main_print("Merged model saved!")
    if get_sequence_parallel_state():
        destroy_sequence_parallel_group()


if __name__ == "__main__":
    parser = argparse.ArgumentParser()

    # dataset & dataloader
    parser.add_argument("--data_json_path", type=str, required=True)
    parser.add_argument("--num_frames", type=int, default=163)
    parser.add_argument("--dataloader_num_workers", type=int, default=10, help="Number of subprocesses to use for data loading. 0 means that the data will be loaded in the main process.")
    parser.add_argument("--train_batch_size", type=int, default=16, help="Batch size (per device) for the training dataloader.")
    parser.add_argument("--num_latent_t", type=int, default=28, help="Number of latent timesteps.")
    parser.add_argument("--group_frame", action="store_true") # TODO
    parser.add_argument("--group_resolution", action="store_true") # TODO

    # text encoder & vae & diffusion model
    parser.add_argument("--pretrained_model_name_or_path", type=str)
    parser.add_argument("--cache_dir", type=str, default='./cache_dir')
    parser.add_argument('--enable_stable_fp32', action='store_true') # TODO

    # diffusion setting
    parser.add_argument("--ema_decay", type=float, default=0.999)
    parser.add_argument("--ema_start_step", type=int, default=0)
    parser.add_argument('--cfg', type=float, default=0.1)
    parser.add_argument("--precondition_outputs", action="store_true", help="Whether to precondition the outputs of the model.")
    
    # validation & logs
    parser.add_argument("--validation_prompt_dir", type=str)
    parser.add_argument("--uncond_prompt_dir", type=str)
    parser.add_argument("--validation_sampling_steps", type=int, default=64)
    parser.add_argument('--validation_guidance_scale', type=float, default=4.5)
    parser.add_argument('--validation_steps', type=float, default=4.5)
    parser.add_argument("--log_validation", action="store_true")
    parser.add_argument("--tracker_project_name", type=str, default=None)
    parser.add_argument("--seed", type=int, default=None, help="A seed for reproducible training.")
    parser.add_argument("--output_dir", type=str, default=None, help="The output directory where the model predictions and checkpoints will be written.")
    parser.add_argument("--checkpoints_total_limit", type=int, default=None, help=("Max number of checkpoints to store."))
    parser.add_argument("--checkpointing_steps", type=int, default=500,
                        help=(
                            "Save a checkpoint of the training state every X updates. These checkpoints can be used both as final"
                            " checkpoints in case they are better than the last checkpoint, and are also suitable for resuming"
                            " training using `--resume_from_checkpoint`."
                        ),
                        )
    parser.add_argument("--resume_from_checkpoint", type=str, default=None,
                        help=(
                            "Whether training should be resumed from a previous checkpoint. Use a path saved by"
                            ' `--checkpointing_steps`, or `"latest"` to automatically select the last available checkpoint.'
                        ),
                        )
    parser.add_argument("--logging_dir", type=str, default="logs",
                        help=(
                            "[TensorBoard](https://www.tensorflow.org/tensorboard) log directory. Will default to"
                            " *output_dir/runs/**CURRENT_DATETIME_HOSTNAME***."
                        ),
                        )

    # optimizer & scheduler & Training
    parser.add_argument("--num_train_epochs", type=int, default=100)
    parser.add_argument("--max_train_steps", type=int, default=None, help="Total number of training steps to perform.  If provided, overrides num_train_epochs.")
    parser.add_argument("--gradient_accumulation_steps", type=int, default=1, help="Number of updates steps to accumulate before performing a backward/update pass.")
    parser.add_argument("--learning_rate", type=float, default=1e-4, help="Initial learning rate (after the potential warmup period) to use.")
    parser.add_argument("--scale_lr", action="store_true", default=False, help="Scale the learning rate by the number of GPUs, gradient accumulation steps, and batch size.")
    parser.add_argument("--lr_warmup_steps", type=int, default=10, help="Number of steps for the warmup in the lr scheduler.")
    parser.add_argument("--max_grad_norm", default=1.0, type=float, help="Max gradient norm.")
    parser.add_argument("--gradient_checkpointing", action="store_true", help="Whether or not to use gradient checkpointing to save memory at the expense of slower backward pass.")
    parser.add_argument("--allow_tf32", action="store_true",
                        help=(
                            "Whether or not to allow TF32 on Ampere GPUs. Can be used to speed up training. For more information, see"
                            " https://pytorch.org/docs/stable/notes/cuda.html#tensorfloat-32-tf32-on-ampere-devices"
                        ),
                        )
    parser.add_argument("--mixed_precision", type=str, default=None, choices=["no", "fp16", "bf16"],
                        help=(
                            "Whether to use mixed precision. Choose between fp16 and bf16 (bfloat16). Bf16 requires PyTorch >="
                            " 1.10.and an Nvidia Ampere GPU.  Default to the value of accelerate config of the current system or the"
                            " flag passed with the `accelerate.launch` command. Use this argument to override the accelerate config."
                        ),
                        )
    parser.add_argument("--use_cpu_offload", action="store_true", help="Whether to use CPU offload for param & gradient & optimizer states.")

    parser.add_argument("--sp_size", type=int, default=1, help="For sequence parallel")
    parser.add_argument("--train_sp_batch_size", type=int, default=1, help="Batch size for sequence parallel training")

    parser.add_argument("--use_lora", action="store_true", default=False, help="Whether to use LoRA for finetuning.") 
    parser.add_argument("--lora_alpha", type=int, default=32, help="Alpha parameter for LoRA.")
    parser.add_argument("--lora_rank", type=int, default=8, help="LoRA rank parameter. ")

    args = parser.parse_args()
    main(args)<|MERGE_RESOLUTION|>--- conflicted
+++ resolved
@@ -98,7 +98,6 @@
         sigma = sigma.unsqueeze(-1)
     return sigma
 
-<<<<<<< HEAD
 
 def train_one_step_mochi(transformer, optimizer, loader,noise_scheduler, gradient_accumulation_steps, sp_size, precondition_outputs, max_grad_norm):
     total_loss = 0.0
@@ -160,7 +159,6 @@
     optimizer.step()
     return total_loss
         
-=======
 def setup_lora_for_fsdp(transformer, args):
     """Setup LoRA configuration for FSDP training."""
 
@@ -323,7 +321,6 @@
     
 #     if rank == 0:
 #         main_print(f"Loaded LoRA checkpoint from {checkpoint_dir}")
->>>>>>> 765b2552
     
 #     return model, optimizer, checkpoint['global_step']
 
@@ -371,16 +368,12 @@
         transformer = setup_lora_for_fsdp(transformer, args)
     main_print(f"  Total training parameters = {sum(p.numel() for p in transformer.parameters() if p.requires_grad) / 1e6} M")
     main_print(f"--> Initializing FSDP with sharding strategy: full")
-<<<<<<< HEAD
-    fsdp_kwargs = get_fsdp_kwargs("full", args.use_cpu_offload)
-=======
-    fsdp_kwargs = get_fsdp_kwargs("full", args.use_lora)
+    fsdp_kwargs = get_fsdp_kwargs("full", args.use_lora, args.use_cpu_offload)
     
     if args.use_lora:
         transformer._no_split_modules = ["MochiTransformerBlock"]
         fsdp_kwargs['auto_wrap_policy'] = fsdp_kwargs['auto_wrap_policy'](transformer)
     
->>>>>>> 765b2552
     transformer = FSDP(
         transformer,
         **fsdp_kwargs,
@@ -480,16 +473,13 @@
         if rank <= 0:
             wandb.log({"train_loss": loss}, step=step)
         if step  % args.checkpointing_steps == 0:
-<<<<<<< HEAD
             save_checkpoint(transformer, rank, args.output_dir, step)
-=======
             if args.use_lora:
                 # Save LoRA weights
                 save_lora_checkpoint(transformer, args.output_dir, step, rank)
             else:
                 # Your existing checkpoint saving code
                 save_checkpoint(transformer, rank, args.output_dir, step)
->>>>>>> 765b2552
             
         if args.log_validation and step  % args.validation_steps == 0:
             log_validation(args, transformer, device,
