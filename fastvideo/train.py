--- conflicted
+++ resolved
@@ -23,10 +23,8 @@
                                                latent_collate_function)
 from fastvideo.models.mochi_hf.mochi_latents_utils import normalize_dit_input
 from fastvideo.models.mochi_hf.pipeline_mochi import MochiPipeline
-<<<<<<< HEAD
 from fastvideo.models.hunyuan_hf.pipeline_hunyuan import HunyuanVideoPipeline
 
-=======
 from fastvideo.utils.checkpoint import (resume_lora_optimizer, save_checkpoint,
                                         save_lora_checkpoint)
 from fastvideo.utils.communications import (broadcast,
@@ -41,7 +39,6 @@
                                              initialize_sequence_parallel_state
                                              )
 from fastvideo.utils.validation import log_validation
->>>>>>> e0e05f97
 
 # Will error if the minimal version of diffusers is not installed. Remove at your own risks.
 check_min_version("0.31.0")
@@ -232,14 +229,9 @@
         transformer.add_adapter(transformer_lora_config)
 
     if args.resume_from_lora_checkpoint:
-<<<<<<< HEAD
         lora_state_dict = pipe.lora_state_dict(
             args.resume_from_lora_checkpoint
         )
-=======
-        lora_state_dict = MochiPipeline.lora_state_dict(
-            args.resume_from_lora_checkpoint)
->>>>>>> e0e05f97
         transformer_state_dict = {
             f'{k.replace("transformer.", "")}': v
             for k, v in lora_state_dict.items() if k.startswith("transformer.")
@@ -453,14 +445,9 @@
         if step % args.checkpointing_steps == 0:
             if args.use_lora:
                 # Save LoRA weights
-<<<<<<< HEAD
                 save_lora_checkpoint(
                     transformer, optimizer, rank, args.output_dir, step, pipe
                 )
-=======
-                save_lora_checkpoint(transformer, optimizer, rank,
-                                     args.output_dir, step)
->>>>>>> e0e05f97
             else:
                 # Your existing checkpoint saving code
                 save_checkpoint(transformer, optimizer, rank, args.output_dir,
@@ -470,14 +457,9 @@
             log_validation(args, transformer, device, torch.bfloat16, step, shift=args.shift)
 
     if args.use_lora:
-<<<<<<< HEAD
         save_lora_checkpoint(
             transformer, optimizer, rank, args.output_dir, args.max_train_steps, pipe
         )
-=======
-        save_lora_checkpoint(transformer, optimizer, rank, args.output_dir,
-                             args.max_train_steps)
->>>>>>> e0e05f97
     else:
         save_checkpoint(transformer, optimizer, rank, args.output_dir,
                         args.max_train_steps)
@@ -488,16 +470,9 @@
 
 if __name__ == "__main__":
     parser = argparse.ArgumentParser()
-<<<<<<< HEAD
     parser.add_argument(
         "--model_type", type=str, default="mochi", help="The type of model to train. Currentlt support [mochi, hunyuan_hf, hunyuan]"
     )
-=======
-    parser.add_argument("--model_type",
-                        type=str,
-                        default="mochi",
-                        help="The type of model to train.")
->>>>>>> e0e05f97
     # dataset & dataloader
     parser.add_argument("--data_json_path", type=str, required=True)
     parser.add_argument("--num_height", type=int, default=480)
