import argparse
from email.policy import strict
import logging
import math
import os
import shutil
from pathlib import Path
from fastvideo.utils.parallel_states import initialize_sequence_parallel_state, \
    destroy_sequence_parallel_group, get_sequence_parallel_state, nccl_info
from fastvideo.utils.communications import sp_parallel_dataloader_wrapper, broadcast
from fastvideo.model.mochi_latents_utils import normalize_mochi_dit_input
from fastvideo.utils.validation import log_validation
import time
from torch.utils.data import DataLoader
import torch
from torch.distributed.fsdp import (
    FullyShardedDataParallel as FSDP,
    StateDictType,
    FullStateDictConfig,
)
import json
from torch.utils.data.distributed import DistributedSampler
from fastvideo.utils.dataset_utils import LengthGroupedSampler
import wandb
from accelerate.utils import set_seed
from tqdm.auto import tqdm
from fastvideo.fsdp_util import get_dit_fsdp_kwargs, apply_fsdp_checkpointing
import diffusers
from diffusers import (
    FlowMatchEulerDiscreteScheduler,
)
from diffusers.optimization import get_scheduler
from fastvideo.model.modeling_mochi import MochiTransformer3DModel
from diffusers.utils import check_min_version
from fastvideo.dataset.latent_datasets import LatentDataset, latent_collate_function
import torch.distributed as dist
from safetensors.torch import save_file, load_file
from peft import LoraConfig,  inject_adapter_in_model
from torch.distributed.fsdp import (
    FullyShardedDataParallel as FSDP,
)
# Will error if the minimal version of diffusers is not installed. Remove at your own risks.
check_min_version("0.31.0")
import time
from collections import deque

import sys
import pdb
#ForkedPdb().set_trace()
class ForkedPdb(pdb.Pdb):
    """A Pdb subclass that may be used
    from a forked multiprocessing child

    """
    def interaction(self, *args, **kwargs):
        _stdin = sys.stdin
        try:
            sys.stdin = open('/dev/stdin')
            pdb.Pdb.interaction(self, *args, **kwargs)
        finally:
            sys.stdin = _stdin
            
def main_print(content):
    if int(os.environ['LOCAL_RANK']) <= 0: 
        print(content)

def save_checkpoint(transformer: MochiTransformer3DModel, rank, output_dir, step):
    main_print(f"--> saving checkpoint at step {step}")
    with FSDP.state_dict_type(
        transformer, StateDictType.FULL_STATE_DICT, FullStateDictConfig(offload_to_cpu=True, rank0_only=True)
    ):
        cpu_state = transformer.state_dict()
    #todo move to get_state_dict
    if rank <= 0:
        save_dir = os.path.join(output_dir, f"checkpoint-{step}")
        os.makedirs(save_dir, exist_ok=True)
        # save using safetensors 
        weight_path = os.path.join(save_dir, "diffusion_pytorch_model.safetensors")
        save_file(cpu_state, weight_path)
        config_dict = dict(transformer.config)
        config_path = os.path.join(save_dir, "config.json")
        # save dict as json
        with open(config_path, "w") as f:
            json.dump(config_dict, f, indent=4)
    main_print(f"--> checkpoint saved at step {step}")    
                
def compute_density_for_timestep_sampling(
    weighting_scheme: str, batch_size: int, generator, logit_mean: float = None, logit_std: float = None, mode_scale: float = None
):
    """
    Compute the density for sampling the timesteps when doing SD3 training.

    Courtesy: This was contributed by Rafie Walker in https://github.com/huggingface/diffusers/pull/8528.

    SD3 paper reference: https://arxiv.org/abs/2403.03206v1.
    """
    if weighting_scheme == "logit_normal":
        # See 3.1 in the SD3 paper ($rf/lognorm(0.00,1.00)$).
        u = torch.normal(mean=logit_mean, std=logit_std, size=(batch_size,), device="cpu", generator=generator)
        u = torch.nn.functional.sigmoid(u)
    elif weighting_scheme == "mode":
        u = torch.rand(size=(batch_size,), device="cpu", generator=generator)
        u = 1 - u - mode_scale * (torch.cos(math.pi * u / 2) ** 2 - 1 + u)
    else:
        u = torch.rand(size=(batch_size,), device="cpu", generator=generator)
    return u

def get_sigmas(noise_scheduler, device, timesteps, n_dim=4, dtype=torch.float32):
    sigmas = noise_scheduler.sigmas.to(device=device, dtype=dtype)
    schedule_timesteps = noise_scheduler.timesteps.to(device)
    timesteps = timesteps.to(device)
    step_indices = [(schedule_timesteps == t).nonzero().item() for t in timesteps]

    sigma = sigmas[step_indices].flatten()
    while len(sigma.shape) < n_dim:
        sigma = sigma.unsqueeze(-1)
    return sigma


def train_one_step_mochi(transformer, optimizer, lr_scheduler,loader, noise_scheduler, noise_random_generator, gradient_accumulation_steps, sp_size, precondition_outputs, max_grad_norm, weighting_scheme, logit_mean, logit_std, mode_scale):
    total_loss = 0.0
    optimizer.zero_grad()
    for _ in range(gradient_accumulation_steps):
        latents, encoder_hidden_states, latents_attention_mask, encoder_attention_mask = next(loader)
        latents = normalize_mochi_dit_input(latents)
        
        batch_size = latents.shape[0]
        noise = torch.randn_like(latents)
        u =   compute_density_for_timestep_sampling(
            weighting_scheme=weighting_scheme,
            batch_size=batch_size,
            generator=noise_random_generator,
            logit_mean=logit_mean,
            logit_std=logit_std,
            mode_scale=mode_scale,
        )
        indices = (u * noise_scheduler.config.num_train_timesteps).long()
        timesteps = noise_scheduler.timesteps[indices].to(device=latents.device)
        if sp_size > 1:
            # Make sure that the timesteps are the same across all sp processes.
            broadcast(timesteps)

        sigmas = get_sigmas(noise_scheduler, latents.device, timesteps, n_dim=latents.ndim, dtype=latents.dtype)
        noisy_model_input = (1.0 - sigmas) * latents + sigmas * noise
        model_pred = transformer(
            noisy_model_input,
            encoder_hidden_states,
            noise_scheduler.config.num_train_timesteps - timesteps,
            encoder_attention_mask, # B, L
            return_dict= False
        )[0]

        if precondition_outputs:
            model_pred = model_pred * sigmas + noisy_model_input
        if precondition_outputs:
            target = latents
        else:
            target = latents - noise

        loss = torch.mean((model_pred.float() - target.float()) ** 2) / gradient_accumulation_steps
 
        loss.backward()
        
        avg_loss = loss.detach().clone()
        dist.all_reduce(avg_loss, op=dist.ReduceOp.AVG)
        total_loss += avg_loss.item() 
        

    grad_norm = transformer.clip_grad_norm_(max_grad_norm)
    optimizer.step()
    lr_scheduler.step()
    return total_loss, grad_norm.item()
        
def get_lora_model(transformer, lora_config):
    transformer.requires_grad_(False)
    transformer = inject_adapter_in_model(lora_config, transformer)
    return transformer

def save_lora_checkpoint(
    transformer: MochiTransformer3DModel, 
    optimizer,
    rank, 
    output_dir, 
    step
):
    main_print(f"--> saving LoRA checkpoint at step {step}")
    with FSDP.state_dict_type(
        transformer, 
        StateDictType.FULL_STATE_DICT, 
        FullStateDictConfig(offload_to_cpu=True, rank0_only=True)
    ):
        full_state_dict = transformer.state_dict()
        lora_state_dict = {
            k: v for k, v in full_state_dict.items() 
            if 'lora' in k.lower()  
        }
        lora_optim_state = FSDP.optim_state_dict(
            transformer, 
            optimizer,
        )
    if rank <= 0:
        save_dir = os.path.join(output_dir, f"lora-checkpoint-{step}")
        os.makedirs(save_dir, exist_ok=True)
        weight_path = os.path.join(save_dir, "lora_weights.safetensors")
        save_file(lora_state_dict, weight_path)
        optim_path = os.path.join(save_dir, "lora_optimizer.pt")
        torch.save(lora_optim_state, optim_path)
        lora_config = {
            'step': step,
            'lora_params': {
                'lora_rank': transformer.config.lora_rank, 
                'lora_alpha': transformer.config.lora_alpha,
                'target_modules': transformer.config.lora_target_modules
            }
        }
        config_path = os.path.join(save_dir, "lora_config.json")
        with open(config_path, "w") as f:
            json.dump(lora_config, f, indent=4)
    main_print(f"--> LoRA checkpoint saved at step {step}")

def resume_lora_training(
    transformer,
    checkpoint_dir,
    optimizer
):
    weight_path = os.path.join(checkpoint_dir, "lora_weights.safetensors")
    lora_weights = load_file(weight_path)
    config_path = os.path.join(checkpoint_dir, "lora_config.json")
    with open(config_path, "r") as f:
        config_dict = json.load(f)
    with FSDP.state_dict_type(
        transformer,
        StateDictType.FULL_STATE_DICT,
        FullStateDictConfig(offload_to_cpu=True, rank0_only=True)
    ):
        current_state = transformer.state_dict()
        current_state.update(lora_weights)
        transformer.load_state_dict(current_state, strict=False)
    optim_path = os.path.join(checkpoint_dir, "lora_optimizer.pt")
    optimizer_state_dict = torch.load(optim_path, weights_only=False)
    optim_state = FSDP.optim_state_dict_to_load(
            model=transformer,
            optim=optimizer,
            optim_state_dict=optimizer_state_dict
        )
    optimizer.load_state_dict(optim_state)
    step = config_dict['step']
    main_print(f"-->  Successfully resuming LoRA training from step {step}")
    return transformer, optimizer, step

def main(args):
    # use LayerNorm, GeLu, SiLu always as fp32 mode
    # TODO: 
    if args.enable_stable_fp32:
        raise NotImplementedError("enable_stable_fp32 is not supported now.")
    torch.backends.cuda.matmul.allow_tf32 = True
    
    local_rank = int(os.environ['LOCAL_RANK'])
    rank = int(os.environ['RANK'])
    world_size = int(os.environ['WORLD_SIZE'])
    dist.init_process_group("nccl")
    torch.cuda.set_device(local_rank)
    device = torch.cuda.current_device()
    initialize_sequence_parallel_state(args.sp_size)

    # If passed along, set the training seed now. On GPU...
    if args.seed is not None:
        # TODO: t within the same seq parallel group should be the same. Noise should be different.
        set_seed(args.seed + rank)
    # We use different seeds for the noise generation in each process to ensure that the noise is different in a batch.
    noise_random_generator = None

    # Handle the repository creation
    if rank <=0 and args.output_dir is not None:
        os.makedirs(args.output_dir, exist_ok=True)

    # For mixed precision training we cast all non-trainable weigths to half-precision
    # as these weights are only used for inference, keeping weights in full precision is not required.

    # Create model:
    
    main_print(f"--> loading model from {args.pretrained_model_name_or_path}")
    # keep the master weight to float32
    load_dtype = torch.float32
    transformer = MochiTransformer3DModel.from_pretrained(
        args.pretrained_model_name_or_path,
        subfolder="transformer",
        torch_dtype = load_dtype,
        #torch_dtype=torch.bfloat16 if args.use_lora else torch.float32,
    )
    
    if args.use_lora:
        lora_config = LoraConfig(
            r=args.lora_rank,
            lora_alpha=args.lora_alpha,
            target_modules=["to_k", "to_q", "to_v", "to_out.0"],
            init_lora_weights=True,
        )
        transformer = get_lora_model(transformer, lora_config)

    main_print(f"  Total training parameters = {sum(p.numel() for p in transformer.parameters() if p.requires_grad) / 1e6} M")
    main_print(f"--> Initializing FSDP with sharding strategy: {args.fsdp_sharding_startegy}")
    fsdp_kwargs = get_dit_fsdp_kwargs(args.fsdp_sharding_startegy, args.use_lora, args.use_cpu_offload)
    
    
    if args.use_lora:
        transformer.config.lora_rank = args.lora_rank
        transformer.config.lora_alpha = args.lora_alpha
        transformer.config.lora_target_modules = ["to_k", "to_q", "to_v", "to_out.0"]
        transformer._no_split_modules = ["MochiTransformerBlock"]
        fsdp_kwargs['auto_wrap_policy'] = fsdp_kwargs['auto_wrap_policy'](transformer)
    
    
    transformer = FSDP(
        transformer,
        **fsdp_kwargs,
    )
    main_print(f"--> model loaded")

    if args.gradient_checkpointing:
        apply_fsdp_checkpointing(transformer, args.selective_checkpointing)

    # Set model as trainable.
    transformer.train()

    noise_scheduler = FlowMatchEulerDiscreteScheduler()

    params_to_optimize = transformer.parameters()
    params_to_optimize = list(filter(lambda p: p.requires_grad, params_to_optimize))

    optimizer = torch.optim.AdamW(
        params_to_optimize,
        lr=args.learning_rate,
        betas=(0.9,0.999),
        weight_decay=0.01,
        eps=1e-8,
    )

    init_steps = 0
    if args.resume_from_lora_checkpoint:
        transformer, optimizer, init_steps = resume_lora_training(
            transformer, args.resume_from_lora_checkpoint, optimizer
        )   
    main_print(f"optimizer: {optimizer}")

    #todo add lr scheduler
    lr_scheduler = get_scheduler(
                args.lr_scheduler,
                optimizer=optimizer,
                num_warmup_steps=args.lr_warmup_steps * world_size,
                num_training_steps=args.max_train_steps * world_size,
                num_cycles=args.lr_num_cycles,
                power=args.lr_power,
                last_epoch=init_steps - 1,
            )
    
    train_dataset = LatentDataset(args.data_json_path, args.num_latent_t, args.cfg)
    sampler = LengthGroupedSampler(
                args.train_batch_size,
                rank=rank,
                world_size=world_size,
                lengths=train_dataset.lengths, 
                group_frame=args.group_frame, 
                group_resolution=args.group_resolution, 
    ) if (args.group_frame or args.group_resolution) else DistributedSampler(train_dataset, rank=rank, num_replicas=world_size, shuffle=False)
    
    train_dataloader = DataLoader(
        train_dataset,
        sampler=sampler,
        collate_fn=latent_collate_function,
        pin_memory=True,
        batch_size=args.train_batch_size,
        num_workers=args.dataloader_num_workers,
        drop_last=True, 
    )

    num_update_steps_per_epoch = math.ceil(len(train_dataloader) / args.gradient_accumulation_steps * args.sp_size / args.train_sp_batch_size)
    args.num_train_epochs = math.ceil(args.max_train_steps / num_update_steps_per_epoch)


    if rank <= 0:
        project = args.tracker_project_name or "fastvideo"
        wandb.init(project=project, config=args)

    # Train!
    total_batch_size = args.train_batch_size * world_size * args.gradient_accumulation_steps / args.sp_size * args.train_sp_batch_size
    main_print("***** Running training *****")
    main_print(f"  Num examples = {len(train_dataset)}")
    main_print(f"  Dataloader size = {len(train_dataloader)}")
    main_print(f"  Num Epochs = {args.num_train_epochs}")
    main_print(f"  Resume training from step {init_steps}")
    main_print(f"  Instantaneous batch size per device = {args.train_batch_size}")
    main_print(f"  Total train batch size (w. data & sequence parallel, accumulation) = {total_batch_size}")
    main_print(f"  Gradient Accumulation steps = {args.gradient_accumulation_steps}")
    main_print(f"  Total optimization steps = {args.max_train_steps}")
    main_print(f"  Total training parameters per FSDP shard = {sum(p.numel() for p in transformer.parameters() if p.requires_grad) / 1e9} B")
    # print dtype
    main_print(f"  Master weight dtype: {transformer.parameters().__next__().dtype}")


    # Potentially load in the weights and states from a previous save
    if args.resume_from_checkpoint:
        assert NotImplementedError("resume_from_checkpoint is not supported now.")
        # TODO 


    progress_bar = tqdm(
        range(0, args.max_train_steps),
        initial=init_steps,
        desc="Steps",
        # Only show the progress bar once on each machine.
        disable= local_rank > 0,
    )

    loader = sp_parallel_dataloader_wrapper(train_dataloader, device, args.train_batch_size, args.sp_size, args.train_sp_batch_size)
    
    step_times = deque(maxlen=100)

    #todo future 
    for i in range(init_steps):
        next(loader)
    for step in range(init_steps + 1, args.max_train_steps+1):
        start_time = time.time()
        loss, grad_norm= train_one_step_mochi(transformer, optimizer, lr_scheduler, loader, noise_scheduler, noise_random_generator, args.gradient_accumulation_steps, args.sp_size, args.precondition_outputs, args.max_grad_norm, args.weighting_scheme, args.logit_mean, args.logit_std, args.mode_scale)

        step_time = time.time() - start_time
        step_times.append(step_time)
        avg_step_time = sum(step_times) / len(step_times)

        progress_bar.set_postfix({
        "loss": f"{loss:.4f}", 
        "step_time": f"{step_time:.2f}s",
        "grad_norm": grad_norm
    })
        progress_bar.update(1)
        if rank <= 0:
            wandb.log({
            "train_loss": loss,
            "learning_rate": lr_scheduler.get_last_lr()[0],
            "step_time": step_time,
            "avg_step_time": avg_step_time,
            "grad_norm": grad_norm 
        }, step=step)
        if step  % args.checkpointing_steps == 0:
            if args.use_lora:
                # Save LoRA weights
                save_lora_checkpoint(transformer, optimizer, rank, args.output_dir, step)
            else:
<<<<<<< HEAD
                save_checkpoint(transformer, rank, args.output_dir, step)
            
=======
                # Your existing checkpoint saving code
                save_checkpoint(transformer, rank, args.output_dir, step)
            dist.barrier()
>>>>>>> e6ff7ae2
        if args.log_validation and step  % args.validation_steps == 0:
            log_validation(args, transformer, device,
                            torch.bfloat16, step)

    if args.use_lora:
        save_lora_checkpoint(transformer, optimizer, rank, args.output_dir, args.max_train_steps)
    else:
        save_checkpoint(transformer,  rank, args.output_dir, args.max_train_steps)
        
    if get_sequence_parallel_state():
        destroy_sequence_parallel_group()


if __name__ == "__main__":
    parser = argparse.ArgumentParser()

    # dataset & dataloader
    parser.add_argument("--data_json_path", type=str, required=True)
    parser.add_argument("--num_frames", type=int, default=163)
    parser.add_argument("--dataloader_num_workers", type=int, default=10, help="Number of subprocesses to use for data loading. 0 means that the data will be loaded in the main process.")
    parser.add_argument("--train_batch_size", type=int, default=16, help="Batch size (per device) for the training dataloader.")
    parser.add_argument("--num_latent_t", type=int, default=28, help="Number of latent timesteps.")
    parser.add_argument("--group_frame", action="store_true") # TODO
    parser.add_argument("--group_resolution", action="store_true") # TODO

    # text encoder & vae & diffusion model
    parser.add_argument("--pretrained_model_name_or_path", type=str)
    parser.add_argument("--cache_dir", type=str, default='./cache_dir')
    parser.add_argument('--enable_stable_fp32', action='store_true') # TODO

    # diffusion setting
    parser.add_argument("--ema_decay", type=float, default=0.999)
    parser.add_argument("--ema_start_step", type=int, default=0)
    parser.add_argument('--cfg', type=float, default=0.1)
    parser.add_argument("--precondition_outputs", action="store_true", help="Whether to precondition the outputs of the model.")
    
    # validation & logs
    parser.add_argument("--validation_prompt_dir", type=str)
    parser.add_argument("--uncond_prompt_dir", type=str)
    parser.add_argument("--validation_sampling_steps", type=int, default=64)
    parser.add_argument('--validation_guidance_scale', type=float, default=4.5)
    parser.add_argument('--validation_steps', type=float, default=4.5)
    parser.add_argument("--log_validation", action="store_true")
    parser.add_argument("--tracker_project_name", type=str, default=None)
    parser.add_argument("--seed", type=int, default=None, help="A seed for reproducible training.")
    parser.add_argument("--output_dir", type=str, default=None, help="The output directory where the model predictions and checkpoints will be written.")
    parser.add_argument("--checkpoints_total_limit", type=int, default=None, help=("Max number of checkpoints to store."))
    parser.add_argument("--checkpointing_steps", type=int, default=500,
                        help=(
                            "Save a checkpoint of the training state every X updates. These checkpoints can be used both as final"
                            " checkpoints in case they are better than the last checkpoint, and are also suitable for resuming"
                            " training using `--resume_from_checkpoint`."
                        ),
                        )
    parser.add_argument("--resume_from_checkpoint", type=str, default=None,
                        help=(
                            "Whether training should be resumed from a previous checkpoint. Use a path saved by"
                            ' `--checkpointing_steps`, or `"latest"` to automatically select the last available checkpoint.'
                        ),
                        )
    parser.add_argument("--resume_from_lora_checkpoint", type=str, default=None,
                        help=(
                            "Whether training should be resumed from a previous lora checkpoint. Use a path saved by"
                            ' `--checkpointing_steps`, or `"latest"` to automatically select the last available checkpoint.'
                        ),
                        )
    parser.add_argument("--logging_dir", type=str, default="logs",
                        help=(
                            "[TensorBoard](https://www.tensorflow.org/tensorboard) log directory. Will default to"
                            " *output_dir/runs/**CURRENT_DATETIME_HOSTNAME***."
                        ),
                        )

    # optimizer & scheduler & Training
    parser.add_argument("--num_train_epochs", type=int, default=100)
    parser.add_argument("--max_train_steps", type=int, default=None, help="Total number of training steps to perform.  If provided, overrides num_train_epochs.")
    parser.add_argument("--gradient_accumulation_steps", type=int, default=1, help="Number of updates steps to accumulate before performing a backward/update pass.")
    parser.add_argument("--learning_rate", type=float, default=1e-4, help="Initial learning rate (after the potential warmup period) to use.")
    parser.add_argument("--scale_lr", action="store_true", default=False, help="Scale the learning rate by the number of GPUs, gradient accumulation steps, and batch size.")
    parser.add_argument("--lr_warmup_steps", type=int, default=10, help="Number of steps for the warmup in the lr scheduler.")
    parser.add_argument("--max_grad_norm", default=1.0, type=float, help="Max gradient norm.")
    parser.add_argument("--gradient_checkpointing", action="store_true", help="Whether or not to use gradient checkpointing to save memory at the expense of slower backward pass.")
    parser.add_argument("--selective_checkpointing", type=float, default=1.0)
    parser.add_argument("--allow_tf32", action="store_true",
                        help=(
                            "Whether or not to allow TF32 on Ampere GPUs. Can be used to speed up training. For more information, see"
                            " https://pytorch.org/docs/stable/notes/cuda.html#tensorfloat-32-tf32-on-ampere-devices"
                        ),
                        )
    parser.add_argument("--mixed_precision", type=str, default=None, choices=["no", "fp16", "bf16"],
                        help=(
                            "Whether to use mixed precision. Choose between fp16 and bf16 (bfloat16). Bf16 requires PyTorch >="
                            " 1.10.and an Nvidia Ampere GPU.  Default to the value of accelerate config of the current system or the"
                            " flag passed with the `accelerate.launch` command. Use this argument to override the accelerate config."
                        ),
                        )
    parser.add_argument("--use_cpu_offload", action="store_true", help="Whether to use CPU offload for param & gradient & optimizer states.")

    parser.add_argument("--sp_size", type=int, default=1, help="For sequence parallel")
    parser.add_argument("--train_sp_batch_size", type=int, default=1, help="Batch size for sequence parallel training")

    parser.add_argument("--use_lora", action="store_true", default=False, help="Whether to use LoRA for finetuning.") 
    parser.add_argument("--lora_alpha", type=int, default=256, help="Alpha parameter for LoRA.")
    parser.add_argument("--lora_rank", type=int, default=128, help="LoRA rank parameter. ")
    parser.add_argument("--fsdp_sharding_startegy", default="full")

    parser.add_argument(
        "--weighting_scheme",
        type=str,
        default="uniform",
        choices=["sigma_sqrt", "logit_normal", "mode", "cosmap", "uniform"],
    )
    parser.add_argument(
        "--logit_mean", type=float, default=0.0, help="mean to use when using the `'logit_normal'` weighting scheme."
    )
    parser.add_argument(
        "--logit_std", type=float, default=1.0, help="std to use when using the `'logit_normal'` weighting scheme."
    )
    parser.add_argument(
        "--mode_scale",
        type=float,
        default=1.29,
        help="Scale of mode weighting scheme. Only effective when using the `'mode'` as the `weighting_scheme`.",
    )
    # lr_scheduler
    parser.add_argument("--lr_scheduler", type=str, default="constant",
        help=(
            'The scheduler type to use. Choose between ["linear", "cosine", "cosine_with_restarts", "polynomial",'
            ' "constant", "constant_with_warmup"]'
        ),
    )
    parser.add_argument("--lr_num_cycles", type=int, default=1, help="Number of cycles in the learning rate scheduler.")
    parser.add_argument("--lr_power", type=float, default=1.0, help="Power factor of the polynomial scheduler.",)
    args = parser.parse_args()
    main(args)<|MERGE_RESOLUTION|>--- conflicted
+++ resolved
@@ -446,14 +446,9 @@
                 # Save LoRA weights
                 save_lora_checkpoint(transformer, optimizer, rank, args.output_dir, step)
             else:
-<<<<<<< HEAD
-                save_checkpoint(transformer, rank, args.output_dir, step)
-            
-=======
                 # Your existing checkpoint saving code
                 save_checkpoint(transformer, rank, args.output_dir, step)
             dist.barrier()
->>>>>>> e6ff7ae2
         if args.log_validation and step  % args.validation_steps == 0:
             log_validation(args, transformer, device,
                             torch.bfloat16, step)
