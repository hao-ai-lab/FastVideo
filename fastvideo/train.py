import argparse
import logging
import math
import os
import shutil
from pathlib import Path
from diffusers.training_utils import cast_training_params, compute_density_for_timestep_sampling, compute_loss_weighting_for_sd3
from fastvideo.utils.parallel_states import initialize_sequence_parallel_state, \
    destroy_sequence_parallel_group, get_sequence_parallel_state, nccl_info
from fastvideo.utils.communications import sp_parallel_dataloader_wrapper, broadcast
from fastvideo.model.mochi_latents_utils import normalize_mochi_dit_input
from fastvideo.utils.validation import log_validation
import time
from torch.utils.data import DataLoader
import torch
from torch.distributed.fsdp import (
    FullyShardedDataParallel as FSDP,
    StateDictType,
    FullStateDictConfig,
)
import json
from torch.utils.data.distributed import DistributedSampler
import wandb
from accelerate.utils import set_seed
from tqdm.auto import tqdm
from fastvideo.fsdp_util import get_dit_fsdp_kwargs, apply_fsdp_checkpointing
import diffusers
from diffusers import (
    FlowMatchEulerDiscreteScheduler,
)
from fastvideo.model.modeling_mochi import MochiTransformer3DModel
from diffusers.utils import check_min_version
from fastvideo.utils.ema import EMAModel
from fastvideo.dataset.latent_datasets import LatentDataset, latent_collate_function
import torch.distributed as dist
<<<<<<< HEAD
from safetensors.torch import save_file
=======
from safetensors.torch import save_file, load_file
>>>>>>> cfe0a47e
from peft import LoraConfig, get_peft_model_state_dict, set_peft_model_state_dict, get_peft_model, inject_adapter_in_model
from torch.distributed.fsdp import (
    FullyShardedDataParallel as FSDP,
    MixedPrecision,
)
<<<<<<< HEAD

=======
from torch.distributed.checkpoint.state_dict import get_state_dict
from typing import Optional
>>>>>>> cfe0a47e
# Will error if the minimal version of diffusers is not installed. Remove at your own risks.
check_min_version("0.31.0")


import sys
import pdb

class ForkedPdb(pdb.Pdb):
    """A Pdb subclass that may be used
    from a forked multiprocessing child

    """
    def interaction(self, *args, **kwargs):
        _stdin = sys.stdin
        try:
            sys.stdin = open('/dev/stdin')
            pdb.Pdb.interaction(self, *args, **kwargs)
        finally:
            sys.stdin = _stdin
            
def main_print(content):
    if int(os.environ['LOCAL_RANK']) <= 0: 
        print(content)

def save_checkpoint(transformer: MochiTransformer3DModel, rank, output_dir, step):
    main_print(f"--> saving checkpoint at step {step}")
    with FSDP.state_dict_type(
        transformer, StateDictType.FULL_STATE_DICT, FullStateDictConfig(offload_to_cpu=True, rank0_only=True)
    ):
        cpu_state = transformer.state_dict()
    #todo move to get_state_dict
    if rank <= 0:
        save_dir = os.path.join(output_dir, f"checkpoint-{step}")
        os.makedirs(save_dir, exist_ok=True)
        # save using safetensors 
        weight_path = os.path.join(save_dir, "diffusion_pytorch_model.safetensors")
        save_file(cpu_state, weight_path)
        config_dict = dict(transformer.config)
        config_path = os.path.join(save_dir, "config.json")
        # save dict as json
        with open(config_path, "w") as f:
            json.dump(config_dict, f, indent=4)
    main_print(f"--> checkpoint saved at step {step}")
    
                
def get_sigmas(noise_scheduler, device, timesteps, n_dim=4, dtype=torch.float32):
    sigmas = noise_scheduler.sigmas.to(device=device, dtype=dtype)
    schedule_timesteps = noise_scheduler.timesteps.to(device)
    timesteps = timesteps.to(device)
    step_indices = [(schedule_timesteps == t).nonzero().item() for t in timesteps]

    sigma = sigmas[step_indices].flatten()
    while len(sigma.shape) < n_dim:
        sigma = sigma.unsqueeze(-1)
    return sigma


def train_one_step_mochi(transformer, optimizer, loader,noise_scheduler, gradient_accumulation_steps, sp_size, precondition_outputs, max_grad_norm):
    total_loss = 0.0
    optimizer.zero_grad()
    for _ in range(gradient_accumulation_steps):
        latents, encoder_hidden_states, latents_attention_mask, encoder_attention_mask = next(loader)
        latents = normalize_mochi_dit_input(latents)
        
        batch_size = latents.shape[0]
        noise = torch.randn_like(latents)
        u = torch.rand(size=(batch_size,), device="cpu")
        indices = (u * noise_scheduler.config.num_train_timesteps).long()
        timesteps = noise_scheduler.timesteps[indices].to(device=latents.device)
        if sp_size > 1:
            # Make sure that the timesteps are the same across all sp processes.
            broadcast(timesteps)

        sigmas = get_sigmas(noise_scheduler, latents.device, timesteps, n_dim=latents.ndim, dtype=latents.dtype)
        noisy_model_input = (1.0 - sigmas) * latents + sigmas * noise

        model_pred = transformer(
            noisy_model_input,
            encoder_hidden_states,
            noise_scheduler.config.num_train_timesteps - timesteps,
            encoder_attention_mask, # B, L
            return_dict= False
        )[0]

        if precondition_outputs:
            model_pred = model_pred * sigmas + noisy_model_input




        if precondition_outputs:
            target = latents
        else:
            target = latents - noise

        loss = torch.mean((model_pred.float() - target.float()) ** 2) / gradient_accumulation_steps
 
        loss.backward()
        
        avg_loss = loss.detach().clone()
        dist.all_reduce(avg_loss, op=dist.ReduceOp.AVG)
        total_loss += avg_loss.item() 
        

    grad_norm = transformer.clip_grad_norm_(max_grad_norm)
    optimizer.step()
    return total_loss, grad_norm.item()
        
def setup_lora_for_fsdp(transformer, args):
    """Setup LoRA configuration for FSDP training."""

    # First make base model parameters non-trainable
    transformer.requires_grad_(False)
    
    # Configure LoRA
    lora_config = LoraConfig(
        r=args.lora_rank,
        lora_alpha=args.lora_alpha,
        target_modules=["to_k", "to_q", "to_v", "to_out.0"],
    )
    
    # Convert to PEFT model
    
    transformer = inject_adapter_in_model(lora_config, transformer)
    # transformer.transformer_blocks[0].attn1.to_q.lora_A["default"].dtype
    return transformer

def save_lora_checkpoint(model, optimizer, output_dir, global_step, rank):
    """
    Save LoRA weights and optimizer state for only LoRA parameters.
    
    Args:
        model: The FSDP-wrapped model with LoRA
        optimizer: The optimizer instance
        output_dir: Directory to save checkpoints
        global_step: Current training step
        rank: Process rank
    """
    import os
    from peft.utils import get_peft_model_state_dict
    from torch.distributed.fsdp import (
        FullStateDictConfig,
        StateDictType,
    )
    from torch.distributed.fsdp.fully_sharded_data_parallel import FullyShardedDataParallel as FSDP
    
    # Only save on rank 0 to avoid conflicts
    if rank != 0:
        return
        
<<<<<<< HEAD
    # Create lora specific directory
    lora_output_dir = os.path.join(output_dir, f"lora-checkpoint-{global_step}")
    os.makedirs(lora_output_dir, exist_ok=True)
    
    # Get the FSDP model
    model = model.module if hasattr(model, "module") else model
    
    with FSDP.state_dict_type(
        model,
        StateDictType.FULL_STATE_DICT,
        fullstate_dict_config=FullStateDictConfig(offload_to_cpu=True),
    ):
        # Get LoRA state dict
        lora_state_dict = get_peft_model_state_dict(model)
        
        # Get full optimizer state dict
        full_osd = FSDP.optim_state_dict(model, optimizer)
        
        # Filter optimizer state to only include LoRA parameters
        lora_param_ids = {id(p) for n, p in model.named_parameters() if 'lora_' in n and p.requires_grad}
        
        # Initialize LoRA-only optimizer state dict with basic structure
        lora_osd = {
            "state": {},
            "param_groups": []
        }
        
        # Filter param_groups to only include LoRA parameters
        for group in full_osd["param_groups"]:
            lora_group = {**group}
            lora_group["params"] = [
                p for p in group["params"]
                if id(p) in lora_param_ids
            ]
            if lora_group["params"]:  # Only include groups that have LoRA parameters
                lora_osd["param_groups"].append(lora_group)
        
        # Filter state to only include LoRA parameters
        for param_id, param_state in full_osd["state"].items():
            if param_id in lora_param_ids:
                lora_osd["state"][param_id] = param_state
    
    # Save the combined checkpoint
    checkpoint = {
        'model_state_dict': lora_state_dict,
        'optimizer_state_dict': lora_osd,
        'global_step': global_step,
    }
    
    checkpoint_path = os.path.join(lora_output_dir, "lora_checkpoint.pt")
    torch.save(checkpoint, checkpoint_path)
    
    # Save the LoRA config separately for easy loading
    if hasattr(model, 'peft_config'):
        model.peft_config.save_pretrained(lora_output_dir)
    
    main_print(f"Saved LoRA checkpoint with LoRA-only optimizer state at step {global_step} to {lora_output_dir}")

=======
def setup_lora_for_fsdp(transformer, args):
    """Setup LoRA configuration for FSDP training."""

    # First make base model parameters non-trainable
    transformer.requires_grad_(False)
    
    # Configure LoRA
    lora_config = LoraConfig(
        r=args.lora_rank,
        lora_alpha=args.lora_alpha,
        target_modules=["to_k", "to_q", "to_v", "to_out.0"],
    )
    
    # Convert to PEFT model
    
    transformer = inject_adapter_in_model(lora_config, transformer)
    # transformer.transformer_blocks[0].attn1.to_q.lora_A["default"].dtype
    return transformer

def save_lora_checkpoint(
    transformer: MochiTransformer3DModel, 
    optimizer,
    rank, 
    output_dir, 
    step
):
    """
    Save LoRA weights and optimizer states for FSDP training.
    
    Args:
        transformer: The FSDP-wrapped transformer model with LoRA layers
        optimizer: The optimizer used for training
        rank: Current process rank
        output_dir: Directory to save checkpoints
        step: Current training step
    """
    main_print(f"--> saving LoRA checkpoint at step {step}")
    
    # Get LoRA weights
    with FSDP.state_dict_type(
        transformer, 
        StateDictType.FULL_STATE_DICT, 
        FullStateDictConfig(offload_to_cpu=True, rank0_only=True)
    ):
        full_state_dict = transformer.state_dict()
        
        # Filter only LoRA weights
        lora_state_dict = {
            k: v for k, v in full_state_dict.items() 
            if 'lora' in k.lower()  # Using lower() to catch any case variations
        }
        
        # Get optimizer state
        optim_state = FSDP.optim_state_dict(
            transformer, 
            optimizer,
        )
        
        # Filter optimizer state to only include LoRA parameters
        lora_param_names = set(lora_state_dict.keys())
        filtered_optim_state = {
            'state': {},
            'param_groups': optim_state['param_groups']
        }
        
        # Match parameters by name
        for param_name, param in transformer.named_parameters():
            if param_name in lora_param_names:
                param_id = id(param)
                if param_id in optim_state['state']:
                    filtered_optim_state['state'][param_id] = optim_state['state'][param_id]

    if rank <= 0:
        save_dir = os.path.join(output_dir, f"lora-checkpoint-{step}")
        os.makedirs(save_dir, exist_ok=True)
        
        # Save LoRA weights
        weight_path = os.path.join(save_dir, "lora_weights.safetensors")
        save_file(lora_state_dict, weight_path)
        
        # Save optimizer state
        optim_path = os.path.join(save_dir, "lora_optimizer.pt")
        torch.save(filtered_optim_state, optim_path)
        
        # Save LoRA config
        lora_config = {
            'step': step,
            'lora_params': {
                'lora_rank': transformer.config.lora_rank,  # Assuming these exist in your config
                'lora_alpha': transformer.config.lora_alpha,
                'target_modules': transformer.config.lora_target_modules
            }
        }
        config_path = os.path.join(save_dir, "lora_config.json")
        with open(config_path, "w") as f:
            json.dump(lora_config, f, indent=4)
            
    main_print(f"--> LoRA checkpoint saved at step {step}")


def load_lora_checkpoint(
    transformer: MochiTransformer3DModel,
    optimizer,
    output_dir: str,
    step: Optional[int] = None,
):
    """
    Load LoRA weights and optimizer states before FSDP training.
    If step is not specified, loads the latest checkpoint.
    
    Args:
        transformer: The transformer model (before FSDP wrapping)
        optimizer: The optimizer used for training
        output_dir: Directory containing checkpoint folders
        step: Optional specific step to load. If None, loads latest checkpoint
    Returns:
        transformer: The updated transformer model with loaded LoRA weights
        step: The step number of the loaded checkpoint
    """
    # Find the checkpoint to load
    if step is None:
        checkpoints = [d for d in os.listdir(output_dir) 
                      if d.startswith("lora-checkpoint-")]
        if not checkpoints:
            print("No checkpoints found in directory")
            return transformer, 0
        steps = [int(d.split("-")[-1]) for d in checkpoints]
        step = max(steps)
        print(f"Loading latest checkpoint from step {step}")
    else:
        print(f"Loading specified checkpoint from step {step}")
    
    checkpoint_dir = os.path.join(output_dir, f"lora-checkpoint-{step}")
    
    # Load and set the LoRA config
    config_path = os.path.join(checkpoint_dir, "lora_config.json")
    with open(config_path, 'r') as f:
        lora_config = json.load(f)
        
    # Set config attributes
    for key, value in lora_config['lora_params'].items():
        setattr(transformer.config, f"lora_{key}", value)
    
    # Load weights
    weight_path = os.path.join(checkpoint_dir, "lora_weights.safetensors")
    lora_state_dict = load_file(weight_path)
    
    # Load the state dict directly since we're before FSDP wrapping
    transformer.load_state_dict(lora_state_dict, strict=False)
    
    # Load optimizer state if it exists
    optim_path = os.path.join(checkpoint_dir, "lora_optimizer.pt")
    if os.path.exists(optim_path):
        optim_state = torch.load(optim_path)
        optimizer.load_state_dict(optim_state)
    
    print(f"--> Successfully loaded LoRA checkpoint from step {step}")
    return transformer
>>>>>>> cfe0a47e

def main(args):
    # use LayerNorm, GeLu, SiLu always as fp32 mode
    # TODO: 
    if args.enable_stable_fp32:
        raise NotImplementedError("enable_stable_fp32 is not supported now.")
    torch.backends.cuda.matmul.allow_tf32 = True
    
    local_rank = int(os.environ['LOCAL_RANK'])
    rank = int(os.environ['RANK'])
    world_size = int(os.environ['WORLD_SIZE'])
    dist.init_process_group("nccl")
    torch.cuda.set_device(local_rank)
    device = torch.cuda.current_device()
    initialize_sequence_parallel_state(args.sp_size)

    # If passed along, set the training seed now. On GPU...
    if args.seed is not None:
        # TODO: t within the same seq parallel group should be the same. Noise should be different.
        set_seed(args.seed + rank)

    # Handle the repository creation
    if rank <=0 and args.output_dir is not None:
        os.makedirs(args.output_dir, exist_ok=True)

    # For mixed precision training we cast all non-trainable weigths to half-precision
    # as these weights are only used for inference, keeping weights in full precision is not required.


    # Create model:
    
    main_print(f"--> loading model from {args.pretrained_model_name_or_path}")
    transformer = MochiTransformer3DModel.from_pretrained(
        args.pretrained_model_name_or_path,
        subfolder="transformer",
<<<<<<< HEAD
        torch_dtype=torch.bfloat16 if args.use_lora else torch.float32, # TODO: Yongqi
=======
        torch_dtype=torch.bfloat16 if args.use_lora else torch.float32,
>>>>>>> cfe0a47e
    )
    
    if args.use_lora:
        # Setup LoRA before FSDP wrapping
        transformer = setup_lora_for_fsdp(transformer, args)
    main_print(f"  Total training parameters = {sum(p.numel() for p in transformer.parameters() if p.requires_grad) / 1e6} M")
<<<<<<< HEAD
    main_print(f"--> Initializing FSDP with sharding strategy: {args.fsdp_sharding_startegy}")
    fsdp_kwargs = get_dit_fsdp_kwargs(args.fsdp_sharding_startegy, args.use_lora, args.use_cpu_offload)
    
    if args.use_lora:
=======
    main_print(f"--> Initializing FSDP with sharding strategy: full")
    fsdp_kwargs = get_fsdp_kwargs("full", args.use_lora, args.use_cpu_offload)
    
    if args.use_lora:
        transformer.config.lora_rank = args.lora_rank
        transformer.config.lora_alpha = args.lora_alpha
        transformer.config.lora_target_modules = ["to_k", "to_q", "to_v", "to_out.0"]
>>>>>>> cfe0a47e
        transformer._no_split_modules = ["MochiTransformerBlock"]
        fsdp_kwargs['auto_wrap_policy'] = fsdp_kwargs['auto_wrap_policy'](transformer)
    
    transformer = FSDP(
        transformer,
        **fsdp_kwargs,
    )
    
    main_print(f"--> model loaded")
    if args.gradient_checkpointing:
        apply_fsdp_checkpointing(transformer)
        
        
    # Set model as trainable.
    transformer.train()

    noise_scheduler = FlowMatchEulerDiscreteScheduler()

    params_to_optimize = transformer.parameters()
<<<<<<< HEAD
    params_to_optimize = list(filter(lambda p: p.requires_grad, params_to_optimize))
=======
    if args.use_lora:
        params_to_optimize = list(filter(lambda p: p.requires_grad, params_to_optimize))
>>>>>>> cfe0a47e

    optimizer = torch.optim.AdamW(
        params_to_optimize,
        lr=args.learning_rate,
        betas=(0.9,0.999),
        weight_decay=0.01,
        eps=1e-8,
    )
    

    main_print(f"optimizer: {optimizer}")
    
    train_dataset = LatentDataset(args.data_json_path, args.num_latent_t, args.cfg)
    sampler = DistributedSampler(train_dataset, rank=rank, num_replicas=world_size, shuffle=True)
    train_dataloader = DataLoader(
        train_dataset,
        sampler=sampler,
        collate_fn=latent_collate_function,
        pin_memory=True,
        batch_size=args.train_batch_size,
        num_workers=args.dataloader_num_workers,
        drop_last=True, 
    )



    num_update_steps_per_epoch = math.ceil(len(train_dataloader) / args.gradient_accumulation_steps * args.sp_size / args.train_sp_batch_size)
    args.num_train_epochs = math.ceil(args.max_train_steps / num_update_steps_per_epoch)


    if rank <= 0:
        project = args.tracker_project_name or "fastvideo"
        wandb.init(project=project, config=args)

    # Train!
    total_batch_size = args.train_batch_size * world_size * args.gradient_accumulation_steps / args.sp_size * args.train_sp_batch_size
    main_print("***** Running training *****")
    main_print(f"  Num examples = {len(train_dataset)}")
    main_print(f"  Dataloader size = {len(train_dataloader)}")
    main_print(f"  Num Epochs = {args.num_train_epochs}")
    main_print(f"  Instantaneous batch size per device = {args.train_batch_size}")
    main_print(f"  Total train batch size (w. data & sequence parallel, accumulation) = {total_batch_size}")
    main_print(f"  Gradient Accumulation steps = {args.gradient_accumulation_steps}")
    main_print(f"  Total optimization steps = {args.max_train_steps}")
    main_print(f"  Total training parameters per FSDP shard = {sum(p.numel() for p in transformer.parameters() if p.requires_grad) / 1e9} B")
    # print dtype
    main_print(f"  Master weight dtype: {transformer.parameters().__next__().dtype}")


    # Potentially load in the weights and states from a previous save
    if args.resume_from_checkpoint:
        assert NotImplementedError("resume_from_checkpoint is not supported now.")
        # TODO 


    progress_bar = tqdm(
        range(0, args.max_train_steps),
        initial=0,
        desc="Steps",
        # Only show the progress bar once on each machine.
        disable= local_rank > 0,
    )

            

    loader = sp_parallel_dataloader_wrapper(train_dataloader, device, args.train_batch_size, args.sp_size, args.train_sp_batch_size)
    
    for step in range(1, args.max_train_steps+1):
        loss, grad_norm = train_one_step_mochi(transformer, optimizer, loader, noise_scheduler, args.gradient_accumulation_steps, args.sp_size, args.precondition_outputs, args.max_grad_norm)
        progress_bar.set_postfix({"loss": loss, "grad_norm": grad_norm})
        progress_bar.update(1)
        if rank <= 0:
            wandb.log({"train_loss": loss, "grad_norm": grad_norm }, step=step)
        if step  % args.checkpointing_steps == 0:
<<<<<<< HEAD
            if args.use_lora:
                # Save LoRA weights
                save_lora_checkpoint(transformer, args.output_dir, step, rank)
            else:
                # Your existing checkpoint saving code
                save_checkpoint(transformer, rank, args.output_dir, step)
            dist.barrier()
=======
            #save_checkpoint(transformer, rank, args.output_dir, step)
            if args.use_lora:
                # Save LoRA weights
                save_lora_checkpoint(transformer, optimizer, rank, args.output_dir, step)
            
>>>>>>> cfe0a47e
        if args.log_validation and step  % args.validation_steps == 0:
            log_validation(args, transformer, device,
                            torch.bfloat16, step)

    if args.use_lora:
<<<<<<< HEAD
        save_lora_checkpoint(transformer, optimizer, args.output_dir, args.max_train_steps, rank)
        
        # Save a merged model if needed
        if args.save_merged_model and rank == 0:
            main_print("Saving merged model...")
            # Get the base model without FSDP wrapping
            unwrapped_model = transformer.module if hasattr(transformer, "module") else transformer
            # Merge LoRA weights with base model
            merged_model = unwrapped_model.merge_and_unload()
            # Save the merged model
            merged_model.save_pretrained(os.path.join(args.output_dir, "merged_model"))
            main_print("Merged model saved!")
=======
        save_lora_checkpoint(transformer, optimizer, rank, args.output_dir, args.max_train_steps)
        
        # # Save a merged model if needed
        # if args.save_merged_model and rank == 0:
        #     main_print("Saving merged model...")
        #     # Get the base model without FSDP wrapping
        #     unwrapped_model = transformer.module if hasattr(transformer, "module") else transformer
        #     # Merge LoRA weights with base model
        #     merged_model = unwrapped_model.merge_and_unload()
        #     # Save the merged model
        #     merged_model.save_pretrained(os.path.join(args.output_dir, "merged_model"))
        #     main_print("Merged model saved!")
>>>>>>> cfe0a47e
    if get_sequence_parallel_state():
        destroy_sequence_parallel_group()


if __name__ == "__main__":
    parser = argparse.ArgumentParser()

    # dataset & dataloader
    parser.add_argument("--data_json_path", type=str, required=True)
    parser.add_argument("--num_frames", type=int, default=163)
    parser.add_argument("--dataloader_num_workers", type=int, default=10, help="Number of subprocesses to use for data loading. 0 means that the data will be loaded in the main process.")
    parser.add_argument("--train_batch_size", type=int, default=16, help="Batch size (per device) for the training dataloader.")
    parser.add_argument("--num_latent_t", type=int, default=28, help="Number of latent timesteps.")
    parser.add_argument("--group_frame", action="store_true") # TODO
    parser.add_argument("--group_resolution", action="store_true") # TODO

    # text encoder & vae & diffusion model
    parser.add_argument("--pretrained_model_name_or_path", type=str)
    parser.add_argument("--cache_dir", type=str, default='./cache_dir')
    parser.add_argument('--enable_stable_fp32', action='store_true') # TODO

    # diffusion setting
    parser.add_argument("--ema_decay", type=float, default=0.999)
    parser.add_argument("--ema_start_step", type=int, default=0)
    parser.add_argument('--cfg', type=float, default=0.1)
    parser.add_argument("--precondition_outputs", action="store_true", help="Whether to precondition the outputs of the model.")
    
    # validation & logs
    parser.add_argument("--validation_prompt_dir", type=str)
    parser.add_argument("--uncond_prompt_dir", type=str)
    parser.add_argument("--validation_sampling_steps", type=int, default=64)
    parser.add_argument('--validation_guidance_scale', type=float, default=4.5)
    parser.add_argument('--validation_steps', type=float, default=4.5)
    parser.add_argument("--log_validation", action="store_true")
    parser.add_argument("--tracker_project_name", type=str, default=None)
    parser.add_argument("--seed", type=int, default=None, help="A seed for reproducible training.")
    parser.add_argument("--output_dir", type=str, default=None, help="The output directory where the model predictions and checkpoints will be written.")
    parser.add_argument("--checkpoints_total_limit", type=int, default=None, help=("Max number of checkpoints to store."))
    parser.add_argument("--checkpointing_steps", type=int, default=500,
                        help=(
                            "Save a checkpoint of the training state every X updates. These checkpoints can be used both as final"
                            " checkpoints in case they are better than the last checkpoint, and are also suitable for resuming"
                            " training using `--resume_from_checkpoint`."
                        ),
                        )
    parser.add_argument("--resume_from_checkpoint", type=str, default=None,
                        help=(
                            "Whether training should be resumed from a previous checkpoint. Use a path saved by"
                            ' `--checkpointing_steps`, or `"latest"` to automatically select the last available checkpoint.'
                        ),
                        )
    parser.add_argument("--logging_dir", type=str, default="logs",
                        help=(
                            "[TensorBoard](https://www.tensorflow.org/tensorboard) log directory. Will default to"
                            " *output_dir/runs/**CURRENT_DATETIME_HOSTNAME***."
                        ),
                        )

    # optimizer & scheduler & Training
    parser.add_argument("--num_train_epochs", type=int, default=100)
    parser.add_argument("--max_train_steps", type=int, default=None, help="Total number of training steps to perform.  If provided, overrides num_train_epochs.")
    parser.add_argument("--gradient_accumulation_steps", type=int, default=1, help="Number of updates steps to accumulate before performing a backward/update pass.")
    parser.add_argument("--learning_rate", type=float, default=1e-4, help="Initial learning rate (after the potential warmup period) to use.")
    parser.add_argument("--scale_lr", action="store_true", default=False, help="Scale the learning rate by the number of GPUs, gradient accumulation steps, and batch size.")
    parser.add_argument("--lr_warmup_steps", type=int, default=10, help="Number of steps for the warmup in the lr scheduler.")
    parser.add_argument("--max_grad_norm", default=1.0, type=float, help="Max gradient norm.")
    parser.add_argument("--gradient_checkpointing", action="store_true", help="Whether or not to use gradient checkpointing to save memory at the expense of slower backward pass.")
    parser.add_argument("--allow_tf32", action="store_true",
                        help=(
                            "Whether or not to allow TF32 on Ampere GPUs. Can be used to speed up training. For more information, see"
                            " https://pytorch.org/docs/stable/notes/cuda.html#tensorfloat-32-tf32-on-ampere-devices"
                        ),
                        )
    parser.add_argument("--mixed_precision", type=str, default=None, choices=["no", "fp16", "bf16"],
                        help=(
                            "Whether to use mixed precision. Choose between fp16 and bf16 (bfloat16). Bf16 requires PyTorch >="
                            " 1.10.and an Nvidia Ampere GPU.  Default to the value of accelerate config of the current system or the"
                            " flag passed with the `accelerate.launch` command. Use this argument to override the accelerate config."
                        ),
                        )
    parser.add_argument("--use_cpu_offload", action="store_true", help="Whether to use CPU offload for param & gradient & optimizer states.")

    parser.add_argument("--sp_size", type=int, default=1, help="For sequence parallel")
    parser.add_argument("--train_sp_batch_size", type=int, default=1, help="Batch size for sequence parallel training")

    parser.add_argument("--use_lora", action="store_true", default=False, help="Whether to use LoRA for finetuning.") 
    parser.add_argument("--lora_alpha", type=int, default=256, help="Alpha parameter for LoRA.")
    parser.add_argument("--lora_rank", type=int, default=128, help="LoRA rank parameter. ")
<<<<<<< HEAD
    parser.add_argument("--fsdp_sharding_startegy", default="hybrid_full")
=======
>>>>>>> cfe0a47e

    args = parser.parse_args()
    main(args)<|MERGE_RESOLUTION|>--- conflicted
+++ resolved
@@ -33,22 +33,14 @@
 from fastvideo.utils.ema import EMAModel
 from fastvideo.dataset.latent_datasets import LatentDataset, latent_collate_function
 import torch.distributed as dist
-<<<<<<< HEAD
-from safetensors.torch import save_file
-=======
 from safetensors.torch import save_file, load_file
->>>>>>> cfe0a47e
 from peft import LoraConfig, get_peft_model_state_dict, set_peft_model_state_dict, get_peft_model, inject_adapter_in_model
 from torch.distributed.fsdp import (
     FullyShardedDataParallel as FSDP,
     MixedPrecision,
 )
-<<<<<<< HEAD
-
-=======
 from torch.distributed.checkpoint.state_dict import get_state_dict
 from typing import Optional
->>>>>>> cfe0a47e
 # Will error if the minimal version of diffusers is not installed. Remove at your own risks.
 check_min_version("0.31.0")
 
@@ -157,108 +149,6 @@
     optimizer.step()
     return total_loss, grad_norm.item()
         
-def setup_lora_for_fsdp(transformer, args):
-    """Setup LoRA configuration for FSDP training."""
-
-    # First make base model parameters non-trainable
-    transformer.requires_grad_(False)
-    
-    # Configure LoRA
-    lora_config = LoraConfig(
-        r=args.lora_rank,
-        lora_alpha=args.lora_alpha,
-        target_modules=["to_k", "to_q", "to_v", "to_out.0"],
-    )
-    
-    # Convert to PEFT model
-    
-    transformer = inject_adapter_in_model(lora_config, transformer)
-    # transformer.transformer_blocks[0].attn1.to_q.lora_A["default"].dtype
-    return transformer
-
-def save_lora_checkpoint(model, optimizer, output_dir, global_step, rank):
-    """
-    Save LoRA weights and optimizer state for only LoRA parameters.
-    
-    Args:
-        model: The FSDP-wrapped model with LoRA
-        optimizer: The optimizer instance
-        output_dir: Directory to save checkpoints
-        global_step: Current training step
-        rank: Process rank
-    """
-    import os
-    from peft.utils import get_peft_model_state_dict
-    from torch.distributed.fsdp import (
-        FullStateDictConfig,
-        StateDictType,
-    )
-    from torch.distributed.fsdp.fully_sharded_data_parallel import FullyShardedDataParallel as FSDP
-    
-    # Only save on rank 0 to avoid conflicts
-    if rank != 0:
-        return
-        
-<<<<<<< HEAD
-    # Create lora specific directory
-    lora_output_dir = os.path.join(output_dir, f"lora-checkpoint-{global_step}")
-    os.makedirs(lora_output_dir, exist_ok=True)
-    
-    # Get the FSDP model
-    model = model.module if hasattr(model, "module") else model
-    
-    with FSDP.state_dict_type(
-        model,
-        StateDictType.FULL_STATE_DICT,
-        fullstate_dict_config=FullStateDictConfig(offload_to_cpu=True),
-    ):
-        # Get LoRA state dict
-        lora_state_dict = get_peft_model_state_dict(model)
-        
-        # Get full optimizer state dict
-        full_osd = FSDP.optim_state_dict(model, optimizer)
-        
-        # Filter optimizer state to only include LoRA parameters
-        lora_param_ids = {id(p) for n, p in model.named_parameters() if 'lora_' in n and p.requires_grad}
-        
-        # Initialize LoRA-only optimizer state dict with basic structure
-        lora_osd = {
-            "state": {},
-            "param_groups": []
-        }
-        
-        # Filter param_groups to only include LoRA parameters
-        for group in full_osd["param_groups"]:
-            lora_group = {**group}
-            lora_group["params"] = [
-                p for p in group["params"]
-                if id(p) in lora_param_ids
-            ]
-            if lora_group["params"]:  # Only include groups that have LoRA parameters
-                lora_osd["param_groups"].append(lora_group)
-        
-        # Filter state to only include LoRA parameters
-        for param_id, param_state in full_osd["state"].items():
-            if param_id in lora_param_ids:
-                lora_osd["state"][param_id] = param_state
-    
-    # Save the combined checkpoint
-    checkpoint = {
-        'model_state_dict': lora_state_dict,
-        'optimizer_state_dict': lora_osd,
-        'global_step': global_step,
-    }
-    
-    checkpoint_path = os.path.join(lora_output_dir, "lora_checkpoint.pt")
-    torch.save(checkpoint, checkpoint_path)
-    
-    # Save the LoRA config separately for easy loading
-    if hasattr(model, 'peft_config'):
-        model.peft_config.save_pretrained(lora_output_dir)
-    
-    main_print(f"Saved LoRA checkpoint with LoRA-only optimizer state at step {global_step} to {lora_output_dir}")
-
-=======
 def setup_lora_for_fsdp(transformer, args):
     """Setup LoRA configuration for FSDP training."""
 
@@ -417,7 +307,6 @@
     
     print(f"--> Successfully loaded LoRA checkpoint from step {step}")
     return transformer
->>>>>>> cfe0a47e
 
 def main(args):
     # use LayerNorm, GeLu, SiLu always as fp32 mode
@@ -453,31 +342,21 @@
     transformer = MochiTransformer3DModel.from_pretrained(
         args.pretrained_model_name_or_path,
         subfolder="transformer",
-<<<<<<< HEAD
         torch_dtype=torch.bfloat16 if args.use_lora else torch.float32, # TODO: Yongqi
-=======
-        torch_dtype=torch.bfloat16 if args.use_lora else torch.float32,
->>>>>>> cfe0a47e
     )
     
     if args.use_lora:
         # Setup LoRA before FSDP wrapping
         transformer = setup_lora_for_fsdp(transformer, args)
     main_print(f"  Total training parameters = {sum(p.numel() for p in transformer.parameters() if p.requires_grad) / 1e6} M")
-<<<<<<< HEAD
     main_print(f"--> Initializing FSDP with sharding strategy: {args.fsdp_sharding_startegy}")
     fsdp_kwargs = get_dit_fsdp_kwargs(args.fsdp_sharding_startegy, args.use_lora, args.use_cpu_offload)
     
-    if args.use_lora:
-=======
-    main_print(f"--> Initializing FSDP with sharding strategy: full")
-    fsdp_kwargs = get_fsdp_kwargs("full", args.use_lora, args.use_cpu_offload)
     
     if args.use_lora:
         transformer.config.lora_rank = args.lora_rank
         transformer.config.lora_alpha = args.lora_alpha
         transformer.config.lora_target_modules = ["to_k", "to_q", "to_v", "to_out.0"]
->>>>>>> cfe0a47e
         transformer._no_split_modules = ["MochiTransformerBlock"]
         fsdp_kwargs['auto_wrap_policy'] = fsdp_kwargs['auto_wrap_policy'](transformer)
     
@@ -497,12 +376,7 @@
     noise_scheduler = FlowMatchEulerDiscreteScheduler()
 
     params_to_optimize = transformer.parameters()
-<<<<<<< HEAD
     params_to_optimize = list(filter(lambda p: p.requires_grad, params_to_optimize))
-=======
-    if args.use_lora:
-        params_to_optimize = list(filter(lambda p: p.requires_grad, params_to_optimize))
->>>>>>> cfe0a47e
 
     optimizer = torch.optim.AdamW(
         params_to_optimize,
@@ -577,53 +451,22 @@
         if rank <= 0:
             wandb.log({"train_loss": loss, "grad_norm": grad_norm }, step=step)
         if step  % args.checkpointing_steps == 0:
-<<<<<<< HEAD
             if args.use_lora:
                 # Save LoRA weights
-                save_lora_checkpoint(transformer, args.output_dir, step, rank)
+                save_lora_checkpoint(transformer, optimizer, rank, args.output_dir, step)
             else:
                 # Your existing checkpoint saving code
                 save_checkpoint(transformer, rank, args.output_dir, step)
             dist.barrier()
-=======
-            #save_checkpoint(transformer, rank, args.output_dir, step)
-            if args.use_lora:
-                # Save LoRA weights
-                save_lora_checkpoint(transformer, optimizer, rank, args.output_dir, step)
-            
->>>>>>> cfe0a47e
         if args.log_validation and step  % args.validation_steps == 0:
             log_validation(args, transformer, device,
                             torch.bfloat16, step)
 
     if args.use_lora:
-<<<<<<< HEAD
-        save_lora_checkpoint(transformer, optimizer, args.output_dir, args.max_train_steps, rank)
-        
-        # Save a merged model if needed
-        if args.save_merged_model and rank == 0:
-            main_print("Saving merged model...")
-            # Get the base model without FSDP wrapping
-            unwrapped_model = transformer.module if hasattr(transformer, "module") else transformer
-            # Merge LoRA weights with base model
-            merged_model = unwrapped_model.merge_and_unload()
-            # Save the merged model
-            merged_model.save_pretrained(os.path.join(args.output_dir, "merged_model"))
-            main_print("Merged model saved!")
-=======
         save_lora_checkpoint(transformer, optimizer, rank, args.output_dir, args.max_train_steps)
-        
-        # # Save a merged model if needed
-        # if args.save_merged_model and rank == 0:
-        #     main_print("Saving merged model...")
-        #     # Get the base model without FSDP wrapping
-        #     unwrapped_model = transformer.module if hasattr(transformer, "module") else transformer
-        #     # Merge LoRA weights with base model
-        #     merged_model = unwrapped_model.merge_and_unload()
-        #     # Save the merged model
-        #     merged_model.save_pretrained(os.path.join(args.output_dir, "merged_model"))
-        #     main_print("Merged model saved!")
->>>>>>> cfe0a47e
+    else:
+        save_checkpoint(transformer, rank, rank, args.output_dir, args.max_train_steps)
+        
     if get_sequence_parallel_state():
         destroy_sequence_parallel_group()
 
@@ -712,10 +555,7 @@
     parser.add_argument("--use_lora", action="store_true", default=False, help="Whether to use LoRA for finetuning.") 
     parser.add_argument("--lora_alpha", type=int, default=256, help="Alpha parameter for LoRA.")
     parser.add_argument("--lora_rank", type=int, default=128, help="LoRA rank parameter. ")
-<<<<<<< HEAD
     parser.add_argument("--fsdp_sharding_startegy", default="hybrid_full")
-=======
->>>>>>> cfe0a47e
 
     args = parser.parse_args()
     main(args)