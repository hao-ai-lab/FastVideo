import argparse
import logging
import math
import os
import shutil
from pathlib import Path
from diffusers.training_utils import cast_training_params, compute_density_for_timestep_sampling, compute_loss_weighting_for_sd3
from fastvideo.utils.parallel_states import initialize_sequence_parallel_state, \
    destroy_sequence_parallel_group, get_sequence_parallel_state, nccl_info
from fastvideo.utils.communications import sp_parallel_dataloader_wrapper, broadcast
<<<<<<< HEAD
from fastvideo.model.mochi_latents_utils import normalize_mochi_dit_input
=======
from fastvideo.model.mochi_latents_stat import mochi_stat
>>>>>>> 635fb235
from fastvideo.utils.validation import log_validation
import time
from torch.utils.data import DataLoader
import torch
from torch.distributed.fsdp import (
    FullyShardedDataParallel as FSDP,
    StateDictType,
    FullStateDictConfig,
)
import json
from torch.utils.data.distributed import DistributedSampler
import wandb
from accelerate.utils import set_seed
from tqdm.auto import tqdm
<<<<<<< HEAD
from fastvideo.fsdp_util import get_dit_fsdp_kwargs, apply_fsdp_checkpointing
=======
from fastvideo.fsdp_util import get_fsdp_kwargs, apply_fsdp_checkpointing
>>>>>>> 635fb235
import diffusers
from diffusers import (
    FlowMatchEulerDiscreteScheduler,
)
from fastvideo.model.modeling_mochi import MochiTransformer3DModel
from diffusers.utils import check_min_version
from fastvideo.utils.ema import EMAModel
from fastvideo.dataset.latent_datasets import LatentDataset, latent_collate_function
import torch.distributed as dist
from safetensors.torch import save_file
<<<<<<< HEAD
from peft import LoraConfig, get_peft_model_state_dict, set_peft_model_state_dict, get_peft_model, inject_adapter_in_model
from torch.distributed.fsdp import (
    FullyShardedDataParallel as FSDP,
    MixedPrecision,
)

=======
>>>>>>> 635fb235
# Will error if the minimal version of diffusers is not installed. Remove at your own risks.
check_min_version("0.31.0")


import sys
import pdb

class ForkedPdb(pdb.Pdb):
    """A Pdb subclass that may be used
    from a forked multiprocessing child

    """
    def interaction(self, *args, **kwargs):
        _stdin = sys.stdin
        try:
            sys.stdin = open('/dev/stdin')
            pdb.Pdb.interaction(self, *args, **kwargs)
        finally:
            sys.stdin = _stdin
            
def main_print(content):
    if int(os.environ['LOCAL_RANK']) <= 0: 
        print(content)

def save_checkpoint(transformer: MochiTransformer3DModel, rank, output_dir, step):
    main_print(f"--> saving checkpoint at step {step}")
    with FSDP.state_dict_type(
        transformer, StateDictType.FULL_STATE_DICT, FullStateDictConfig(offload_to_cpu=True, rank0_only=True)
    ):
        cpu_state = transformer.state_dict()

    if rank <= 0:
        save_dir = os.path.join(output_dir, f"checkpoint-{step}")
        os.makedirs(save_dir, exist_ok=True)
        # save using safetensors 
        weight_path = os.path.join(save_dir, "diffusion_pytorch_model.safetensors")
        save_file(cpu_state, weight_path)
        config_dict = dict(transformer.config)
        config_path = os.path.join(save_dir, "config.json")
        # save dict as json
        with open(config_path, "w", indent=4) as f:
            json.dump(config_dict, f)
    main_print(f"--> checkpoint saved at step {step}")
    
                
def get_sigmas(noise_scheduler, device, timesteps, n_dim=4, dtype=torch.float32):
    sigmas = noise_scheduler.sigmas.to(device=device, dtype=dtype)
    schedule_timesteps = noise_scheduler.timesteps.to(device)
    timesteps = timesteps.to(device)
    step_indices = [(schedule_timesteps == t).nonzero().item() for t in timesteps]

    sigma = sigmas[step_indices].flatten()
    while len(sigma.shape) < n_dim:
        sigma = sigma.unsqueeze(-1)
    return sigma


def train_one_step_mochi(transformer, optimizer, loader,noise_scheduler, gradient_accumulation_steps, sp_size, precondition_outputs, max_grad_norm):
    total_loss = 0.0
    optimizer.zero_grad()
    for _ in range(gradient_accumulation_steps):
        latents, encoder_hidden_states, latents_attention_mask, encoder_attention_mask = next(loader)
        latents = normalize_mochi_dit_input(latents)
        
        batch_size = latents.shape[0]
        noise = torch.randn_like(latents)
        u = torch.rand(size=(batch_size,), device="cpu")
        indices = (u * noise_scheduler.config.num_train_timesteps).long()
        timesteps = noise_scheduler.timesteps[indices].to(device=latents.device)
        if sp_size > 1:
            # Make sure that the timesteps are the same across all sp processes.
            broadcast(timesteps)

        sigmas = get_sigmas(noise_scheduler, latents.device, timesteps, n_dim=latents.ndim, dtype=latents.dtype)
        noisy_model_input = (1.0 - sigmas) * latents + sigmas * noise

        model_pred = transformer(
            noisy_model_input,
            encoder_hidden_states,
            noise_scheduler.config.num_train_timesteps - timesteps,
            encoder_attention_mask, # B, L
            return_dict= False
        )[0]

        if precondition_outputs:
            model_pred = model_pred * sigmas + noisy_model_input


def main_print(content):
    if int(os.environ['LOCAL_RANK']) <= 0: 
        print(content)

def save_checkpoint(transformer: MochiTransformer3DModel, rank, output_dir, step):
    main_print(f"--> saving checkpoint at step {step}")
    with FSDP.state_dict_type(
        transformer, StateDictType.FULL_STATE_DICT, FullStateDictConfig(offload_to_cpu=True, rank0_only=True)
    ):
        cpu_state = transformer.state_dict()

    if rank <= 0:
        save_dir = os.path.join(output_dir, f"checkpoint-{step}")
        os.makedirs(save_dir, exist_ok=True)
        # save using safetensors 
        weight_path = os.path.join(save_dir, "diffusion_pytorch_model.safetensors")
        save_file(cpu_state, weight_path)
        config_dict = dict(transformer.config)
        config_path = os.path.join(save_dir, "config.json")
        # save dict as json
        with open(config_path, "w", indent=4) as f:
            json.dump(config_dict, f)
    main_print(f"--> checkpoint saved at step {step}")
    
                
def get_sigmas(noise_scheduler, device, timesteps, n_dim=4, dtype=torch.float32):
    sigmas = noise_scheduler.sigmas.to(device=device, dtype=dtype)
    schedule_timesteps = noise_scheduler.timesteps.to(device)
    timesteps = timesteps.to(device)
    step_indices = [(schedule_timesteps == t).nonzero().item() for t in timesteps]

    sigma = sigmas[step_indices].flatten()
    while len(sigma.shape) < n_dim:
        sigma = sigma.unsqueeze(-1)
    return sigma


def train_one_step_mochi(transformer, optimizer, loader,noise_scheduler, gradient_accumulation_steps, sp_size, precondition_outputs, max_grad_norm):
    total_loss = 0.0
    optimizer.zero_grad()
    for _ in range(gradient_accumulation_steps):
        latents, encoder_hidden_states, latents_attention_mask, encoder_attention_mask = next(loader)
        
        latents = latents.to(dtype=torch.bfloat16)
        encoder_hidden_states = encoder_hidden_states.to(dtype=torch.bfloat16)
        latents_mean = (
            torch.tensor(mochi_stat.latents_mean).view(1, 12, 1, 1, 1).to(latents.device, latents.dtype)
        )
        latents_std = (
            torch.tensor(mochi_stat.latents_std).view(1, 12, 1, 1, 1).to(latents.device, latents.dtype)
        )
        latents = (latents - latents_mean) / latents_std
        
        batch_size = latents.shape[0]
        noise = torch.randn_like(latents)
        u = torch.rand(size=(batch_size,), device="cpu")
        indices = (u * noise_scheduler.config.num_train_timesteps).long()
        timesteps = noise_scheduler.timesteps[indices].to(device=latents.device)
        if sp_size > 1:
            # Make sure that the timesteps are the same across all sp processes.
            broadcast(timesteps)

        sigmas = get_sigmas(noise_scheduler, latents.device, timesteps, n_dim=latents.ndim, dtype=latents.dtype)
        noisy_model_input = (1.0 - sigmas) * latents + sigmas * noise

<<<<<<< HEAD
        if precondition_outputs:
            target = latents
        else:
            target = latents - noise

        loss = torch.mean((model_pred.float() - target.float()) ** 2)
=======
        model_pred = transformer(
            noisy_model_input,
            encoder_hidden_states,
            noise_scheduler.config.num_train_timesteps - timesteps,
            encoder_attention_mask, # B, L
            return_dict= False
        )[0]

        if precondition_outputs:
            model_pred = model_pred * sigmas + noisy_model_input
>>>>>>> 635fb235

        loss.backward()
        
        avg_loss = loss.detach().clone()
        dist.all_reduce(avg_loss, op=dist.ReduceOp.AVG)
        total_loss += avg_loss.item() / gradient_accumulation_steps
        

<<<<<<< HEAD
    transformer.clip_grad_norm_(max_grad_norm)
    optimizer.step()
    return total_loss
        
def setup_lora_for_fsdp(transformer, args):
    """Setup LoRA configuration for FSDP training."""

    # First make base model parameters non-trainable
    transformer.requires_grad_(False)
    
    # Configure LoRA
    lora_config = LoraConfig(
        r=args.lora_rank,
        lora_alpha=args.lora_alpha,
        target_modules=["to_k", "to_q", "to_v", "to_out.0"],
    )
    
    # Convert to PEFT model
    
    transformer = inject_adapter_in_model(lora_config, transformer)
    # transformer.transformer_blocks[0].attn1.to_q.lora_A["default"].dtype
    return transformer

def save_lora_checkpoint(model, optimizer, output_dir, global_step, rank):
    """
    Save LoRA weights and optimizer state for only LoRA parameters.
    
    Args:
        model: The FSDP-wrapped model with LoRA
        optimizer: The optimizer instance
        output_dir: Directory to save checkpoints
        global_step: Current training step
        rank: Process rank
    """
    import os
    from peft.utils import get_peft_model_state_dict
    from torch.distributed.fsdp import (
        FullStateDictConfig,
        StateDictType,
    )
    from torch.distributed.fsdp.fully_sharded_data_parallel import FullyShardedDataParallel as FSDP
    
    # Only save on rank 0 to avoid conflicts
    if rank != 0:
        return
        
    # Create lora specific directory
    lora_output_dir = os.path.join(output_dir, f"lora-checkpoint-{global_step}")
    os.makedirs(lora_output_dir, exist_ok=True)
    
    # Get the FSDP model
    model = model.module if hasattr(model, "module") else model
    
    with FSDP.state_dict_type(
        model,
        StateDictType.FULL_STATE_DICT,
        fullstate_dict_config=FullStateDictConfig(offload_to_cpu=True),
    ):
        # Get LoRA state dict
        lora_state_dict = get_peft_model_state_dict(model)
        
        # Get full optimizer state dict
        full_osd = FSDP.optim_state_dict(model, optimizer)
        
        # Filter optimizer state to only include LoRA parameters
        lora_param_ids = {id(p) for n, p in model.named_parameters() if 'lora_' in n and p.requires_grad}
        
        # Initialize LoRA-only optimizer state dict with basic structure
        lora_osd = {
            "state": {},
            "param_groups": []
        }
        
        # Filter param_groups to only include LoRA parameters
        for group in full_osd["param_groups"]:
            lora_group = {**group}
            lora_group["params"] = [
                p for p in group["params"]
                if id(p) in lora_param_ids
            ]
            if lora_group["params"]:  # Only include groups that have LoRA parameters
                lora_osd["param_groups"].append(lora_group)
        
        # Filter state to only include LoRA parameters
        for param_id, param_state in full_osd["state"].items():
            if param_id in lora_param_ids:
                lora_osd["state"][param_id] = param_state
    
    # Save the combined checkpoint
    checkpoint = {
        'model_state_dict': lora_state_dict,
        'optimizer_state_dict': lora_osd,
        'global_step': global_step,
    }
    
    checkpoint_path = os.path.join(lora_output_dir, "lora_checkpoint.pt")
    torch.save(checkpoint, checkpoint_path)
    
    # Save the LoRA config separately for easy loading
    if hasattr(model, 'peft_config'):
        model.peft_config.save_pretrained(lora_output_dir)
    
    main_print(f"Saved LoRA checkpoint with LoRA-only optimizer state at step {global_step} to {lora_output_dir}")


=======


        if precondition_outputs:
            target = latents
        else:
            target = latents - noise

        loss = torch.mean((model_pred.float() - target.float()) ** 2)

        loss.backward()
        
        avg_loss = loss.detach().clone()
        dist.all_reduce(avg_loss, op=dist.ReduceOp.AVG)
        total_loss += avg_loss.item() / gradient_accumulation_steps
        

    transformer.clip_grad_norm_(max_grad_norm)
    optimizer.step()
    return total_loss
        
    
>>>>>>> 635fb235
def main(args):
    # use LayerNorm, GeLu, SiLu always as fp32 mode
    # TODO: 
    if args.enable_stable_fp32:
        raise NotImplementedError("enable_stable_fp32 is not supported now.")
    torch.backends.cuda.matmul.allow_tf32 = True
    
    local_rank = int(os.environ['LOCAL_RANK'])
    rank = int(os.environ['RANK'])
    world_size = int(os.environ['WORLD_SIZE'])
    dist.init_process_group("nccl")
    torch.cuda.set_device(local_rank)
    device = torch.cuda.current_device()
    initialize_sequence_parallel_state(args.sp_size)




    # If passed along, set the training seed now. On GPU...
    if args.seed is not None:
        # TODO: t within the same seq parallel group should be the same. Noise should be different.
        set_seed(args.seed + rank)

    # Handle the repository creation
    if rank <=0 and args.output_dir is not None:
        os.makedirs(args.output_dir, exist_ok=True)

    # For mixed precision training we cast all non-trainable weigths to half-precision
    # as these weights are only used for inference, keeping weights in full precision is not required.


    # Create model:
    
    main_print(f"--> loading model from {args.pretrained_model_name_or_path}")
    transformer = MochiTransformer3DModel.from_pretrained(
        args.pretrained_model_name_or_path,
        subfolder="transformer",
<<<<<<< HEAD
        torch_dtype=torch.bfloat16 if args.use_lora else torch.float32, # TODO: Yongqi
    )
    
    if args.use_lora:
        # Setup LoRA before FSDP wrapping
        transformer = setup_lora_for_fsdp(transformer, args)
    main_print(f"  Total training parameters = {sum(p.numel() for p in transformer.parameters() if p.requires_grad) / 1e6} M")
    main_print(f"--> Initializing FSDP with sharding strategy: full")
    fsdp_kwargs = get_dit_fsdp_kwargs("full", args.use_lora, args.use_cpu_offload)
    
    if args.use_lora:
        transformer._no_split_modules = ["MochiTransformerBlock"]
        fsdp_kwargs['auto_wrap_policy'] = fsdp_kwargs['auto_wrap_policy'](transformer)
    
=======
    )
    
    
    main_print(f"--> Initializing FSDP with sharding strategy: full")
    fsdp_kwargs = get_fsdp_kwargs("full", args.use_cpu_offload)
>>>>>>> 635fb235
    transformer = FSDP(
        transformer,
        **fsdp_kwargs,
    )
    
    main_print(f"--> model loaded")
    if args.gradient_checkpointing:
        apply_fsdp_checkpointing(transformer)
        
        
    # Set model as trainable.
    transformer.train()

    noise_scheduler = FlowMatchEulerDiscreteScheduler()

<<<<<<< HEAD
    params_to_optimize = transformer.parameters()
    params_to_optimize = list(filter(lambda p: p.requires_grad, params_to_optimize))
=======
>>>>>>> 635fb235

    optimizer = torch.optim.AdamW(
        transformer.parameters(),
        lr=args.learning_rate,
        betas=(0.9,0.999),
        weight_decay=0.01,
        eps=1e-8,
    )
    

    main_print(f"optimizer: {optimizer}")
    
    train_dataset = LatentDataset(args.data_json_path, args.num_latent_t, args.cfg)
    sampler = DistributedSampler(train_dataset, rank=rank, num_replicas=world_size, shuffle=True)
    train_dataloader = DataLoader(
        train_dataset,
        sampler=sampler,
        collate_fn=latent_collate_function,
        pin_memory=True,
        batch_size=args.train_batch_size,
        num_workers=args.dataloader_num_workers,
        drop_last=True, 
    )



<<<<<<< HEAD
=======
    # We need to recalculate our total training steps as the size of the training dataloader may have changed.
>>>>>>> 635fb235
    num_update_steps_per_epoch = math.ceil(len(train_dataloader) / args.gradient_accumulation_steps * args.sp_size / args.train_sp_batch_size)
    args.num_train_epochs = math.ceil(args.max_train_steps / num_update_steps_per_epoch)

<<<<<<< HEAD

    if rank <= 0:
        project = args.tracker_project_name or "fastvideo_finetine"
=======
    # We need to initialize the trackers we use, and also store our configuration.
    # The trackers initializes automatically on the main process.
    if rank <= 0:
        project = args.tracker_project_name or "fastvideo"
>>>>>>> 635fb235
        wandb.init(project=project, config=args)

    # Train!
    total_batch_size = args.train_batch_size * world_size * args.gradient_accumulation_steps / args.sp_size * args.train_sp_batch_size
    main_print("***** Running training *****")
    main_print(f"  Num examples = {len(train_dataset)}")
    main_print(f"  Dataloader size = {len(train_dataloader)}")
    main_print(f"  Num Epochs = {args.num_train_epochs}")
    main_print(f"  Instantaneous batch size per device = {args.train_batch_size}")
    main_print(f"  Total train batch size (w. data & sequence parallel, accumulation) = {total_batch_size}")
    main_print(f"  Gradient Accumulation steps = {args.gradient_accumulation_steps}")
    main_print(f"  Total optimization steps = {args.max_train_steps}")
    main_print(f"  Total training parameters per FSDP shard = {sum(p.numel() for p in transformer.parameters() if p.requires_grad) / 1e9} B")
    # print dtype
    main_print(f"  Master weight dtype: {transformer.parameters().__next__().dtype}")


    # Potentially load in the weights and states from a previous save
    if args.resume_from_checkpoint:
        assert NotImplementedError("resume_from_checkpoint is not supported now.")
        # TODO 


    progress_bar = tqdm(
        range(0, args.max_train_steps),
        initial=0,
        desc="Steps",
        # Only show the progress bar once on each machine.
        disable= local_rank > 0,
    )

            

    loader = sp_parallel_dataloader_wrapper(train_dataloader, device, args.train_batch_size, args.sp_size, args.train_sp_batch_size)
    
    for step in range(1, args.max_train_steps+1):
        loss = train_one_step_mochi(transformer, optimizer, loader, noise_scheduler, args.gradient_accumulation_steps, args.sp_size, args.precondition_outputs, args.max_grad_norm)
        progress_bar.set_postfix({"loss": loss})
        progress_bar.update(1)
        if rank <= 0:
            wandb.log({"train_loss": loss}, step=step)
        if step  % args.checkpointing_steps == 0:
            save_checkpoint(transformer, rank, args.output_dir, step)
<<<<<<< HEAD
            if args.use_lora:
                # Save LoRA weights
                save_lora_checkpoint(transformer, args.output_dir, step, rank)
            else:
                # Your existing checkpoint saving code
                save_checkpoint(transformer, rank, args.output_dir, step)
=======
>>>>>>> 635fb235
            
        if args.log_validation and step  % args.validation_steps == 0:
            log_validation(args, transformer, device,
                            torch.bfloat16, step)

<<<<<<< HEAD
    if args.use_lora:
        save_lora_checkpoint(transformer, optimizer, args.output_dir, args.max_train_steps, rank)
        
        # Save a merged model if needed
        if args.save_merged_model and rank == 0:
            main_print("Saving merged model...")
            # Get the base model without FSDP wrapping
            unwrapped_model = transformer.module if hasattr(transformer, "module") else transformer
            # Merge LoRA weights with base model
            merged_model = unwrapped_model.merge_and_unload()
            # Save the merged model
            merged_model.save_pretrained(os.path.join(args.output_dir, "merged_model"))
            main_print("Merged model saved!")
=======
>>>>>>> 635fb235
    if get_sequence_parallel_state():
        destroy_sequence_parallel_group()


if __name__ == "__main__":
    parser = argparse.ArgumentParser()

    # dataset & dataloader
    parser.add_argument("--data_json_path", type=str, required=True)
    parser.add_argument("--num_frames", type=int, default=163)
    parser.add_argument("--dataloader_num_workers", type=int, default=10, help="Number of subprocesses to use for data loading. 0 means that the data will be loaded in the main process.")
    parser.add_argument("--train_batch_size", type=int, default=16, help="Batch size (per device) for the training dataloader.")
    parser.add_argument("--num_latent_t", type=int, default=28, help="Number of latent timesteps.")
    parser.add_argument("--group_frame", action="store_true") # TODO
    parser.add_argument("--group_resolution", action="store_true") # TODO

    # text encoder & vae & diffusion model
    parser.add_argument("--pretrained_model_name_or_path", type=str)
    parser.add_argument("--cache_dir", type=str, default='./cache_dir')
    parser.add_argument('--enable_stable_fp32', action='store_true') # TODO

    # diffusion setting
    parser.add_argument("--ema_decay", type=float, default=0.999)
    parser.add_argument("--ema_start_step", type=int, default=0)
    parser.add_argument('--cfg', type=float, default=0.1)
    parser.add_argument("--precondition_outputs", action="store_true", help="Whether to precondition the outputs of the model.")
    
    # validation & logs
    parser.add_argument("--validation_prompt_dir", type=str)
    parser.add_argument("--uncond_prompt_dir", type=str)
    parser.add_argument("--validation_sampling_steps", type=int, default=64)
    parser.add_argument('--validation_guidance_scale', type=float, default=4.5)
    parser.add_argument('--validation_steps', type=float, default=4.5)
    parser.add_argument("--log_validation", action="store_true")
    parser.add_argument("--tracker_project_name", type=str, default=None)
    parser.add_argument("--seed", type=int, default=None, help="A seed for reproducible training.")
    parser.add_argument("--output_dir", type=str, default=None, help="The output directory where the model predictions and checkpoints will be written.")
    parser.add_argument("--checkpoints_total_limit", type=int, default=None, help=("Max number of checkpoints to store."))
    parser.add_argument("--checkpointing_steps", type=int, default=500,
                        help=(
                            "Save a checkpoint of the training state every X updates. These checkpoints can be used both as final"
                            " checkpoints in case they are better than the last checkpoint, and are also suitable for resuming"
                            " training using `--resume_from_checkpoint`."
                        ),
                        )
    parser.add_argument("--resume_from_checkpoint", type=str, default=None,
                        help=(
                            "Whether training should be resumed from a previous checkpoint. Use a path saved by"
                            ' `--checkpointing_steps`, or `"latest"` to automatically select the last available checkpoint.'
                        ),
                        )
    parser.add_argument("--logging_dir", type=str, default="logs",
                        help=(
                            "[TensorBoard](https://www.tensorflow.org/tensorboard) log directory. Will default to"
                            " *output_dir/runs/**CURRENT_DATETIME_HOSTNAME***."
                        ),
                        )

    # optimizer & scheduler & Training
    parser.add_argument("--num_train_epochs", type=int, default=100)
    parser.add_argument("--max_train_steps", type=int, default=None, help="Total number of training steps to perform.  If provided, overrides num_train_epochs.")
    parser.add_argument("--gradient_accumulation_steps", type=int, default=1, help="Number of updates steps to accumulate before performing a backward/update pass.")
    parser.add_argument("--learning_rate", type=float, default=1e-4, help="Initial learning rate (after the potential warmup period) to use.")
    parser.add_argument("--scale_lr", action="store_true", default=False, help="Scale the learning rate by the number of GPUs, gradient accumulation steps, and batch size.")
    parser.add_argument("--lr_warmup_steps", type=int, default=10, help="Number of steps for the warmup in the lr scheduler.")
    parser.add_argument("--max_grad_norm", default=1.0, type=float, help="Max gradient norm.")
    parser.add_argument("--gradient_checkpointing", action="store_true", help="Whether or not to use gradient checkpointing to save memory at the expense of slower backward pass.")
    parser.add_argument("--allow_tf32", action="store_true",
                        help=(
                            "Whether or not to allow TF32 on Ampere GPUs. Can be used to speed up training. For more information, see"
                            " https://pytorch.org/docs/stable/notes/cuda.html#tensorfloat-32-tf32-on-ampere-devices"
                        ),
                        )
    parser.add_argument("--mixed_precision", type=str, default=None, choices=["no", "fp16", "bf16"],
                        help=(
                            "Whether to use mixed precision. Choose between fp16 and bf16 (bfloat16). Bf16 requires PyTorch >="
                            " 1.10.and an Nvidia Ampere GPU.  Default to the value of accelerate config of the current system or the"
                            " flag passed with the `accelerate.launch` command. Use this argument to override the accelerate config."
                        ),
                        )
    parser.add_argument("--use_cpu_offload", action="store_true", help="Whether to use CPU offload for param & gradient & optimizer states.")

    parser.add_argument("--sp_size", type=int, default=1, help="For sequence parallel")
    parser.add_argument("--train_sp_batch_size", type=int, default=1, help="Batch size for sequence parallel training")

    parser.add_argument("--use_lora", action="store_true", default=False, help="Whether to use LoRA for finetuning.") 
    parser.add_argument("--lora_alpha", type=int, default=256, help="Alpha parameter for LoRA.")
    parser.add_argument("--lora_rank", type=int, default=128, help="LoRA rank parameter. ")

    args = parser.parse_args()
    main(args)<|MERGE_RESOLUTION|>--- conflicted
+++ resolved
@@ -8,11 +8,7 @@
 from fastvideo.utils.parallel_states import initialize_sequence_parallel_state, \
     destroy_sequence_parallel_group, get_sequence_parallel_state, nccl_info
 from fastvideo.utils.communications import sp_parallel_dataloader_wrapper, broadcast
-<<<<<<< HEAD
 from fastvideo.model.mochi_latents_utils import normalize_mochi_dit_input
-=======
-from fastvideo.model.mochi_latents_stat import mochi_stat
->>>>>>> 635fb235
 from fastvideo.utils.validation import log_validation
 import time
 from torch.utils.data import DataLoader
@@ -27,11 +23,7 @@
 import wandb
 from accelerate.utils import set_seed
 from tqdm.auto import tqdm
-<<<<<<< HEAD
 from fastvideo.fsdp_util import get_dit_fsdp_kwargs, apply_fsdp_checkpointing
-=======
-from fastvideo.fsdp_util import get_fsdp_kwargs, apply_fsdp_checkpointing
->>>>>>> 635fb235
 import diffusers
 from diffusers import (
     FlowMatchEulerDiscreteScheduler,
@@ -42,15 +34,12 @@
 from fastvideo.dataset.latent_datasets import LatentDataset, latent_collate_function
 import torch.distributed as dist
 from safetensors.torch import save_file
-<<<<<<< HEAD
 from peft import LoraConfig, get_peft_model_state_dict, set_peft_model_state_dict, get_peft_model, inject_adapter_in_model
 from torch.distributed.fsdp import (
     FullyShardedDataParallel as FSDP,
     MixedPrecision,
 )
 
-=======
->>>>>>> 635fb235
 # Will error if the minimal version of diffusers is not installed. Remove at your own risks.
 check_min_version("0.31.0")
 
@@ -139,90 +128,14 @@
             model_pred = model_pred * sigmas + noisy_model_input
 
 
-def main_print(content):
-    if int(os.environ['LOCAL_RANK']) <= 0: 
-        print(content)
-
-def save_checkpoint(transformer: MochiTransformer3DModel, rank, output_dir, step):
-    main_print(f"--> saving checkpoint at step {step}")
-    with FSDP.state_dict_type(
-        transformer, StateDictType.FULL_STATE_DICT, FullStateDictConfig(offload_to_cpu=True, rank0_only=True)
-    ):
-        cpu_state = transformer.state_dict()
-
-    if rank <= 0:
-        save_dir = os.path.join(output_dir, f"checkpoint-{step}")
-        os.makedirs(save_dir, exist_ok=True)
-        # save using safetensors 
-        weight_path = os.path.join(save_dir, "diffusion_pytorch_model.safetensors")
-        save_file(cpu_state, weight_path)
-        config_dict = dict(transformer.config)
-        config_path = os.path.join(save_dir, "config.json")
-        # save dict as json
-        with open(config_path, "w", indent=4) as f:
-            json.dump(config_dict, f)
-    main_print(f"--> checkpoint saved at step {step}")
-    
-                
-def get_sigmas(noise_scheduler, device, timesteps, n_dim=4, dtype=torch.float32):
-    sigmas = noise_scheduler.sigmas.to(device=device, dtype=dtype)
-    schedule_timesteps = noise_scheduler.timesteps.to(device)
-    timesteps = timesteps.to(device)
-    step_indices = [(schedule_timesteps == t).nonzero().item() for t in timesteps]
-
-    sigma = sigmas[step_indices].flatten()
-    while len(sigma.shape) < n_dim:
-        sigma = sigma.unsqueeze(-1)
-    return sigma
-
-
-def train_one_step_mochi(transformer, optimizer, loader,noise_scheduler, gradient_accumulation_steps, sp_size, precondition_outputs, max_grad_norm):
-    total_loss = 0.0
-    optimizer.zero_grad()
-    for _ in range(gradient_accumulation_steps):
-        latents, encoder_hidden_states, latents_attention_mask, encoder_attention_mask = next(loader)
-        
-        latents = latents.to(dtype=torch.bfloat16)
-        encoder_hidden_states = encoder_hidden_states.to(dtype=torch.bfloat16)
-        latents_mean = (
-            torch.tensor(mochi_stat.latents_mean).view(1, 12, 1, 1, 1).to(latents.device, latents.dtype)
-        )
-        latents_std = (
-            torch.tensor(mochi_stat.latents_std).view(1, 12, 1, 1, 1).to(latents.device, latents.dtype)
-        )
-        latents = (latents - latents_mean) / latents_std
-        
-        batch_size = latents.shape[0]
-        noise = torch.randn_like(latents)
-        u = torch.rand(size=(batch_size,), device="cpu")
-        indices = (u * noise_scheduler.config.num_train_timesteps).long()
-        timesteps = noise_scheduler.timesteps[indices].to(device=latents.device)
-        if sp_size > 1:
-            # Make sure that the timesteps are the same across all sp processes.
-            broadcast(timesteps)
-
-        sigmas = get_sigmas(noise_scheduler, latents.device, timesteps, n_dim=latents.ndim, dtype=latents.dtype)
-        noisy_model_input = (1.0 - sigmas) * latents + sigmas * noise
-
-<<<<<<< HEAD
+
+
         if precondition_outputs:
             target = latents
         else:
             target = latents - noise
 
         loss = torch.mean((model_pred.float() - target.float()) ** 2)
-=======
-        model_pred = transformer(
-            noisy_model_input,
-            encoder_hidden_states,
-            noise_scheduler.config.num_train_timesteps - timesteps,
-            encoder_attention_mask, # B, L
-            return_dict= False
-        )[0]
-
-        if precondition_outputs:
-            model_pred = model_pred * sigmas + noisy_model_input
->>>>>>> 635fb235
 
         loss.backward()
         
@@ -231,7 +144,6 @@
         total_loss += avg_loss.item() / gradient_accumulation_steps
         
 
-<<<<<<< HEAD
     transformer.clip_grad_norm_(max_grad_norm)
     optimizer.step()
     return total_loss
@@ -337,29 +249,6 @@
     main_print(f"Saved LoRA checkpoint with LoRA-only optimizer state at step {global_step} to {lora_output_dir}")
 
 
-=======
-
-
-        if precondition_outputs:
-            target = latents
-        else:
-            target = latents - noise
-
-        loss = torch.mean((model_pred.float() - target.float()) ** 2)
-
-        loss.backward()
-        
-        avg_loss = loss.detach().clone()
-        dist.all_reduce(avg_loss, op=dist.ReduceOp.AVG)
-        total_loss += avg_loss.item() / gradient_accumulation_steps
-        
-
-    transformer.clip_grad_norm_(max_grad_norm)
-    optimizer.step()
-    return total_loss
-        
-    
->>>>>>> 635fb235
 def main(args):
     # use LayerNorm, GeLu, SiLu always as fp32 mode
     # TODO: 
@@ -397,7 +286,6 @@
     transformer = MochiTransformer3DModel.from_pretrained(
         args.pretrained_model_name_or_path,
         subfolder="transformer",
-<<<<<<< HEAD
         torch_dtype=torch.bfloat16 if args.use_lora else torch.float32, # TODO: Yongqi
     )
     
@@ -412,13 +300,6 @@
         transformer._no_split_modules = ["MochiTransformerBlock"]
         fsdp_kwargs['auto_wrap_policy'] = fsdp_kwargs['auto_wrap_policy'](transformer)
     
-=======
-    )
-    
-    
-    main_print(f"--> Initializing FSDP with sharding strategy: full")
-    fsdp_kwargs = get_fsdp_kwargs("full", args.use_cpu_offload)
->>>>>>> 635fb235
     transformer = FSDP(
         transformer,
         **fsdp_kwargs,
@@ -434,14 +315,11 @@
 
     noise_scheduler = FlowMatchEulerDiscreteScheduler()
 
-<<<<<<< HEAD
     params_to_optimize = transformer.parameters()
     params_to_optimize = list(filter(lambda p: p.requires_grad, params_to_optimize))
-=======
->>>>>>> 635fb235
 
     optimizer = torch.optim.AdamW(
-        transformer.parameters(),
+        params_to_optimize,
         lr=args.learning_rate,
         betas=(0.9,0.999),
         weight_decay=0.01,
@@ -465,23 +343,12 @@
 
 
 
-<<<<<<< HEAD
-=======
-    # We need to recalculate our total training steps as the size of the training dataloader may have changed.
->>>>>>> 635fb235
     num_update_steps_per_epoch = math.ceil(len(train_dataloader) / args.gradient_accumulation_steps * args.sp_size / args.train_sp_batch_size)
     args.num_train_epochs = math.ceil(args.max_train_steps / num_update_steps_per_epoch)
 
-<<<<<<< HEAD
 
     if rank <= 0:
         project = args.tracker_project_name or "fastvideo_finetine"
-=======
-    # We need to initialize the trackers we use, and also store our configuration.
-    # The trackers initializes automatically on the main process.
-    if rank <= 0:
-        project = args.tracker_project_name or "fastvideo"
->>>>>>> 635fb235
         wandb.init(project=project, config=args)
 
     # Train!
@@ -525,21 +392,17 @@
             wandb.log({"train_loss": loss}, step=step)
         if step  % args.checkpointing_steps == 0:
             save_checkpoint(transformer, rank, args.output_dir, step)
-<<<<<<< HEAD
             if args.use_lora:
                 # Save LoRA weights
                 save_lora_checkpoint(transformer, args.output_dir, step, rank)
             else:
                 # Your existing checkpoint saving code
                 save_checkpoint(transformer, rank, args.output_dir, step)
-=======
->>>>>>> 635fb235
             
         if args.log_validation and step  % args.validation_steps == 0:
             log_validation(args, transformer, device,
                             torch.bfloat16, step)
 
-<<<<<<< HEAD
     if args.use_lora:
         save_lora_checkpoint(transformer, optimizer, args.output_dir, args.max_train_steps, rank)
         
@@ -553,8 +416,6 @@
             # Save the merged model
             merged_model.save_pretrained(os.path.join(args.output_dir, "merged_model"))
             main_print("Merged model saved!")
-=======
->>>>>>> 635fb235
     if get_sequence_parallel_state():
         destroy_sequence_parallel_group()
 
