# SPDX-License-Identifier: Apache-2.0
import copy
import gc
import os
import time
from abc import abstractmethod
from collections import deque
from collections.abc import Iterator
from typing import Any

import imageio
import numpy as np
import torch
import torch.nn.functional as F
import torchvision
from einops import rearrange
from torch.utils.data import DataLoader
from torchdata.stateful_dataloader import StatefulDataLoader
from tqdm.auto import tqdm

import fastvideo.envs as envs
from fastvideo.configs.sample import SamplingParam
from fastvideo.dataset.validation_dataset import ValidationDataset
from fastvideo.distributed import (cleanup_dist_env_and_memory,
                                   get_local_torch_device, get_sp_group,
                                   get_world_group)
from fastvideo.fastvideo_args import FastVideoArgs, TrainingArgs
from fastvideo.forward_context import set_forward_context
from fastvideo.logger import init_logger
from fastvideo.models.schedulers.scheduling_flow_match_euler_discrete import (
    FlowMatchEulerDiscreteScheduler)
from fastvideo.models.utils import pred_noise_to_pred_video
from fastvideo.pipelines import (ComposedPipelineBase, ForwardBatch,
                                 TrainingBatch)
from fastvideo.training.activation_checkpoint import (
    apply_activation_checkpointing)
from fastvideo.training.training_pipeline import TrainingPipeline
from fastvideo.training.training_utils import (
<<<<<<< HEAD
    clip_grad_norm_while_handling_failing_dtensor_cases, count_trainable,
    get_scheduler, load_distillation_checkpoint, pred_noise_to_pred_video,
    save_distillation_checkpoint, shift_timestep)
=======
    clip_grad_norm_while_handling_failing_dtensor_cases, get_scheduler,
    load_distillation_checkpoint, save_distillation_checkpoint, shift_timestep)
>>>>>>> 055e52e5
from fastvideo.utils import is_vsa_available, set_random_seed

import wandb  # isort: skip

vsa_available = is_vsa_available()

logger = init_logger(__name__)


class DistillationPipeline(TrainingPipeline):
    """
    A distillation pipeline for training a 3 step model.
    Inherits from TrainingPipeline to reuse training infrastructure.
    """
    _required_config_modules = [
        "scheduler", "transformer", "vae", "real_score_transformer",
        "fake_score_transformer"
    ]
    _extra_config_module_map = {
        "real_score_transformer": "transformer",
        "fake_score_transformer": "transformer"
    }
    validation_pipeline: ComposedPipelineBase
    train_dataloader: StatefulDataLoader
    train_loader_iter: Iterator[dict[str, Any]]
    current_epoch: int = 0
    init_steps: int
    current_trainstep: int
    video_latent_shape: tuple[int, ...]
    video_latent_shape_sp: tuple[int, ...]
    real_score_transformer: torch.nn.Module
    fake_score_transformer: torch.nn.Module

    def create_pipeline_stages(self, fastvideo_args: FastVideoArgs):
        raise RuntimeError(
            "create_pipeline_stages should not be called for training pipeline")

    def set_trainable(self) -> None:
        super().set_trainable()
        self.modules["real_score_transformer"].requires_grad_(False)
        self.modules["vae"].requires_grad_(False)

    def initialize_training_pipeline(self, training_args: TrainingArgs):
        """Initialize the distillation training pipeline with multiple models."""
        logger.info("Initializing distillation pipeline...")

        super().initialize_training_pipeline(training_args)

        self.noise_scheduler = self.get_module("scheduler")
        self.vae = self.get_module("vae")
        self.timestep_shift = self.training_args.pipeline_config.flow_shift
        self.noise_scheduler = FlowMatchEulerDiscreteScheduler(
            shift=self.timestep_shift)

        # self.transformer is the generator model
        self.real_score_transformer = self.get_module("real_score_transformer")
        self.fake_score_transformer = self.get_module("fake_score_transformer")
        self.real_score_transformer.eval()
        self.fake_score_transformer.train()

        if training_args.enable_gradient_checkpointing_type is not None:
            self.fake_score_transformer = apply_activation_checkpointing(
                self.fake_score_transformer,
                checkpointing_type=training_args.
                enable_gradient_checkpointing_type)
            self.real_score_transformer = apply_activation_checkpointing(
                self.real_score_transformer,
                checkpointing_type=training_args.
                enable_gradient_checkpointing_type)

        # Initialize optimizers
        fake_score_params = list(
            filter(lambda p: p.requires_grad,
                   self.fake_score_transformer.parameters()))

        # Use separate learning rate for fake_score_transformer if specified
        fake_score_lr = training_args.fake_score_learning_rate
        if fake_score_lr == 0.0:
            fake_score_lr = training_args.learning_rate

        self.fake_score_optimizer = torch.optim.AdamW(
            fake_score_params,
            lr=fake_score_lr,
            betas=(0.9, 0.999),
            weight_decay=training_args.weight_decay,
            eps=1e-8,
        )

        self.fake_score_lr_scheduler = get_scheduler(
            training_args.fake_score_lr_scheduler,
            optimizer=self.fake_score_optimizer,
            num_warmup_steps=training_args.lr_warmup_steps,
            num_training_steps=training_args.max_train_steps,
            num_cycles=training_args.lr_num_cycles,
            power=training_args.lr_power,
            min_lr_ratio=training_args.min_lr_ratio,
            last_epoch=self.init_steps - 1,
        )

        logger.info(
            "Distillation optimizers initialized: generator and fake_score")

        self.generator_update_interval = self.training_args.generator_update_interval
        logger.info(
            "Distillation pipeline initialized with generator_update_interval=%s",
            self.generator_update_interval)

        self.denoising_step_list = torch.tensor(
            self.training_args.pipeline_config.dmd_denoising_steps,
            dtype=torch.long,
            device=get_local_torch_device())
        logger.info("Distillation generator model to %s denoising steps",
                    len(self.denoising_step_list))
        self.num_train_timestep = self.noise_scheduler.num_train_timesteps

        self.min_timestep = int(self.training_args.min_timestep_ratio *
                                self.num_train_timestep)
        self.max_timestep = int(self.training_args.max_timestep_ratio *
                                self.num_train_timestep)

        self.real_score_guidance_scale = self.training_args.real_score_guidance_scale

    @abstractmethod
    def initialize_validation_pipeline(self, training_args: TrainingArgs):
        """Initialize validation pipeline - must be implemented by subclasses."""
        raise NotImplementedError(
            "Distillation pipelines must implement this method")

    def _prepare_distillation(self,
                              training_batch: TrainingBatch) -> TrainingBatch:
        """Prepare training environment for distillation."""
        self.transformer.train()
        self.fake_score_transformer.train()

        return training_batch

    def _build_distill_input_kwargs(
            self, noise_input: torch.Tensor, timestep: torch.Tensor,
            text_dict: dict[str, torch.Tensor] | None,
            training_batch: TrainingBatch) -> TrainingBatch:
        if text_dict is None:
            raise ValueError(
                "text_dict cannot be None for distillation pipeline")

        training_batch.input_kwargs = {
            "hidden_states": noise_input.permute(0, 2, 1, 3, 4),
            "encoder_hidden_states": text_dict["encoder_hidden_states"],
            "encoder_attention_mask": text_dict["encoder_attention_mask"],
            "timestep": timestep,
            "return_dict": False,
        }

        return training_batch

    def _generator_forward(self, training_batch: TrainingBatch) -> torch.Tensor:

        latents = training_batch.latents
        dtype = latents.dtype
        index = torch.randint(0,
                              len(self.denoising_step_list), [1],
                              device=self.device,
                              dtype=torch.long)
        timestep = self.denoising_step_list[index]
        training_batch.dmd_latent_vis_dict["generator_timestep"] = timestep

        noise = torch.randn(self.video_latent_shape,
                            device=self.device,
                            dtype=dtype)
        if self.sp_world_size > 1:
            noise = rearrange(noise,
                              "b (n t) c h w -> b n t c h w",
                              n=self.sp_world_size).contiguous()
            noise = noise[:, self.rank_in_sp_group, :, :, :, :]
        noisy_latent = self.noise_scheduler.add_noise(latents.flatten(0, 1),
                                                      noise.flatten(0, 1),
                                                      timestep).unflatten(
                                                          0,
                                                          (1, latents.shape[1]))

        training_batch = self._build_distill_input_kwargs(
            noisy_latent, timestep, training_batch.conditional_dict,
            training_batch)
        pred_noise = self.transformer(**training_batch.input_kwargs).permute(
            0, 2, 1, 3, 4)
        pred_video = pred_noise_to_pred_video(
            pred_noise=pred_noise.flatten(0, 1),
            noise_input_latent=noisy_latent.flatten(0, 1),
            timestep=timestep,
            scheduler=self.noise_scheduler).unflatten(0, pred_noise.shape[:2])

        return pred_video

    def _generator_multi_step_simulation_forward(
            self, training_batch: TrainingBatch) -> torch.Tensor:
        """Forward pass through student transformer matching inference procedure."""
        latents = training_batch.latents
        dtype = latents.dtype

        # Step 1: Randomly sample a target timestep index from denoising_step_list
        target_timestep_idx = torch.randint(0,
                                            len(self.denoising_step_list), [1],
                                            device=self.device,
                                            dtype=torch.long)
        target_timestep_idx_int = target_timestep_idx.item()
        target_timestep = self.denoising_step_list[target_timestep_idx]

        # Step 2: Simulate the multi-step inference process up to the target timestep
        # Start from pure noise like in inference
        current_noise_latents = torch.randn(self.video_latent_shape,
                                            device=self.device,
                                            dtype=dtype)
        if self.sp_world_size > 1:
            current_noise_latents = rearrange(
                current_noise_latents,
                "b (n t) c h w -> b n t c h w",
                n=self.sp_world_size).contiguous()
            current_noise_latents = current_noise_latents[:, self.
                                                          rank_in_sp_group, :, :, :, :]
        current_noise_latents_copy = current_noise_latents.clone()

        # Only run intermediate steps if target_timestep_idx > 0
        max_target_idx = len(self.denoising_step_list) - 1
        noise_latents = []
        noise_latent_index = target_timestep_idx_int - 1
        if max_target_idx > 0:
            # Run student model for all steps before the target timestep
            with torch.no_grad():
                for step_idx in range(max_target_idx):
                    current_timestep = self.denoising_step_list[step_idx]
                    current_timestep_tensor = current_timestep * torch.ones(
                        1, device=self.device, dtype=torch.long)
                    # Run student model to get flow prediction
                    training_batch_temp = self._build_distill_input_kwargs(
                        current_noise_latents, current_timestep_tensor,
                        training_batch.conditional_dict, training_batch)
                    pred_flow = self.transformer(
                        **training_batch_temp.input_kwargs).permute(
                            0, 2, 1, 3, 4)
                    pred_clean = pred_noise_to_pred_video(
                        pred_noise=pred_flow.flatten(0, 1),
                        noise_input_latent=current_noise_latents.flatten(0, 1),
                        timestep=current_timestep_tensor,
                        scheduler=self.noise_scheduler).unflatten(
                            0, pred_flow.shape[:2])

                    # Add noise for the next timestep
                    next_timestep = self.denoising_step_list[step_idx + 1]
                    next_timestep_tensor = next_timestep * torch.ones(
                        1, device=self.device, dtype=torch.long)
                    noise = torch.randn(self.video_latent_shape,
                                        device=self.device,
                                        dtype=pred_clean.dtype)
                    if self.sp_world_size > 1:
                        noise = rearrange(noise,
                                          "b (n t) c h w -> b n t c h w",
                                          n=self.sp_world_size).contiguous()
                        noise = noise[:, self.rank_in_sp_group, :, :, :, :]
                    current_noise_latents = self.noise_scheduler.add_noise(
                        pred_clean.flatten(0, 1), noise.flatten(0, 1),
                        next_timestep_tensor).unflatten(0, pred_clean.shape[:2])
                    latent_copy = current_noise_latents.clone()
                    noise_latents.append(latent_copy)

        # Step 3: Use the simulated noisy input for the final training step
        # For timestep index 0, this is pure noise
        # For timestep index k > 0, this is the result after k denoising steps + noise at target level
        if noise_latent_index >= 0:
            assert noise_latent_index < len(
                self.denoising_step_list
            ) - 1, "noise_latent_index is out of bounds"
            noisy_input = noise_latents[noise_latent_index]
        else:
            noisy_input = current_noise_latents_copy

        # Step 4: Final student prediction (this is what we train on)
        training_batch = self._build_distill_input_kwargs(
            noisy_input, target_timestep, training_batch.conditional_dict,
            training_batch)
        pred_noise = self.transformer(**training_batch.input_kwargs).permute(
            0, 2, 1, 3, 4)
        pred_video = pred_noise_to_pred_video(
            pred_noise=pred_noise.flatten(0, 1),
            noise_input_latent=noisy_input.flatten(0, 1),
            timestep=target_timestep,
            scheduler=self.noise_scheduler).unflatten(0, pred_noise.shape[:2])
        training_batch.dmd_latent_vis_dict[
            "generator_timestep"] = target_timestep.float().detach()
        return pred_video

    def _dmd_forward(self, generator_pred_video: torch.Tensor,
                     training_batch: TrainingBatch) -> torch.Tensor:
        """Compute DMD (Diffusion Model Distillation) loss."""
        with torch.no_grad():
            timestep = torch.randint(0,
                                     self.num_train_timestep, [1],
                                     device=self.device,
                                     dtype=torch.long)

            timestep = shift_timestep(
                timestep,
                self.timestep_shift,  # type: ignore
                self.num_train_timestep)

            timestep = timestep.clamp(self.min_timestep, self.max_timestep)

            noise = torch.randn(self.video_latent_shape,
                                device=self.device,
                                dtype=generator_pred_video.dtype)
            if self.sp_world_size > 1:
                noise = rearrange(noise,
                                  "b (n t) c h w -> b n t c h w",
                                  n=self.sp_world_size).contiguous()
                noise = noise[:, self.rank_in_sp_group, :, :, :, :]

            noisy_latent = self.noise_scheduler.add_noise(
                generator_pred_video.flatten(0, 1), noise.flatten(0, 1),
                timestep).unflatten(0, (1, generator_pred_video.shape[1]))

            # fake_score_transformer forward
            training_batch = self._build_distill_input_kwargs(
                noisy_latent, timestep, training_batch.conditional_dict,
                training_batch)
            fake_score_pred_noise = self.fake_score_transformer(
                **training_batch.input_kwargs).permute(0, 2, 1, 3, 4)

            faker_score_pred_video = pred_noise_to_pred_video(
                pred_noise=fake_score_pred_noise.flatten(0, 1),
                noise_input_latent=noisy_latent.flatten(0, 1),
                timestep=timestep,
                scheduler=self.noise_scheduler).unflatten(
                    0, fake_score_pred_noise.shape[:2])

            # real_score_transformer cond forward
            training_batch = self._build_distill_input_kwargs(
                noisy_latent, timestep, training_batch.conditional_dict,
                training_batch)
            real_score_pred_noise_cond = self.real_score_transformer(
                **training_batch.input_kwargs).permute(0, 2, 1, 3, 4)

            pred_real_video_cond = pred_noise_to_pred_video(
                pred_noise=real_score_pred_noise_cond.flatten(0, 1),
                noise_input_latent=noisy_latent.flatten(0, 1),
                timestep=timestep,
                scheduler=self.noise_scheduler).unflatten(
                    0, real_score_pred_noise_cond.shape[:2])

            # real_score_transformer uncond forward
            training_batch = self._build_distill_input_kwargs(
                noisy_latent, timestep, training_batch.unconditional_dict,
                training_batch)
            real_score_pred_noise_uncond = self.real_score_transformer(
                **training_batch.input_kwargs).permute(0, 2, 1, 3, 4)

            pred_real_video_uncond = pred_noise_to_pred_video(
                pred_noise=real_score_pred_noise_uncond.flatten(0, 1),
                noise_input_latent=noisy_latent.flatten(0, 1),
                timestep=timestep,
                scheduler=self.noise_scheduler).unflatten(
                    0, real_score_pred_noise_uncond.shape[:2])

            real_score_pred_video = pred_real_video_cond + (
                pred_real_video_cond -
                pred_real_video_uncond) * self.real_score_guidance_scale

            grad = (faker_score_pred_video - real_score_pred_video) / torch.abs(
                generator_pred_video - real_score_pred_video).mean()
            grad = torch.nan_to_num(grad)

        dmd_loss = 0.5 * F.mse_loss(
            generator_pred_video.float(),
            (generator_pred_video.float() - grad.float()).detach())

        training_batch.dmd_latent_vis_dict.update({
            "training_batch_dmd_fwd_clean_latent":
            training_batch.latents,
            "generator_pred_video":
            generator_pred_video,
            "real_score_pred_video":
            real_score_pred_video,
            "faker_score_pred_video":
            faker_score_pred_video,
            "dmd_timestep":
            timestep,
        })

        return dmd_loss

    def faker_score_forward(
            self, training_batch: TrainingBatch
    ) -> tuple[TrainingBatch, torch.Tensor]:
        with torch.no_grad(), set_forward_context(
                current_timestep=training_batch.timesteps,
                attn_metadata=training_batch.attn_metadata_vsa):
            if self.training_args.simulate_generator_forward:
                generator_pred_video = self._generator_multi_step_simulation_forward(
                    training_batch)
            else:
                generator_pred_video = self._generator_forward(training_batch)

        fake_score_timestep = torch.randint(0,
                                            self.num_train_timestep, [1],
                                            device=self.device,
                                            dtype=torch.long)

        fake_score_timestep = shift_timestep(
            fake_score_timestep,
            self.timestep_shift,  # type: ignore
            self.num_train_timestep)

        fake_score_timestep = fake_score_timestep.clamp(self.min_timestep,
                                                        self.max_timestep)

        fake_score_noise = torch.randn(self.video_latent_shape,
                                       device=self.device,
                                       dtype=generator_pred_video.dtype)
        if self.sp_world_size > 1:
            fake_score_noise = rearrange(fake_score_noise,
                                         "b (n t) c h w -> b n t c h w",
                                         n=self.sp_world_size).contiguous()
            fake_score_noise = fake_score_noise[:, self.
                                                rank_in_sp_group, :, :, :, :]

        noisy_generator_pred_video = self.noise_scheduler.add_noise(
            generator_pred_video.flatten(0, 1), fake_score_noise.flatten(0, 1),
            fake_score_timestep).unflatten(0,
                                           (1, generator_pred_video.shape[1]))

        with set_forward_context(current_timestep=training_batch.timesteps,
                                 attn_metadata=training_batch.attn_metadata):
            training_batch = self._build_distill_input_kwargs(
                noisy_generator_pred_video, fake_score_timestep,
                training_batch.conditional_dict, training_batch)

            fake_score_pred_noise = self.fake_score_transformer(
                **training_batch.input_kwargs).permute(0, 2, 1, 3, 4)

        target = fake_score_noise - generator_pred_video
        flow_matching_loss = torch.mean((fake_score_pred_noise - target)**2)

        training_batch.fake_score_latent_vis_dict = {
            "training_batch_fakerscore_fwd_clean_latent":
            training_batch.latents,
            "generator_pred_video": generator_pred_video,
            "fake_score_timestep": fake_score_timestep,
        }

        return training_batch, flow_matching_loss

    def _clip_model_grad_norm_(self, training_batch: TrainingBatch,
                               transformer) -> TrainingBatch:

        max_grad_norm = self.training_args.max_grad_norm

        if max_grad_norm is not None:
            model_parts = [transformer]
            grad_norm = clip_grad_norm_while_handling_failing_dtensor_cases(
                [p for m in model_parts for p in m.parameters()],
                max_grad_norm,
                foreach=None,
            )
            assert grad_norm is not float('nan') or grad_norm is not float(
                'inf')
            grad_norm = grad_norm.item() if grad_norm is not None else 0.0
        else:
            grad_norm = 0.0
        training_batch.grad_norm = grad_norm
        return training_batch

    def _prepare_dit_inputs(self,
                            training_batch: TrainingBatch) -> TrainingBatch:
        super()._prepare_dit_inputs(training_batch)
        conditional_dict = {
            "encoder_hidden_states": training_batch.encoder_hidden_states,
            "encoder_attention_mask": training_batch.encoder_attention_mask,
        }
        unconditional_dict = {
            "encoder_hidden_states": self.negative_prompt_embeds,
            "encoder_attention_mask": self.negative_prompt_attention_mask,
        }

        training_batch.dmd_latent_vis_dict = {}
        training_batch.fake_score_latent_vis_dict = {}

        training_batch.conditional_dict = conditional_dict
        training_batch.unconditional_dict = unconditional_dict
        training_batch.raw_latent_shape = training_batch.latents.shape
        training_batch.latents = training_batch.latents.permute(0, 2, 1, 3, 4)
        self.video_latent_shape = training_batch.latents.shape

        if self.sp_world_size > 1:
            training_batch.latents = rearrange(
                training_batch.latents,
                "b (n t) c h w -> b n t c h w",
                n=self.sp_world_size).contiguous()
            training_batch.latents = training_batch.latents[:, self.
                                                            rank_in_sp_group, :, :, :, :]

        self.video_latent_shape_sp = training_batch.latents.shape

        return training_batch

    def train_one_step(self, training_batch: TrainingBatch) -> TrainingBatch:
        gradient_accumulation_steps = getattr(self.training_args,
                                              'gradient_accumulation_steps', 1)
        batches = []
        # Collect N batches for gradient accumulation
        for _ in range(gradient_accumulation_steps):
            batch = self._prepare_distillation(training_batch)
            batch = self._get_next_batch(batch)
            batch = self._normalize_dit_input(batch)
            batch = self._prepare_dit_inputs(batch)
            batch = self._build_attention_metadata(batch)
            batch.attn_metadata_vsa = copy.deepcopy(batch.attn_metadata)
            if batch.attn_metadata is not None:
                batch.attn_metadata.VSA_sparsity = 0.0  # type: ignore
            batches.append(batch)

        self.optimizer.zero_grad()
        total_dmd_loss = 0.0
        dmd_latent_vis_dict = {}
        fake_score_latent_vis_dict = {}
        if (self.current_trainstep % self.generator_update_interval == 0):
            for batch in batches:
                batch_gen = copy.deepcopy(batch)

                with set_forward_context(
                        current_timestep=batch_gen.timesteps,
                        attn_metadata=batch_gen.attn_metadata_vsa):
                    if self.training_args.simulate_generator_forward:
                        generator_pred_video = self._generator_multi_step_simulation_forward(
                            batch_gen)
                    else:
                        generator_pred_video = self._generator_forward(
                            batch_gen)

                with set_forward_context(current_timestep=batch_gen.timesteps,
                                         attn_metadata=batch_gen.attn_metadata):
                    dmd_loss = self._dmd_forward(
                        generator_pred_video=generator_pred_video,
                        training_batch=batch_gen)

                with set_forward_context(
                        current_timestep=batch_gen.timesteps,
                        attn_metadata=batch_gen.attn_metadata_vsa):
                    (dmd_loss / gradient_accumulation_steps).backward()
                total_dmd_loss += dmd_loss.detach().item()
            self._clip_model_grad_norm_(batch_gen, self.transformer)
            self.optimizer.step()
            self.optimizer.zero_grad(set_to_none=True)
            avg_dmd_loss = torch.tensor(total_dmd_loss /
                                        gradient_accumulation_steps,
                                        device=self.device)
            world_group = get_world_group()
            world_group.all_reduce(avg_dmd_loss,
                                   op=torch.distributed.ReduceOp.AVG)
            training_batch.generator_loss = avg_dmd_loss.item()
            dmd_latent_vis_dict = batch_gen.dmd_latent_vis_dict
        else:
            training_batch.generator_loss = 0.0

        self.fake_score_optimizer.zero_grad()
        total_fake_score_loss = 0.0
        for batch in batches:
            batch_fake = copy.deepcopy(batch)
            batch_fake, fake_score_loss = self.faker_score_forward(batch_fake)
            with set_forward_context(current_timestep=batch_fake.timesteps,
                                     attn_metadata=batch_fake.attn_metadata):
                (fake_score_loss / gradient_accumulation_steps).backward()
            total_fake_score_loss += fake_score_loss.detach().item()
            fake_score_latent_vis_dict.update(
                batch_fake.fake_score_latent_vis_dict)
        self._clip_model_grad_norm_(batch_fake, self.fake_score_transformer)
        self.fake_score_optimizer.step()
        self.fake_score_lr_scheduler.step()
        self.lr_scheduler.step()
        self.fake_score_optimizer.zero_grad(set_to_none=True)
        avg_fake_score_loss = torch.tensor(total_fake_score_loss /
                                           gradient_accumulation_steps,
                                           device=self.device)
        world_group = get_world_group()
        world_group.all_reduce(avg_fake_score_loss,
                               op=torch.distributed.ReduceOp.AVG)
        training_batch.fake_score_loss = avg_fake_score_loss.item()
        training_batch.dmd_latent_vis_dict = dmd_latent_vis_dict
        training_batch.fake_score_latent_vis_dict = batch_fake.fake_score_latent_vis_dict

        training_batch.total_loss = training_batch.generator_loss + training_batch.fake_score_loss
        return training_batch

    def _resume_from_checkpoint(self) -> None:
        """Resume training from checkpoint with distillation models."""

        logger.info("Loading distillation checkpoint from %s",
                    self.training_args.resume_from_checkpoint)

        resumed_step = load_distillation_checkpoint(
            self.transformer, self.fake_score_transformer, self.global_rank,
            self.training_args.resume_from_checkpoint, self.optimizer,
            self.fake_score_optimizer, self.train_dataloader, self.lr_scheduler,
            self.fake_score_lr_scheduler, self.noise_random_generator)

        if resumed_step > 0:
            self.init_steps = resumed_step
            logger.info("Successfully resumed from step %s", resumed_step)
        else:
            logger.warning("Failed to load checkpoint, starting from step 0")
            self.init_steps = -1

    def _log_training_info(self) -> None:
        """Log distillation-specific training information."""
        # First call parent class method to get basic training info
        super()._log_training_info()

        # Then add distillation-specific information
        logger.info("Distillation-specific settings:")
        logger.info("  Generator update ratio: %s",
                    self.generator_update_interval)
        assert isinstance(self.training_args, TrainingArgs)
        logger.info("  Max gradient norm: %s", self.training_args.max_grad_norm)

        logger.info(
            "  Real score transformer parameters: %s B",
            sum(p.numel()
                for p in self.real_score_transformer.parameters()) / 1e9)

        logger.info(
            "  Fake score transformer parameters: %s B",
            sum(p.numel()
                for p in self.fake_score_transformer.parameters()) / 1e9)

    @torch.no_grad()
    def _log_validation(self, transformer, training_args, global_step) -> None:
        training_args.inference_mode = True
        training_args.dit_cpu_offload = True
        if not training_args.log_validation:
            return
        if self.validation_pipeline is None:
            raise ValueError("Validation pipeline is not set")

        logger.info("Starting validation")

        # Create sampling parameters if not provided
        sampling_param = SamplingParam.from_pretrained(training_args.model_path)

        # Set deterministic seed for validation

        logger.info("Using validation seed: %s", self.seed)

        # Prepare validation prompts
        logger.info('rank: %s: fastvideo_args.validation_dataset_file: %s',
                    self.global_rank,
                    training_args.validation_dataset_file,
                    local_main_process_only=False)
        validation_dataset = ValidationDataset(
            training_args.validation_dataset_file)
        validation_dataloader = DataLoader(validation_dataset,
                                           batch_size=None,
                                           num_workers=0)

        transformer.eval()

        validation_steps = training_args.validation_sampling_steps.split(",")
        validation_steps = [int(step) for step in validation_steps]
        validation_steps = [step for step in validation_steps if step > 0]
        # Log validation results for this step
        world_group = get_world_group()
        num_sp_groups = world_group.world_size // self.sp_group.world_size
        # Process each validation prompt for each validation step
        for num_inference_steps in validation_steps:
            logger.info("rank: %s: num_inference_steps: %s",
                        self.global_rank,
                        num_inference_steps,
                        local_main_process_only=False)
            step_videos: list[np.ndarray] = []
            step_captions: list[str] = []

            for validation_batch in validation_dataloader:
                batch = self._prepare_validation_batch(sampling_param,
                                                       training_args,
                                                       validation_batch,
                                                       num_inference_steps)

                negative_prompt = batch.negative_prompt
                batch_negative = ForwardBatch(
                    data_type="video",
                    prompt=negative_prompt,
                    prompt_embeds=[],
                    prompt_attention_mask=[],
                )
                result_batch = self.validation_pipeline.prompt_encoding_stage(  # type: ignore
                    batch_negative, training_args)
                self.negative_prompt_embeds, self.negative_prompt_attention_mask = result_batch.prompt_embeds[
                    0], result_batch.prompt_attention_mask[0]

                logger.info("rank: %s: rank_in_sp_group: %s, batch.prompt: %s",
                            self.global_rank,
                            self.rank_in_sp_group,
                            batch.prompt,
                            local_main_process_only=False)

                assert batch.prompt is not None and isinstance(
                    batch.prompt, str)
                step_captions.append(batch.prompt)

                # Run validation inference
                with torch.no_grad():
                    output_batch = self.validation_pipeline.forward(
                        batch, training_args)
                samples = output_batch.output
                if self.rank_in_sp_group != 0:
                    continue

                # Process outputs
                video = rearrange(samples, "b c t h w -> t b c h w")
                frames = []
                for x in video:
                    x = torchvision.utils.make_grid(x, nrow=6)
                    x = x.transpose(0, 1).transpose(1, 2).squeeze(-1)
                    frames.append((x * 255).numpy().astype(np.uint8))
                step_videos.append(frames)

            # Log validation results for this step
            world_group = get_world_group()
            num_sp_groups = world_group.world_size // self.sp_group.world_size

            # Only sp_group leaders (rank_in_sp_group == 0) need to send their
            # results to global rank 0
            if self.rank_in_sp_group == 0:
                if self.global_rank == 0:
                    # Global rank 0 collects results from all sp_group leaders
                    all_videos = step_videos  # Start with own results
                    all_captions = step_captions

                    # Receive from other sp_group leaders
                    for sp_group_idx in range(1, num_sp_groups):
                        src_rank = sp_group_idx * self.sp_world_size  # Global rank of other sp_group leaders
                        recv_videos = world_group.recv_object(src=src_rank)
                        recv_captions = world_group.recv_object(src=src_rank)
                        all_videos.extend(recv_videos)
                        all_captions.extend(recv_captions)

                    video_filenames = []
                    for i, (video, caption) in enumerate(
                            zip(all_videos, all_captions, strict=True)):
                        os.makedirs(training_args.output_dir, exist_ok=True)
                        filename = os.path.join(
                            training_args.output_dir,
                            f"validation_step_{global_step}_inference_steps_{num_inference_steps}_video_{i}.mp4"
                        )
                        imageio.mimsave(filename, video, fps=sampling_param.fps)
                        video_filenames.append(filename)

                    logs = {
                        f"validation_videos_{num_inference_steps}_steps": [
                            wandb.Video(filename, caption=caption)
                            for filename, caption in zip(
                                video_filenames, all_captions, strict=True)
                        ]
                    }
                    wandb.log(logs, step=global_step)
                else:
                    # Other sp_group leaders send their results to global rank 0
                    world_group.send_object(step_videos, dst=0)
                    world_group.send_object(step_captions, dst=0)

        # Re-enable gradients for training
        transformer.train()
        gc.collect()

    def visualize_intermediate_latents(self, training_batch: TrainingBatch,
                                       training_args: TrainingArgs, step: int):
        """Add visualization data to wandb logging and save frames to disk."""
        wandb_loss_dict = {}
        dmd_latents_vis_dict = training_batch.dmd_latent_vis_dict
        fake_score_latents_vis_dict = training_batch.fake_score_latent_vis_dict
        fake_score_log_keys = ['generator_pred_video']
        dmd_log_keys = ['faker_score_pred_video', 'real_score_pred_video']

        for latent_key in fake_score_log_keys:
            latents = fake_score_latents_vis_dict[latent_key]
            latents = latents.permute(0, 2, 1, 3, 4)

            if isinstance(self.vae.scaling_factor, torch.Tensor):
                latents = latents / self.vae.scaling_factor.to(
                    latents.device, latents.dtype)
            else:
                latents = latents / self.vae.scaling_factor

            # Apply shifting if needed
            if (hasattr(self.vae, "shift_factor")
                    and self.vae.shift_factor is not None):
                if isinstance(self.vae.shift_factor, torch.Tensor):
                    latents += self.vae.shift_factor.to(latents.device,
                                                        latents.dtype)
                else:
                    latents += self.vae.shift_factor
            with torch.autocast("cuda", dtype=torch.bfloat16):
                video = self.vae.decode(latents)
            video = (video / 2 + 0.5).clamp(0, 1)
            video = video.cpu().float()
            video = video.permute(0, 2, 1, 3, 4)
            video = (video * 255).numpy().astype(np.uint8)
            wandb_loss_dict[latent_key] = wandb.Video(
                video, fps=24, format="mp4")  # change to 16 for Wan2.1
            # Clean up references
            del video, latents

        # Process DMD training data if available - use decode_stage instead of self.vae.decode
        if 'generator_pred_video' in dmd_latents_vis_dict:
            for latent_key in dmd_log_keys:
                latents = dmd_latents_vis_dict[latent_key]
                latents = latents.permute(0, 2, 1, 3, 4)
                # decoded_latent = decode_stage(ForwardBatch(data_type="video", latents=latents), training_args)
                if isinstance(self.vae.scaling_factor, torch.Tensor):
                    latents = latents / self.vae.scaling_factor.to(
                        latents.device, latents.dtype)
                else:
                    latents = latents / self.vae.scaling_factor

                # Apply shifting if needed
                if (hasattr(self.vae, "shift_factor")
                        and self.vae.shift_factor is not None):
                    if isinstance(self.vae.shift_factor, torch.Tensor):
                        latents += self.vae.shift_factor.to(
                            latents.device, latents.dtype)
                    else:
                        latents += self.vae.shift_factor
                with torch.autocast("cuda", dtype=torch.bfloat16):
                    video = self.vae.decode(latents)
                video = (video / 2 + 0.5).clamp(0, 1)
                video = video.cpu().float()
                video = video.permute(0, 2, 1, 3, 4)
                video = (video * 255).numpy().astype(np.uint8)
                wandb_loss_dict[latent_key] = wandb.Video(
                    video, fps=24, format="mp4")  # change to 16 for Wan2.1
                # Clean up references
                del video, latents

        # Log to wandb
        if self.global_rank == 0:
            wandb.log(wandb_loss_dict, step=step)

    def train(self) -> None:
        """Main training loop with distillation-specific logging."""
        assert self.training_args.seed is not None, "seed must be set"
        seed = self.training_args.seed

        # Set the same seed within each SP group to ensure reproducibility
        if self.sp_world_size > 1:
            # Use the same seed for all processes within the same SP group
            sp_group_seed = seed + (self.global_rank // self.sp_world_size)
            set_random_seed(sp_group_seed)
            logger.info("Rank %s: Using SP group seed %s", self.global_rank,
                        sp_group_seed)
        else:
            set_random_seed(seed + self.global_rank)

        # Check trainable params
        num_trainable_generator = round(
            count_trainable(self.transformer) / 1e9, 3)
        num_trainable_critic = round(
            count_trainable(self.fake_score_transformer) / 1e9, 3)
        logger.info(
            "rank: %s: # of trainable params in generator: %sB, # of trainable params in critic: %sB",
            self.global_rank, num_trainable_generator, num_trainable_critic)
        # Set random seeds for deterministic training
        self.noise_random_generator = torch.Generator(device="cpu").manual_seed(
            self.seed)
        self.noise_gen_cuda = torch.Generator(device="cuda").manual_seed(
            self.seed)
        self.validation_random_generator = torch.Generator(
            device="cpu").manual_seed(self.seed)
        logger.info("Initialized random seeds with seed: %s", seed)

        # Resume from checkpoint if specified (this will restore random states)
        if self.training_args.resume_from_checkpoint:
            self._resume_from_checkpoint()
            logger.info("Resumed from checkpoint, random states restored")
        else:
            logger.info("Starting training from scratch")

        self.train_loader_iter = iter(self.train_dataloader)

        step_times: deque[float] = deque(maxlen=100)

        self._log_training_info()
        self._log_validation(self.transformer, self.training_args,
                             self.init_steps)

        progress_bar = tqdm(
            range(0, self.training_args.max_train_steps),
            initial=self.init_steps,
            desc="Steps",
            disable=self.local_rank > 0,
        )

        use_vsa = vsa_available and envs.FASTVIDEO_ATTENTION_BACKEND == "VIDEO_SPARSE_ATTN"
        for step in range(self.init_steps + 1,
                          self.training_args.max_train_steps + 1):
            start_time = time.perf_counter()
            if use_vsa:
                vsa_sparsity = self.training_args.VSA_sparsity
                vsa_decay_rate = self.training_args.VSA_decay_rate
                vsa_decay_interval_steps = self.training_args.VSA_decay_interval_steps
                if vsa_decay_interval_steps > 1:
                    current_decay_times = min(step // vsa_decay_interval_steps,
                                              vsa_sparsity // vsa_decay_rate)
                    current_vsa_sparsity = current_decay_times * vsa_decay_rate
                else:
                    current_vsa_sparsity = vsa_sparsity
            else:
                current_vsa_sparsity = 0.0

            training_batch = TrainingBatch()
            self.current_trainstep = step
            training_batch.current_vsa_sparsity = current_vsa_sparsity

            with torch.autocast("cuda", dtype=torch.bfloat16):
                training_batch = self.train_one_step(training_batch)

            total_loss = training_batch.total_loss
            generator_loss = training_batch.generator_loss
            fake_score_loss = training_batch.fake_score_loss
            grad_norm = training_batch.grad_norm

            step_time = time.perf_counter() - start_time
            step_times.append(step_time)
            avg_step_time = sum(step_times) / len(step_times)

            progress_bar.set_postfix({
                "total_loss": f"{total_loss:.4f}",
                "generator_loss": f"{generator_loss:.4f}",
                "fake_score_loss": f"{fake_score_loss:.4f}",
                "step_time": f"{step_time:.2f}s",
                "grad_norm": grad_norm,
            })
            progress_bar.update(1)

            if self.global_rank == 0:
                # Prepare logging data
                log_data = {
                    "train_total_loss":
                    total_loss,
                    "train_fake_score_loss":
                    fake_score_loss,
                    "learning_rate":
                    self.lr_scheduler.get_last_lr()[0],
                    "fake_score_learning_rate":
                    self.fake_score_lr_scheduler.get_last_lr()[0],
                    "step_time":
                    step_time,
                    "avg_step_time":
                    avg_step_time,
                    "grad_norm":
                    grad_norm,
                }
                # Only log generator loss when generator is actually trained
                if (step % self.generator_update_interval == 0):
                    log_data["train_generator_loss"] = generator_loss
                if use_vsa:
                    log_data["VSA_train_sparsity"] = current_vsa_sparsity

                if training_batch.dmd_latent_vis_dict:
                    dmd_additional_logs = {
                        "generator_timestep":
                        training_batch.
                        dmd_latent_vis_dict["generator_timestep"].item(),
                        "dmd_timestep":
                        training_batch.dmd_latent_vis_dict["dmd_timestep"].item(
                        ),
                    }
                    log_data.update(dmd_additional_logs)

                faker_score_additional_logs = {
                    "fake_score_timestep":
                    training_batch.
                    fake_score_latent_vis_dict["fake_score_timestep"].item(),
                }
                log_data.update(faker_score_additional_logs)

                wandb.log(log_data, step=step)

            # Save training state checkpoint (for resuming training)
            if (self.training_args.training_state_checkpointing_steps > 0
                    and step %
                    self.training_args.training_state_checkpointing_steps == 0):
                print("rank", self.global_rank,
                      "save training state checkpoint at step", step)
                save_distillation_checkpoint(
                    self.transformer, self.fake_score_transformer,
                    self.global_rank, self.training_args.output_dir, step,
                    self.optimizer, self.fake_score_optimizer,
                    self.train_dataloader, self.lr_scheduler,
                    self.fake_score_lr_scheduler, self.noise_random_generator)

                if self.transformer:
                    self.transformer.train()
                self.sp_group.barrier()

            # Save weight-only checkpoint
            if (self.training_args.weight_only_checkpointing_steps > 0
                    and step %
                    self.training_args.weight_only_checkpointing_steps == 0):
                print("rank", self.global_rank,
                      "save weight-only checkpoint at step", step)
                save_distillation_checkpoint(self.transformer,
                                             self.fake_score_transformer,
                                             self.global_rank,
                                             self.training_args.output_dir,
                                             f"{step}_weight_only",
                                             only_save_generator_weight=True)

            if self.training_args.log_validation and step % self.training_args.validation_steps == 0:
                if self.training_args.log_visualization:
                    self.visualize_intermediate_latents(training_batch,
                                                        self.training_args,
                                                        step)
                self._log_validation(self.transformer, self.training_args, step)

        wandb.finish()

        # Save final training state checkpoint
        print("rank", self.global_rank,
              "save final training state checkpoint at step",
              self.training_args.max_train_steps)
        save_distillation_checkpoint(
            self.transformer, self.fake_score_transformer, self.global_rank,
            self.training_args.output_dir, self.training_args.max_train_steps,
            self.optimizer, self.fake_score_optimizer, self.train_dataloader,
            self.lr_scheduler, self.fake_score_lr_scheduler,
            self.noise_random_generator)

        if get_sp_group():
            cleanup_dist_env_and_memory()<|MERGE_RESOLUTION|>--- conflicted
+++ resolved
@@ -36,14 +36,9 @@
     apply_activation_checkpointing)
 from fastvideo.training.training_pipeline import TrainingPipeline
 from fastvideo.training.training_utils import (
-<<<<<<< HEAD
     clip_grad_norm_while_handling_failing_dtensor_cases, count_trainable,
-    get_scheduler, load_distillation_checkpoint, pred_noise_to_pred_video,
-    save_distillation_checkpoint, shift_timestep)
-=======
-    clip_grad_norm_while_handling_failing_dtensor_cases, get_scheduler,
-    load_distillation_checkpoint, save_distillation_checkpoint, shift_timestep)
->>>>>>> 055e52e5
+    get_scheduler, load_distillation_checkpoint, save_distillation_checkpoint,
+    shift_timestep)
 from fastvideo.utils import is_vsa_available, set_random_seed
 
 import wandb  # isort: skip
