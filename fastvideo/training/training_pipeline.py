--- conflicted
+++ resolved
@@ -646,16 +646,6 @@
                 self.transformer.train()
                 self.sp_group.barrier()
             if self.training_args.log_validation and step % self.training_args.validation_steps == 0:
-<<<<<<< HEAD
-                self._log_validation(self.transformer, self.training_args, step)
-                gpu_memory_usage = current_platform.get_torch_device(
-                ).memory_allocated() / 1024**2
-                trainable_params = round(
-                    count_trainable(self.transformer) / 1e9, 3)
-                logger.info(
-                    "GPU memory usage after validation: %s MB, trainable params: %sB",
-                    gpu_memory_usage, trainable_params)
-=======
                 with self.profiler_controller.region(
                         "profiler_region_training_validation"):
                     if self.training_args.log_visualization:
@@ -663,13 +653,13 @@
                             training_batch, self.training_args, step)
                     self._log_validation(self.transformer, self.training_args,
                                          step)
-                    gpu_memory_usage = torch.cuda.memory_allocated() / 1024**2
+                    gpu_memory_usage = current_platform.get_torch_device(
+                    ).memory_allocated() / 1024**2
                     trainable_params = round(
                         count_trainable(self.transformer) / 1e9, 3)
                     logger.info(
                         "GPU memory usage after validation: %s MB, trainable params: %sB",
                         gpu_memory_usage, trainable_params)
->>>>>>> 9ce7c803
 
         wandb.finish()
         save_checkpoint(self.transformer, self.global_rank,
