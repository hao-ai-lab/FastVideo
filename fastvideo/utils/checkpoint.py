# import
import json
import os

import torch
import torch.distributed.checkpoint as dist_cp
from peft import get_peft_model_state_dict
from safetensors.torch import load_file, save_file
from torch.distributed.checkpoint.default_planner import (DefaultLoadPlanner,
                                                          DefaultSavePlanner)
from torch.distributed.checkpoint.optimizer import \
    load_sharded_optimizer_state_dict
from torch.distributed.fsdp import (FullOptimStateDictConfig,
                                    FullStateDictConfig)
from torch.distributed.fsdp import FullyShardedDataParallel as FSDP
from torch.distributed.fsdp import StateDictType

from fastvideo.models.mochi_hf.pipeline_mochi import MochiPipeline
from fastvideo.utils.logging_ import main_print


def save_checkpoint_optimizer(model,
                              optimizer,
                              rank,
                              output_dir,
                              step,
                              discriminator=False):
    with FSDP.state_dict_type(
            model,
            StateDictType.FULL_STATE_DICT,
            FullStateDictConfig(offload_to_cpu=True, rank0_only=True),
            FullOptimStateDictConfig(offload_to_cpu=True, rank0_only=True),
    ):
        cpu_state = model.state_dict()
        optim_state = FSDP.optim_state_dict(
            model,
            optimizer,
        )

    # todo move to get_state_dict
    save_dir = os.path.join(output_dir, f"checkpoint-{step}")
    os.makedirs(save_dir, exist_ok=True)
    # save using safetensors
    if rank <= 0 and not discriminator:
        weight_path = os.path.join(save_dir,
                                   "diffusion_pytorch_model.safetensors")
        save_file(cpu_state, weight_path)
        config_dict = dict(model.config)
        config_dict.pop('dtype')
        # dtype = config_dict['dtype']
        # if dtype == torch.float32:
        #     config_dict['dtype'] = 'fp32'
        # elif dtype == torch.float16:
        #     config_dict['dtype'] = 'fp16'
        # elif dtype == torch.bfloat16:
        #     config_dict['dtype'] = 'bf16'
        config_path = os.path.join(save_dir, "config.json")
        # save dict as json
        with open(config_path, "w") as f:
            json.dump(config_dict, f, indent=4)
        optimizer_path = os.path.join(save_dir, "optimizer.pt")
        torch.save(optim_state, optimizer_path)
    else:
        weight_path = os.path.join(save_dir,
                                   "discriminator_pytorch_model.safetensors")
        save_file(cpu_state, weight_path)
        optimizer_path = os.path.join(save_dir, "discriminator_optimizer.pt")
        torch.save(optim_state, optimizer_path)
    main_print(f"--> checkpoint saved at step {step}")

def save_checkpoint(transformer, rank, output_dir, step):
    main_print(f"--> saving checkpoint at step {step}")
    with FSDP.state_dict_type(
            transformer,
            StateDictType.FULL_STATE_DICT,
            FullStateDictConfig(offload_to_cpu=True, rank0_only=True),
    ):
        cpu_state = transformer.state_dict()
    # todo move to get_state_dict
    if rank <= 0:
        save_dir = os.path.join(output_dir, f"checkpoint-{step}")
        os.makedirs(save_dir, exist_ok=True)
        # save using safetensors
        weight_path = os.path.join(save_dir,
                                   "diffusion_pytorch_model.safetensors")
        save_file(cpu_state, weight_path)
        config_dict = dict(transformer.config)
        if "dtype" in config_dict:
            del config_dict["dtype"]  # TODO
        config_path = os.path.join(save_dir, "config.json")
        # save dict as json
        with open(config_path, "w") as f:
            json.dump(config_dict, f, indent=4)
    main_print(f"--> checkpoint saved at step {step}")


def save_checkpoint_generator_discriminator(
    model,
    optimizer,
    discriminator,
    discriminator_optimizer,
    rank,
    output_dir,
    step,
):
    with FSDP.state_dict_type(
            model,
            StateDictType.FULL_STATE_DICT,
            FullStateDictConfig(offload_to_cpu=True, rank0_only=True),
    ):
        cpu_state = model.state_dict()

    # todo move to get_state_dict
    save_dir = os.path.join(output_dir, f"checkpoint-{step}")
    os.makedirs(save_dir, exist_ok=True)
    hf_weight_dir = os.path.join(save_dir, "hf_weights")
    os.makedirs(hf_weight_dir, exist_ok=True)
    # save using safetensors
    if rank <= 0:
        config_dict = dict(model.config)
        config_path = os.path.join(hf_weight_dir, "config.json")
        # save dict as json
        with open(config_path, "w") as f:
            json.dump(config_dict, f, indent=4)
        weight_path = os.path.join(hf_weight_dir,
                                   "diffusion_pytorch_model.safetensors")
        save_file(cpu_state, weight_path)

    main_print(f"--> saved HF weight checkpoint at path {hf_weight_dir}")
    model_weight_dir = os.path.join(save_dir, "model_weights_state")
    os.makedirs(model_weight_dir, exist_ok=True)
    model_optimizer_dir = os.path.join(save_dir, "model_optimizer_state")
    os.makedirs(model_optimizer_dir, exist_ok=True)
    with FSDP.state_dict_type(model, StateDictType.SHARDED_STATE_DICT):
        optim_state = FSDP.optim_state_dict(model, optimizer)
        model_state = model.state_dict()
        weight_state_dict = {"model": model_state}
        dist_cp.save_state_dict(
            state_dict=weight_state_dict,
            storage_writer=dist_cp.FileSystemWriter(model_weight_dir),
            planner=DefaultSavePlanner(),
        )
        optimizer_state_dict = {"optimizer": optim_state}
        dist_cp.save_state_dict(
            state_dict=optimizer_state_dict,
            storage_writer=dist_cp.FileSystemWriter(model_optimizer_dir),
            planner=DefaultSavePlanner(),
        )

    discriminator_fsdp_state_dir = os.path.join(save_dir,
                                                "discriminator_fsdp_state")
    os.makedirs(discriminator_fsdp_state_dir, exist_ok=True)
    with FSDP.state_dict_type(
            discriminator,
            StateDictType.FULL_STATE_DICT,
            FullStateDictConfig(offload_to_cpu=True, rank0_only=True),
            FullOptimStateDictConfig(offload_to_cpu=True, rank0_only=True),
    ):
        optim_state = FSDP.optim_state_dict(discriminator,
                                            discriminator_optimizer)
        model_state = discriminator.state_dict()
        state_dict = {"optimizer": optim_state, "model": model_state}
        if rank <= 0:
            discriminator_fsdp_state_fil = os.path.join(
                discriminator_fsdp_state_dir, "discriminator_state.pt")
            torch.save(state_dict, discriminator_fsdp_state_fil)

    main_print("--> saved FSDP state checkpoint")


def load_sharded_model(model, optimizer, model_dir, optimizer_dir):
    with FSDP.state_dict_type(model, StateDictType.SHARDED_STATE_DICT):
        weight_state_dict = {"model": model.state_dict()}

        optim_state = load_sharded_optimizer_state_dict(
            model_state_dict=weight_state_dict["model"],
            optimizer_key="optimizer",
            storage_reader=dist_cp.FileSystemReader(optimizer_dir),
        )
        optim_state = optim_state["optimizer"]
        flattened_osd = FSDP.optim_state_dict_to_load(
            model=model, optim=optimizer, optim_state_dict=optim_state)
        optimizer.load_state_dict(flattened_osd)
        dist_cp.load_state_dict(
            state_dict=weight_state_dict,
            storage_reader=dist_cp.FileSystemReader(model_dir),
            planner=DefaultLoadPlanner(),
        )
        model_state = weight_state_dict["model"]
        model.load_state_dict(model_state)
    main_print(f"--> loaded model and optimizer from path {model_dir}")
    return model, optimizer


def load_full_state_model(model, optimizer, checkpoint_file, rank):
    with FSDP.state_dict_type(
            model,
            StateDictType.FULL_STATE_DICT,
            FullStateDictConfig(offload_to_cpu=True, rank0_only=True),
            FullOptimStateDictConfig(offload_to_cpu=True, rank0_only=True),
    ):
        discriminator_state = torch.load(checkpoint_file)
        model_state = discriminator_state["model"]
        if rank <= 0:
            optim_state = discriminator_state["optimizer"]
        else:
            optim_state = None
        model.load_state_dict(model_state)
        discriminator_optim_state = FSDP.optim_state_dict_to_load(
            model=model, optim=optimizer, optim_state_dict=optim_state)
        optimizer.load_state_dict(discriminator_optim_state)
    main_print(
        f"--> loaded discriminator and discriminator optimizer from path {checkpoint_file}"
    )
    return model, optimizer


def resume_training_generator_discriminator(model, optimizer, discriminator,
                                            discriminator_optimizer,
                                            checkpoint_dir, rank):
    step = int(checkpoint_dir.split("-")[-1])
    model_weight_dir = os.path.join(checkpoint_dir, "model_weights_state")
    model_optimizer_dir = os.path.join(checkpoint_dir, "model_optimizer_state")
    model, optimizer = load_sharded_model(model, optimizer, model_weight_dir,
                                          model_optimizer_dir)
    discriminator_ckpt_file = os.path.join(checkpoint_dir,
                                           "discriminator_fsdp_state",
                                           "discriminator_state.pt")
    discriminator, discriminator_optimizer = load_full_state_model(
        discriminator, discriminator_optimizer, discriminator_ckpt_file, rank)
    return model, optimizer, discriminator, discriminator_optimizer, step


def resume_training(model, optimizer, checkpoint_dir, discriminator=False):
    weight_path = os.path.join(checkpoint_dir,
                               "diffusion_pytorch_model.safetensors")
    if discriminator:
        weight_path = os.path.join(checkpoint_dir,
                                   "discriminator_pytorch_model.safetensors")
    model_weights = load_file(weight_path)

    with FSDP.state_dict_type(
            model,
            StateDictType.FULL_STATE_DICT,
            FullStateDictConfig(offload_to_cpu=True, rank0_only=True),
            FullOptimStateDictConfig(offload_to_cpu=True, rank0_only=True),
    ):
        current_state = model.state_dict()
        current_state.update(model_weights)
        model.load_state_dict(current_state, strict=False)
    if discriminator:
        optim_path = os.path.join(checkpoint_dir, "discriminator_optimizer.pt")
    else:
        optim_path = os.path.join(checkpoint_dir, "optimizer.pt")
    optimizer_state_dict = torch.load(optim_path, weights_only=False)
    optim_state = FSDP.optim_state_dict_to_load(
        model=model, optim=optimizer, optim_state_dict=optimizer_state_dict)
    optimizer.load_state_dict(optim_state)
    step = int(checkpoint_dir.split("-")[-1])
    return model, optimizer, step


def save_lora_checkpoint(transformer, optimizer, rank, output_dir, step, pipeline):
    with FSDP.state_dict_type(
            transformer,
            StateDictType.FULL_STATE_DICT,
            FullStateDictConfig(offload_to_cpu=True, rank0_only=True),
    ):
        full_state_dict = transformer.state_dict()
        lora_optim_state = FSDP.optim_state_dict(
            transformer,
            optimizer,
        )

    if rank <= 0:
        save_dir = os.path.join(output_dir, f"lora-checkpoint-{step}")
        os.makedirs(save_dir, exist_ok=True)

        # save optimizer
        optim_path = os.path.join(save_dir, "lora_optimizer.pt")
        torch.save(lora_optim_state, optim_path)
        # save lora weight
        main_print(f"--> saving LoRA checkpoint at step {step}")
        transformer_lora_layers = get_peft_model_state_dict(
<<<<<<< HEAD
            model=transformer, state_dict=full_state_dict
        )
        pipeline.save_lora_weights(
=======
            model=transformer, state_dict=full_state_dict)
        MochiPipeline.save_lora_weights(
>>>>>>> e0e05f97
            save_directory=save_dir,
            transformer_lora_layers=transformer_lora_layers,
            is_main_process=True,
        )
        # save config
        lora_config = {
            "step": step,
            "lora_params": {
                "lora_rank": transformer.config.lora_rank,
                "lora_alpha": transformer.config.lora_alpha,
                "target_modules": transformer.config.lora_target_modules,
            },
        }
        config_path = os.path.join(save_dir, "lora_config.json")
        with open(config_path, "w") as f:
            json.dump(lora_config, f, indent=4)
    main_print(f"--> LoRA checkpoint saved at step {step}")


def resume_lora_optimizer(transformer, checkpoint_dir, optimizer):
    config_path = os.path.join(checkpoint_dir, "lora_config.json")
    with open(config_path, "r") as f:
        config_dict = json.load(f)
    optim_path = os.path.join(checkpoint_dir, "lora_optimizer.pt")
    optimizer_state_dict = torch.load(optim_path, weights_only=False)
    optim_state = FSDP.optim_state_dict_to_load(
        model=transformer,
        optim=optimizer,
        optim_state_dict=optimizer_state_dict)
    optimizer.load_state_dict(optim_state)
    step = config_dict["step"]
    main_print(f"-->  Successfully resuming LoRA optimizer from step {step}")
    return transformer, optimizer, step<|MERGE_RESOLUTION|>--- conflicted
+++ resolved
@@ -282,14 +282,9 @@
         # save lora weight
         main_print(f"--> saving LoRA checkpoint at step {step}")
         transformer_lora_layers = get_peft_model_state_dict(
-<<<<<<< HEAD
             model=transformer, state_dict=full_state_dict
         )
         pipeline.save_lora_weights(
-=======
-            model=transformer, state_dict=full_state_dict)
-        MochiPipeline.save_lora_weights(
->>>>>>> e0e05f97
             save_directory=save_dir,
             transformer_lora_layers=transformer_lora_layers,
             is_main_process=True,
