import gc
import os
from typing import List, Optional, Union

import numpy as np
import torch
import wandb
from diffusers import FlowMatchEulerDiscreteScheduler
from diffusers.utils import export_to_video
from diffusers.utils.torch_utils import randn_tensor
from diffusers.video_processor import VideoProcessor
from einops import rearrange
from tqdm import tqdm

from fastvideo.distill.solver import PCMFMScheduler
from fastvideo.models.mochi_hf.pipeline_mochi import (
    linear_quadratic_schedule, retrieve_timesteps)
from fastvideo.utils.communications import all_gather
from fastvideo.utils.load import load_vae
from fastvideo.utils.parallel_states import (get_sequence_parallel_state,
                                             nccl_info)


def prepare_latents(
    batch_size,
    num_channels_latents,
    height,
    width,
    num_frames,
    dtype,
    device,
    generator,
    vae_spatial_scale_factor,
    vae_temporal_scale_factor,
):
    height = height // vae_spatial_scale_factor
    width = width // vae_spatial_scale_factor
    num_frames = (num_frames - 1) // vae_temporal_scale_factor + 1

    shape = (batch_size, num_channels_latents, num_frames, height, width)

    latents = randn_tensor(shape,
                           generator=generator,
                           device=device,
                           dtype=dtype)
    return latents


def sample_validation_video(
    model_type,
    transformer,
    vae,
    scheduler,
    scheduler_type="euler",
    height: Optional[int] = None,
    width: Optional[int] = None,
    num_frames: int = 16,
    num_inference_steps: int = 28,
    timesteps: List[int] = None,
    guidance_scale: float = 4.5,
    num_videos_per_prompt: Optional[int] = 1,
    generator: Optional[Union[torch.Generator, List[torch.Generator]]] = None,
    prompt_embeds: Optional[torch.Tensor] = None,
    prompt_attention_mask: Optional[torch.Tensor] = None,
    negative_prompt_embeds: Optional[torch.Tensor] = None,
    negative_prompt_attention_mask: Optional[torch.Tensor] = None,
    output_type: Optional[str] = "pil",
    vae_spatial_scale_factor=8,
    vae_temporal_scale_factor=6,
    num_channels_latents=12,
):
    device = vae.device

    batch_size = prompt_embeds.shape[0]

    do_classifier_free_guidance = guidance_scale > 1.0
    if do_classifier_free_guidance:
        prompt_embeds = torch.cat([negative_prompt_embeds, prompt_embeds],
                                  dim=0)
        prompt_attention_mask = torch.cat(
            [negative_prompt_attention_mask, prompt_attention_mask], dim=0)

    # 4. Prepare latent variables
    # TODO: Remove hardcore
    latents = prepare_latents(
        batch_size * num_videos_per_prompt,
        num_channels_latents,
        height,
        width,
        num_frames,
        prompt_embeds.dtype,
        device,
        generator,
        vae_spatial_scale_factor,
        vae_temporal_scale_factor,
    )
    world_size, rank = nccl_info.sp_size, nccl_info.rank_within_group
    if get_sequence_parallel_state():
        latents = rearrange(latents,
                            "b t (n s) h w -> b t n s h w",
                            n=world_size).contiguous()
        latents = latents[:, :, rank, :, :, :]

    # 5. Prepare timestep
    # from https://github.com/genmoai/models/blob/075b6e36db58f1242921deff83a1066887b9c9e1/src/mochi_preview/infer.py#L77
    threshold_noise = 0.025
    sigmas = linear_quadratic_schedule(num_inference_steps, threshold_noise)
    sigmas = np.array(sigmas)
    if scheduler_type == "euler" and model_type == "mochi": #todo
        timesteps, num_inference_steps = retrieve_timesteps(
            scheduler,
            num_inference_steps,
            device,
            timesteps,
            sigmas,
        )
    else:
        timesteps, num_inference_steps = retrieve_timesteps(
            scheduler,
            num_inference_steps,
            device,
        )
    num_warmup_steps = max(
        len(timesteps) - num_inference_steps * scheduler.order, 0)

    # 6. Denoising loop
    # with self.progress_bar(total=num_inference_steps) as progress_bar:
    # write with tqdm instead
    # only enable if nccl_info.global_rank == 0

    with tqdm(
            total=num_inference_steps,
            disable=nccl_info.rank_within_group != 0,
            desc="Validation sampling...",
    ) as progress_bar:
        for i, t in enumerate(timesteps):
            latent_model_input = (torch.cat([latents] * 2)
                                  if do_classifier_free_guidance else latents)
            # broadcast to batch dimension in a way that's compatible with ONNX/Core ML
            timestep = t.expand(latent_model_input.shape[0])
            with torch.autocast("cuda", dtype=torch.bfloat16):
                noise_pred = transformer(
                    hidden_states=latent_model_input,
                    encoder_hidden_states=prompt_embeds,
                    timestep=timestep,
                    encoder_attention_mask=prompt_attention_mask,
                    return_dict=False,
                )[0]

            # Mochi CFG + Sampling runs in FP32
            noise_pred = noise_pred.to(torch.float32)
            if do_classifier_free_guidance:
                noise_pred_uncond, noise_pred_text = noise_pred.chunk(2)
                noise_pred = noise_pred_uncond + guidance_scale * (
                    noise_pred_text - noise_pred_uncond)

            # compute the previous noisy sample x_t -> x_t-1
            latents_dtype = latents.dtype
            latents = scheduler.step(noise_pred,
                                     t,
                                     latents.to(torch.float32),
                                     return_dict=False)[0]
            latents = latents.to(latents_dtype)

            if latents.dtype != latents_dtype:
                if torch.backends.mps.is_available():
                    # some platforms (eg. apple mps) misbehave due to a pytorch bug: https://github.com/pytorch/pytorch/pull/99272
                    latents = latents.to(latents_dtype)

            if i == len(timesteps) - 1 or ((i + 1) > num_warmup_steps and
                                           (i + 1) % scheduler.order == 0):
                progress_bar.update()

    if get_sequence_parallel_state():
        latents = all_gather(latents, dim=2)

    if output_type == "latent":
        video = latents
    else:
        # unscale/denormalize the latents
        # denormalize with the mean and std if available and not None
        has_latents_mean = (hasattr(vae.config, "latents_mean")
                            and vae.config.latents_mean is not None)
        has_latents_std = (hasattr(vae.config, "latents_std")
                           and vae.config.latents_std is not None)
        if has_latents_mean and has_latents_std:
            latents_mean = (torch.tensor(vae.config.latents_mean).view(
                1, 12, 1, 1, 1).to(latents.device, latents.dtype))
            latents_std = (torch.tensor(vae.config.latents_std).view(
                1, 12, 1, 1, 1).to(latents.device, latents.dtype))
            latents = latents * latents_std / vae.config.scaling_factor + latents_mean
        else:
            latents = latents / vae.config.scaling_factor
        with torch.autocast("cuda", dtype=vae.dtype):
            video = vae.decode(latents, return_dict=False)[0]
        video_processor = VideoProcessor(
            vae_scale_factor=vae_spatial_scale_factor)
        video = video_processor.postprocess_video(video,
                                                  output_type=output_type)

    return (video, )


@torch.no_grad()
@torch.autocast("cuda", dtype=torch.bfloat16)
def log_validation(
    args,
    transformer,
    device,
    weight_dtype,  # TODO
    global_step,
    scheduler_type="euler",
    shift=1.0,
    num_euler_timesteps=100,
    linear_quadratic_threshold=0.025,
    linear_range=0.5,
    ema=False,
):
    # TODO
    print("Running validation....\n")
    if args.model_type == "mochi":
        vae_spatial_scale_factor = 8
        vae_temporal_scale_factor = 6
        num_channels_latents = 12
    elif args.model_type == "hunyuan" or "hunyuan_hf":
        vae_spatial_scale_factor = 8
        vae_temporal_scale_factor = 4
        num_channels_latents = 16
    else:
        raise ValueError(f"Model type {args.model_type} not supported")
    vae, autocast_type, fps = load_vae(args.model_type,
                                       args.pretrained_model_name_or_path)
    vae.enable_tiling()
    if scheduler_type == "euler":
        scheduler = FlowMatchEulerDiscreteScheduler(shift=shift)
    else:
        linear_quadraic = True if scheduler_type == "pcm_linear_quadratic" else False
        scheduler = PCMFMScheduler(
            1000,
            shift,
            num_euler_timesteps,
            linear_quadraic,
            linear_quadratic_threshold,
            linear_range,
        )
    # args.validation_prompt_dir

    validation_guidance_scale_ls = args.validation_guidance_scale.split(",")
    validation_guidance_scale_ls = [
        float(scale) for scale in validation_guidance_scale_ls
    ]
    for validation_sampling_step in args.validation_sampling_steps.split(","):
        validation_sampling_step = int(validation_sampling_step)
        for validation_guidance_scale in validation_guidance_scale_ls:
            videos = []
            # prompt_embed are named embed0 to embedN
            # check how many embeds are there
            embe_dir = os.path.join(args.validation_prompt_dir, "prompt_embed")
            mask_dir = os.path.join(args.validation_prompt_dir,
                                    "prompt_attention_mask")
            embeds = sorted([f for f in os.listdir(embe_dir)])
            masks = sorted([f for f in os.listdir(mask_dir)])
            num_embeds = len(embeds)
            validation_prompt_ids = list(range(num_embeds))
            num_sp_groups = int(os.getenv("WORLD_SIZE",
                                          "1")) // nccl_info.sp_size
            # pad to multiple of groups
            if num_embeds % num_sp_groups != 0:
                validation_prompt_ids += [0] * (num_sp_groups -
                                                num_embeds % num_sp_groups)
            num_embeds_per_group = len(validation_prompt_ids) // num_sp_groups
            local_prompt_ids = validation_prompt_ids[nccl_info.group_id *
                                                     num_embeds_per_group:
                                                     (nccl_info.group_id + 1) *
                                                     num_embeds_per_group]

            for i in local_prompt_ids:
                prompt_embed_path = os.path.join(embe_dir, f"{embeds[i]}")
                prompt_mask_path = os.path.join(mask_dir, f"{masks[i]}")
                prompt_embeds = (torch.load(
                    prompt_embed_path, map_location="cpu",
                    weights_only=True).to(device).unsqueeze(0))
                prompt_attention_mask = (torch.load(
                    prompt_mask_path, map_location="cpu",
                    weights_only=True).to(device).unsqueeze(0))
                negative_prompt_embeds = torch.zeros(
                    256, 4096).to(device).unsqueeze(0)
                negative_prompt_attention_mask = (
<<<<<<< HEAD
                    torch.zeros(256).bool().to(device).unsqueeze(0)
                )
                generator = torch.Generator(device="cpu").manual_seed(1024)
=======
                    torch.zeros(256).bool().to(device).unsqueeze(0))
                generator = torch.Generator(device="cuda").manual_seed(12345)
>>>>>>> e0e05f97
                video = sample_validation_video(
                    args.model_type,
                    transformer,
                    vae,
                    scheduler,
                    scheduler_type=scheduler_type,
                    num_frames=args.num_frames,
                    # Peiyuan TODO: remove hardcode
                    height=args.num_height,
                    width=args.num_width,
                    num_inference_steps=validation_sampling_step,
                    guidance_scale=validation_guidance_scale,
                    generator=generator,
                    prompt_embeds=prompt_embeds,
                    prompt_attention_mask=prompt_attention_mask,
                    negative_prompt_embeds=negative_prompt_embeds,
                    negative_prompt_attention_mask=
                    negative_prompt_attention_mask,
                    vae_spatial_scale_factor=vae_spatial_scale_factor,
                    vae_temporal_scale_factor=vae_temporal_scale_factor,
                    num_channels_latents=num_channels_latents,
                )[0]
                if nccl_info.rank_within_group == 0:
                    videos.append(video[0])
            # collect videos from all process to process zero

            gc.collect()
            torch.cuda.empty_cache()
            # log if main process
            torch.distributed.barrier()
            all_videos = [
                None for i in range(int(os.getenv("WORLD_SIZE", "1")))
            ]  # remove padded videos
            torch.distributed.all_gather_object(all_videos, videos)
            if nccl_info.global_rank == 0:
                # remove padding
                videos = [video for videos in all_videos for video in videos]
                videos = videos[:num_embeds]
                # linearize all videos
                video_filenames = []
                for i, video in enumerate(videos):
                    filename = os.path.join(
                        args.output_dir,
                        f"validation_step_{global_step}_sample_{validation_sampling_step}_guidance_{validation_guidance_scale}_video_{i}.mp4",
                    )
                    export_to_video(video, filename, fps=fps)
                    video_filenames.append(filename)

                logs = {
                    f"{'ema_' if ema else ''}validation_sample_{validation_sampling_step}_guidance_{validation_guidance_scale}":
                    [
                        wandb.Video(filename)
                        for i, filename in enumerate(video_filenames)
                    ]
                }
                wandb.log(logs, step=global_step)<|MERGE_RESOLUTION|>--- conflicted
+++ resolved
@@ -286,14 +286,8 @@
                 negative_prompt_embeds = torch.zeros(
                     256, 4096).to(device).unsqueeze(0)
                 negative_prompt_attention_mask = (
-<<<<<<< HEAD
-                    torch.zeros(256).bool().to(device).unsqueeze(0)
-                )
-                generator = torch.Generator(device="cpu").manual_seed(1024)
-=======
                     torch.zeros(256).bool().to(device).unsqueeze(0))
-                generator = torch.Generator(device="cuda").manual_seed(12345)
->>>>>>> e0e05f97
+                generator = torch.Generator(device="cpu").manual_seed(12345)
                 video = sample_validation_video(
                     args.model_type,
                     transformer,
@@ -301,7 +295,6 @@
                     scheduler,
                     scheduler_type=scheduler_type,
                     num_frames=args.num_frames,
-                    # Peiyuan TODO: remove hardcode
                     height=args.num_height,
                     width=args.num_width,
                     num_inference_steps=validation_sampling_step,
