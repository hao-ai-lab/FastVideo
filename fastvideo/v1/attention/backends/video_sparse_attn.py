--- conflicted
+++ resolved
@@ -70,14 +70,8 @@
         if forward_batch.latents is None:
             raise ValueError("latents cannot be None")
 
-<<<<<<< HEAD
         raw_latent_shape = forward_batch.raw_latent_shape
-        patch_size = fastvideo_args.dit_config.patch_size
-
-=======
-        raw_latent_shape = forward_batch.latents.shape
         patch_size = fastvideo_args.pipeline_config.dit_config.patch_size
->>>>>>> 0660489e
         dit_seq_shape = [
             raw_latent_shape[2] // patch_size[0],
             raw_latent_shape[3] // patch_size[1],
