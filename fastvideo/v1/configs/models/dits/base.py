--- conflicted
+++ resolved
@@ -11,17 +11,10 @@
 class DiTArchConfig(ArchConfig):
     _fsdp_shard_conditions: list = field(default_factory=list)
     _compile_conditions: list = field(default_factory=list)
-<<<<<<< HEAD
     param_names_mapping: dict = field(default_factory=dict)
     reverse_param_names_mapping: dict = field(default_factory=dict)
     lora_param_names_mapping: dict = field(default_factory=dict)
-    _supported_attention_backends: Tuple[AttentionBackendEnum, ...] = (
-=======
-    _param_names_mapping: dict = field(default_factory=dict)
-    _reverse_param_names_mapping: dict = field(default_factory=dict)
-    _lora_param_names_mapping: dict = field(default_factory=dict)
     _supported_attention_backends: tuple[AttentionBackendEnum, ...] = (
->>>>>>> bf4de1f3
         AttentionBackendEnum.SLIDING_TILE_ATTN, AttentionBackendEnum.SAGE_ATTN,
         AttentionBackendEnum.FLASH_ATTN, AttentionBackendEnum.TORCH_SDPA,
         AttentionBackendEnum.VIDEO_SPARSE_ATTN)
