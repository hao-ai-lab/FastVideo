--- conflicted
+++ resolved
@@ -44,11 +44,7 @@
 
     # Video generation parameters
     embedded_cfg_scale: float = 6.0
-<<<<<<< HEAD
-    flow_shift: float = 1.0
-=======
     flow_shift: float | None = None
->>>>>>> 65ed5885
     disable_autocast: bool = False
 
     # Model configuration
