--- conflicted
+++ resolved
@@ -62,21 +62,12 @@
     image_encoder_precision: str = "fp32"
 
     # Text encoder configuration
-<<<<<<< HEAD
     DEFAULT_TEXT_ENCODER_PRECISIONS = ("fp32", )
-    text_encoder_configs: Tuple[EncoderConfig, ...] = field(
-        default_factory=lambda: (EncoderConfig(), ))
-    text_encoder_precisions: Tuple[str, ...] = field(
-        default_factory=lambda: ("fp32", ))
-    preprocess_text_funcs: Tuple[Callable[[str], str], ...] = field(
-=======
-    DEFAULT_TEXT_ENCODER_PRECISIONS = ("fp16", )
     text_encoder_configs: tuple[EncoderConfig, ...] = field(
         default_factory=lambda: (EncoderConfig(), ))
     text_encoder_precisions: tuple[str, ...] = field(
-        default_factory=lambda: ("fp16", ))
+        default_factory=lambda: ("fp32", ))
     preprocess_text_funcs: tuple[Callable[[str], str], ...] = field(
->>>>>>> bf4de1f3
         default_factory=lambda: (preprocess_text, ))
     postprocess_text_funcs: tuple[Callable[[BaseEncoderOutput], torch.tensor],
                                   ...] = field(default_factory=lambda:
