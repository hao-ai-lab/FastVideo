--- conflicted
+++ resolved
@@ -78,7 +78,6 @@
 
         return sampling_param
 
-<<<<<<< HEAD
     @staticmethod
     def add_cli_args(parser: Any) -> Any:
         """Add CLI arguments for SamplingParam fields"""
@@ -185,9 +184,8 @@
             help="Path to input image for image-to-video generation",
         )
         return parser
-=======
+
 
 @dataclass
 class CacheParams:
-    cache_type: str = "none"
->>>>>>> 51c94d6a
+    cache_type: str = "none"