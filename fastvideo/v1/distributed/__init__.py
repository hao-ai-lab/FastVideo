--- conflicted
+++ resolved
@@ -3,17 +3,11 @@
 from fastvideo.v1.distributed.communication_op import *
 from fastvideo.v1.distributed.parallel_state import (
     cleanup_dist_env_and_memory, get_dp_group, get_dp_rank, get_dp_world_size,
-<<<<<<< HEAD
-    get_sp_group, get_sp_parallel_rank, get_sp_world_size, get_tp_group,
-    get_tp_rank, get_tp_world_size, get_world_group, get_world_rank,
-    get_world_size, init_distributed_environment, initialize_model_parallel,
-=======
     get_sp_group, get_sp_parallel_rank, get_sp_world_size, get_torch_device,
     get_tp_group, get_tp_rank, get_tp_world_size, get_world_group,
     get_world_rank, get_world_size, init_distributed_environment,
     initialize_model_parallel,
     maybe_init_distributed_environment_and_model_parallel,
->>>>>>> 46e7a15e
     model_parallel_is_initialized)
 from fastvideo.v1.distributed.utils import *
 
@@ -23,10 +17,7 @@
     "initialize_model_parallel",
     "cleanup_dist_env_and_memory",
     "model_parallel_is_initialized",
-<<<<<<< HEAD
-=======
     "maybe_init_distributed_environment_and_model_parallel",
->>>>>>> 46e7a15e
 
     # World group
     "get_world_group",
@@ -47,10 +38,7 @@
     "get_tp_group",
     "get_tp_rank",
     "get_tp_world_size",
-<<<<<<< HEAD
-=======
 
     # Get torch device
     "get_torch_device",
->>>>>>> 46e7a15e
 ]