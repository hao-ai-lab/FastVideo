--- conflicted
+++ resolved
@@ -280,11 +280,7 @@
         return cls(**kwargs)  # type: ignore
 
     @classmethod
-<<<<<<< HEAD
-    def from_kwargs(cls, **kwargs: Any) -> "FastVideoArgs":
-=======
     def from_kwargs(cls, kwargs: dict[str, Any]) -> "FastVideoArgs":
->>>>>>> bf4de1f3
         kwargs['pipeline_config'] = PipelineConfig.from_kwargs(kwargs)
         return cls(**kwargs)
 
