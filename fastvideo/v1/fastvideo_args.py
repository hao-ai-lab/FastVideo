--- conflicted
+++ resolved
@@ -58,56 +58,12 @@
 
     output_type: str = "pil"
 
-<<<<<<< HEAD
-    # DiT configuration
-    dit_config: DiTConfig = field(default_factory=DiTConfig)
-    precision: str = "bf16"
-    use_cpu_offload: bool = False
-    use_fsdp_inference: bool = True
-    text_encoder_cpu_offload: bool = True
-    
-    # VAE configuration
-    vae_precision: str = "fp16"
-    vae_tiling: bool = True  # Might change in between forward passes
-    vae_sp: bool = False  # Might change in between forward passes
-    # vae_scale_factor: Optional[int] = None # Deprecated
-    vae_config: VAEConfig = field(default_factory=VAEConfig)
-
-    # Image encoder configuration
-    image_encoder_precision: str = "fp32"
-    image_encoder_config: EncoderConfig = field(default_factory=EncoderConfig)
-
-    # Text encoder configuration
-    DEFAULT_TEXT_ENCODER_PRECISIONS = (
-        "fp16",
-        # "fp16",
-    )
-    text_encoder_precisions: Tuple[str, ...] = field(
-        default_factory=lambda: FastVideoArgs.DEFAULT_TEXT_ENCODER_PRECISIONS)
-    text_encoder_configs: Tuple[EncoderConfig, ...] = field(
-        default_factory=lambda: (EncoderConfig(), ))
-    preprocess_text_funcs: Tuple[Callable[[str], str], ...] = field(
-        default_factory=lambda: (preprocess_text, ))
-    postprocess_text_funcs: Tuple[Callable[[Any], Any], ...] = field(
-        default_factory=lambda: (postprocess_text, ))
-
-    # STA parameters
-    STA_mode: Optional[str] = None
-    skip_time_steps: int = 15
-    # LoRA parameters
-    lora_path: Optional[str] = None
-    lora_nickname: Optional[
-        str] = "default"  # for swapping adapters in the pipeline
-    lora_target_names: Optional[List[
-        str]] = None  # can restrict list of layers to adapt, e.g. ["q_proj"]
-
-    # STA parameters
-=======
     use_cpu_offload: bool = True
     use_fsdp_inference: bool = True
 
+    text_encoder_cpu_offload: bool = True
+
     # STA (Sliding Tile Attention) parameters
->>>>>>> 0660489e
     mask_strategy_file_path: Optional[str] = None
     STA_mode: str = "STA_inference"
     skip_time_steps: int = 15
