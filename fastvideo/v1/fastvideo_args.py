--- conflicted
+++ resolved
@@ -85,9 +85,6 @@
     postprocess_text_funcs: Tuple[Callable[[Any], Any], ...] = field(
         default_factory=lambda: (postprocess_text, ))
 
-<<<<<<< HEAD
-    # STA parameters
-=======
     # LoRA parameters
     lora_path: Optional[str] = None
     lora_nickname: Optional[
@@ -95,8 +92,7 @@
     lora_target_names: Optional[List[
         str]] = None  # can restrict list of layers to adapt, e.g. ["q_proj"]
 
-    # STA (Spatial-Temporal Attention) parameters
->>>>>>> 66b8b856
+    # STA parameters
     mask_strategy_file_path: Optional[str] = None
     enable_torch_compile: bool = False
 
