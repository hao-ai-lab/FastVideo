# SPDX-License-Identifier: Apache-2.0
# Inspired by SGLang: https://github.com/sgl-project/sglang/blob/main/python/sglang/srt/server_args.py
"""The arguments of FastVideo Inference."""

import argparse
import dataclasses
from contextlib import contextmanager
from dataclasses import field
<<<<<<< HEAD
from enum import Enum
from typing import Any, Callable, List, Optional, Tuple

import torch

from fastvideo.v1.configs.models import DiTConfig, EncoderConfig, VAEConfig
=======
from typing import Any, Dict, List, Optional

from fastvideo.v1.configs.pipelines.base import PipelineConfig
>>>>>>> dc115298
from fastvideo.v1.logger import init_logger
from fastvideo.v1.utils import FlexibleArgumentParser, StoreBoolean

logger = init_logger(__name__)


<<<<<<< HEAD
class Mode(Enum):
    """Enumeration for FastVideo execution modes."""
    INFERENCE = "inference"
    TRAINING = "training"
    DISTILL = "distill"


def preprocess_text(prompt: str) -> str:
    return prompt

=======
def clean_cli_args(args: argparse.Namespace) -> Dict[str, Any]:
    """
    Clean the arguments by removing the ones that not explicitly provided by the user.
    """
    provided_args = {}
    for k, v in vars(args).items():
        if (v is not None and hasattr(args, '_provided')
                and k in args._provided):
            provided_args[k] = v
>>>>>>> dc115298

    return provided_args


# args for fastvideo framework
@dataclasses.dataclass
class FastVideoArgs:
    # Model and path configuration (for convenience)
    model_path: str

    # Cache strategy
    cache_strategy: str = "none"

    # Distributed executor backend
    distributed_executor_backend: str = "mp"

    mode: Mode = Mode.INFERENCE

    # HuggingFace specific parameters
    trust_remote_code: bool = False
    revision: Optional[str] = None

    # Parallelism
    num_gpus: int = 1
    tp_size: int = -1
    sp_size: int = -1
    hsdp_replicate_dim: int = 1
    hsdp_shard_dim: int = -1
    dist_timeout: Optional[int] = None  # timeout for torch.distributed

    pipeline_config: PipelineConfig = field(default_factory=PipelineConfig)

    output_type: str = "pil"

    use_cpu_offload: bool = True
    use_fsdp_inference: bool = True

    # STA (Sliding Tile Attention) parameters
    mask_strategy_file_path: Optional[str] = None
    STA_mode: str = "STA_inference"
    skip_time_steps: int = 15

    # Compilation
    enable_torch_compile: bool = False

    disable_autocast: bool = False

    @property
    def training_mode(self) -> bool:
        return self.mode == Mode.TRAINING

    @property
    def distill_mode(self) -> bool:
        return self.mode == Mode.DISTILL

    @property
    def inference_mode(self) -> bool:
        return self.mode == Mode.INFERENCE

    def __post_init__(self):
        self.check_fastvideo_args()

    @staticmethod
    def add_cli_args(parser: FlexibleArgumentParser) -> FlexibleArgumentParser:
        # Model and path configuration
        parser.add_argument(
            "--model-path",
            type=str,
            help=
            "The path of the model weights. This can be a local folder or a Hugging Face repo ID.",
        )
        parser.add_argument(
            "--model-dir",
            type=str,
            help="Directory containing StepVideo model",
        )

        # distributed_executor_backend
        parser.add_argument(
            "--distributed-executor-backend",
            type=str,
            choices=["mp"],
            default=FastVideoArgs.distributed_executor_backend,
            help="The distributed executor backend to use",
        )

        parser.add_argument(
            "--mode",
            type=str,
            default=FastVideoArgs.mode.value,
            choices=[mode.value for mode in Mode],
            help="The mode to use",
        )

        # HuggingFace specific parameters
        parser.add_argument(
            "--trust-remote-code",
            action=StoreBoolean,
            default=FastVideoArgs.trust_remote_code,
            help="Trust remote code when loading HuggingFace models",
        )
        parser.add_argument(
            "--revision",
            type=str,
            default=FastVideoArgs.revision,
            help=
            "The specific model version to use (can be a branch name, tag name, or commit id)",
        )

        # Parallelism
        parser.add_argument(
            "--num-gpus",
            type=int,
            default=FastVideoArgs.num_gpus,
            help="The number of GPUs to use.",
        )
        parser.add_argument(
            "--tp-size",
            type=int,
            default=FastVideoArgs.tp_size,
            help="The tensor parallelism size.",
        )
        parser.add_argument(
            "--sp-size",
            type=int,
            default=FastVideoArgs.sp_size,
            help="The sequence parallelism size.",
        )
        parser.add_argument(
            "--hsdp-replicate-dim",
            type=int,
            default=FastVideoArgs.hsdp_replicate_dim,
            help="The data parallelism size.",
        )
        parser.add_argument(
            "--hsdp-shard-dim",
            type=int,
            default=FastVideoArgs.hsdp_shard_dim,
            help="The data parallelism shards.",
        )
        parser.add_argument(
            "--dist-timeout",
            type=int,
            default=FastVideoArgs.dist_timeout,
            help="Set timeout for torch.distributed initialization.",
        )

        # Output type
        parser.add_argument(
            "--output-type",
            type=str,
            default=FastVideoArgs.output_type,
            choices=["pil"],
            help="Output type for the generated video",
        )

        # STA (Sliding Tile Attention) parameters
        parser.add_argument(
            "--STA-mode",
            type=str,
            default=FastVideoArgs.STA_mode,
            choices=[
                "STA_inference", "STA_searching", "STA_tuning",
                "STA_tuning_cfg", None
            ],
            help="STA mode",
        )
        parser.add_argument(
            "--skip-time-steps",
            type=int,
            default=FastVideoArgs.skip_time_steps,
            help="Number of time steps to warmup (full attention) for STA",
        )
        parser.add_argument(
            "--mask-strategy-file-path",
            type=str,
            help="Path to mask strategy JSON file for STA",
        )
        parser.add_argument(
            "--enable-torch-compile",
            action=StoreBoolean,
            help=
            "Use torch.compile for speeding up STA inference without teacache",
        )

        parser.add_argument(
            "--use-cpu-offload",
            action=StoreBoolean,
            help=
            "Use CPU offload for model inference. Enable if run out of memory with FSDP.",
        )
        parser.add_argument(
            "--use-fsdp-inference",
            action=StoreBoolean,
            help=
            "Use FSDP for inference by sharding the model weights. Latency is very low due to prefetch--enable if run out of memory.",
        )

        parser.add_argument(
            "--disable-autocast",
            action=StoreBoolean,
            help=
            "Disable autocast for denoising loop and vae decoding in pipeline sampling",
        )

        # Add pipeline configuration arguments
        PipelineConfig.add_cli_args(parser)

        return parser

    @classmethod
    def from_cli_args(cls, args: argparse.Namespace) -> "FastVideoArgs":
<<<<<<< HEAD
        assert getattr(args, 'model_path',
                       None) is not None, "model_path must be set in args"
        # Handle attribute mapping with safe getattr
        if hasattr(args, 'tensor_parallel_size'):
            args.tp_size = args.tensor_parallel_size
        if hasattr(args, 'sequence_parallel_size'):
            args.sp_size = args.sequence_parallel_size
        if hasattr(args, 'shift'):
            args.flow_shift = args.shift
        elif hasattr(args, 'flow_shift'):
            args.flow_shift = args.flow_shift

=======
        provided_args = clean_cli_args(args)
>>>>>>> dc115298
        # Get all fields from the dataclass
        attrs = [attr.name for attr in dataclasses.fields(cls)]

        # Create a dictionary of attribute values, with defaults for missing attributes
        kwargs = {}
        for attr in attrs:
<<<<<<< HEAD
            # Handle renamed attributes or those with multiple CLI names
            if attr == 'tp_size' and hasattr(args, 'tensor_parallel_size'):
                kwargs[attr] = args.tensor_parallel_size
            elif attr == 'sp_size' and hasattr(args, 'sequence_parallel_size'):
                kwargs[attr] = args.sequence_parallel_size
            elif attr == 'flow_shift' and hasattr(args, 'shift'):
                kwargs[attr] = args.shift
            elif attr == 'mode':
                # Convert string mode to Mode enum
                mode_value = getattr(args, attr, None)
                if mode_value:
                    if isinstance(mode_value, Mode):
                        kwargs[attr] = mode_value
                    else:
                        kwargs[attr] = Mode(mode_value)
                else:
                    kwargs[attr] = Mode.INFERENCE
=======
            if attr == 'pipeline_config':
                pipeline_config = PipelineConfig.from_kwargs(provided_args)
                kwargs[attr] = pipeline_config
>>>>>>> dc115298
            # Use getattr with default value from the dataclass for potentially missing attributes
            else:
                default_value = getattr(cls, attr, None)
                value = getattr(args, attr, default_value)
                kwargs[attr] = value  # type: ignore

        return cls(**kwargs)  # type: ignore

    @classmethod
    def from_kwargs(cls, kwargs: Dict[str, Any]) -> "FastVideoArgs":
        kwargs['pipeline_config'] = PipelineConfig.from_kwargs(kwargs)
        return cls(**kwargs)

    def check_fastvideo_args(self) -> None:
        """Validate inference arguments for consistency"""
        if not self.inference_mode:
            assert self.hsdp_replicate_dim != -1, "hsdp_replicate_dim must be set for training"
            assert self.hsdp_shard_dim != -1, "hsdp_shard_dim must be set for training"
            assert self.sp_size != -1, "sp_size must be set for training"

        if self.tp_size == -1:
            self.tp_size = self.num_gpus
        if self.sp_size == -1:
            self.sp_size = self.num_gpus
        if self.hsdp_shard_dim == -1:
            self.hsdp_shard_dim = self.num_gpus

        assert self.sp_size <= self.num_gpus and self.num_gpus % self.sp_size == 0, "num_gpus must >= and be divisible by sp_size"
        assert self.hsdp_replicate_dim <= self.num_gpus and self.num_gpus % self.hsdp_replicate_dim == 0, "num_gpus must >= and be divisible by hsdp_replicate_dim"
        assert self.hsdp_shard_dim <= self.num_gpus and self.num_gpus % self.hsdp_shard_dim == 0, "num_gpus must >= and be divisible by hsdp_shard_dim"

        if self.num_gpus < max(self.tp_size, self.sp_size):
            self.num_gpus = max(self.tp_size, self.sp_size)

        if self.tp_size != self.sp_size:
            raise ValueError(
                f"tp_size ({self.tp_size}) must be equal to sp_size ({self.sp_size})"
            )

        if self.enable_torch_compile and self.num_gpus > 1:
            logger.warning(
                "Currently torch compile does not work with multi-gpu. Setting enable_torch_compile to False"
            )
            self.enable_torch_compile = False

        if self.pipeline_config is None:
            raise ValueError("pipeline_config is not set in FastVideoArgs")

        self.pipeline_config.check_pipeline_config()


_current_fastvideo_args = None


def prepare_fastvideo_args(argv: List[str]) -> FastVideoArgs:
    """
    Prepare the inference arguments from the command line arguments.

    Args:
        argv: The command line arguments. Typically, it should be `sys.argv[1:]`
            to ensure compatibility with `parse_args` when no arguments are passed.

    Returns:
        The inference arguments.
    """
    parser = FlexibleArgumentParser()
    FastVideoArgs.add_cli_args(parser)
    raw_args = parser.parse_args(argv)
    fastvideo_args = FastVideoArgs.from_cli_args(raw_args)
    global _current_fastvideo_args
    _current_fastvideo_args = fastvideo_args
    return fastvideo_args


@contextmanager
def set_current_fastvideo_args(fastvideo_args: FastVideoArgs):
    """
    Temporarily set the current fastvideo config.
    Used during model initialization.
    We save the current fastvideo config in a global variable,
    so that all modules can access it, e.g. custom ops
    can access the fastvideo config to determine how to dispatch.
    """
    global _current_fastvideo_args
    old_fastvideo_args = _current_fastvideo_args
    try:
        _current_fastvideo_args = fastvideo_args
        yield
    finally:
        _current_fastvideo_args = old_fastvideo_args


def get_current_fastvideo_args() -> FastVideoArgs:
    if _current_fastvideo_args is None:
        # in ci, usually when we test custom ops/modules directly,
        # we don't set the fastvideo config. In that case, we set a default
        # config.
        # TODO(will): may need to handle this for CI.
        raise ValueError("Current fastvideo args is not set.")
    return _current_fastvideo_args


@dataclasses.dataclass
class TrainingArgs(FastVideoArgs):
    """
    Training arguments. Inherits from FastVideoArgs and adds training-specific
    arguments. If there are any conflicts, the training arguments will take
    precedence.
    """
    data_path: str = ""
    dataloader_num_workers: int = 0
    num_height: int = 0
    num_width: int = 0
    num_frames: int = 0

    train_batch_size: int = 0
    num_latent_t: int = 0
    group_frame: bool = False
    group_resolution: bool = False

    # text encoder & vae & diffusion model
    pretrained_model_name_or_path: str = ""
    dit_model_name_or_path: str = ""

    # diffusion setting
    ema_decay: float = 0.0
    ema_start_step: int = 0
    cfg: float = 0.0
    precondition_outputs: bool = False

    # validation & logs
    validation_prompt_dir: str = ""
    validation_sampling_steps: str = ""
    validation_guidance_scale: str = ""
    validation_steps: float = 0.0
    log_validation: bool = False
    tracker_project_name: str = ""
    wandb_run_name: str = ""
    seed: Optional[int] = None

    # output
    output_dir: str = ""
    checkpoints_total_limit: int = 0
    checkpointing_steps: int = 0
    resume_from_checkpoint: bool = False

    # optimizer & scheduler
    num_train_epochs: int = 0
    max_train_steps: int = 0
    gradient_accumulation_steps: int = 0
    learning_rate: float = 0.0
    scale_lr: bool = False
    lr_scheduler: str = "constant"
    lr_warmup_steps: int = 0
    max_grad_norm: float = 0.0
    gradient_checkpointing: bool = False
    selective_checkpointing: float = 0.0
    allow_tf32: bool = False
    mixed_precision: str = ""
    train_sp_batch_size: int = 0
    fsdp_sharding_startegy: str = ""

    weighting_scheme: str = ""
    logit_mean: float = 0.0
    logit_std: float = 1.0
    mode_scale: float = 0.0

    num_euler_timesteps: int = 0
    lr_num_cycles: int = 0
    lr_power: float = 0.0
    not_apply_cfg_solver: bool = False
    distill_cfg: float = 0.0
    scheduler_type: str = ""
    linear_quadratic_threshold: float = 0.0
    linear_range: float = 0.0
    weight_decay: float = 0.0
    use_ema: bool = False
    multi_phased_distill_schedule: str = ""
    pred_decay_weight: float = 0.0
    pred_decay_type: str = ""
    hunyuan_teacher_disable_cfg: bool = False

    use_lora: bool = False

    # master_weight_type
    master_weight_type: str = ""

    @classmethod
    def from_cli_args(cls, args: argparse.Namespace) -> "TrainingArgs":
        provided_args = clean_cli_args(args)
        # Get all fields from the dataclass
        attrs = [attr.name for attr in dataclasses.fields(cls)]
        logger.info(provided_args)
        # Create a dictionary of attribute values, with defaults for missing attributes
        kwargs = {}
        for attr in attrs:
<<<<<<< HEAD
            # Handle renamed attributes or those with multiple CLI names
            if attr == 'tp_size' and hasattr(args, 'tensor_parallel_size'):
                kwargs[attr] = args.tensor_parallel_size
            elif attr == 'sp_size' and hasattr(args, 'sequence_parallel_size'):
                kwargs[attr] = args.sequence_parallel_size
            elif attr == 'flow_shift' and hasattr(args, 'shift'):
                kwargs[attr] = args.shift
            elif attr == 'mode':
                # Convert string mode to Mode enum
                mode_value = getattr(args, attr, None)
                if mode_value:
                    if isinstance(mode_value, Mode):
                        kwargs[attr] = mode_value
                    else:
                        kwargs[attr] = Mode(mode_value)
                else:
                    kwargs[
                        attr] = Mode.TRAINING  # Default to training for TrainingArgs
=======
            if attr == 'pipeline_config':
                pipeline_config = PipelineConfig.from_kwargs(provided_args)
                kwargs[attr] = pipeline_config
            # Use getattr with default value from the dataclass for potentially missing attributes
>>>>>>> dc115298
            else:
                default_value = getattr(cls, attr, None)
                value = getattr(args, attr, default_value)
                kwargs[attr] = value  # type: ignore

        return cls(**kwargs)  # type: ignore

    @staticmethod
    def add_cli_args(parser: FlexibleArgumentParser) -> FlexibleArgumentParser:
        parser.add_argument("--data-path",
                            type=str,
                            required=True,
                            help="Path to parquet files")
        parser.add_argument("--dataloader-num-workers",
                            type=int,
                            required=True,
                            help="Number of workers for dataloader")
        parser.add_argument("--num-height",
                            type=int,
                            required=True,
                            help="Number of heights")
        parser.add_argument("--num-width",
                            type=int,
                            required=True,
                            help="Number of widths")
        parser.add_argument("--num-frames",
                            type=int,
                            required=True,
                            help="Number of frames")

        # Training batch and model configuration
        parser.add_argument("--train-batch-size",
                            type=int,
                            required=True,
                            help="Training batch size")
        parser.add_argument("--num-latent-t",
                            type=int,
                            required=True,
                            help="Number of latent time steps")
        parser.add_argument("--group-frame",
                            action=StoreBoolean,
                            help="Whether to group frames during training")
        parser.add_argument("--group-resolution",
                            action=StoreBoolean,
                            help="Whether to group resolutions during training")

        # Model paths
        parser.add_argument("--pretrained-model-name-or-path",
                            type=str,
                            required=True,
                            help="Path to pretrained model or model name")
        parser.add_argument("--dit-model-name-or-path",
                            type=str,
                            required=False,
                            help="Path to DiT model or model name")
        parser.add_argument("--cache-dir",
                            type=str,
                            help="Directory to cache models")

        # Diffusion settings
        parser.add_argument("--ema-decay",
                            type=float,
                            default=0.999,
                            help="EMA decay rate")
        parser.add_argument("--ema-start-step",
                            type=int,
                            default=0,
                            help="Step to start EMA")
        parser.add_argument("--cfg",
                            type=float,
                            help="Classifier-free guidance scale")
        parser.add_argument(
            "--precondition-outputs",
            action=StoreBoolean,
            help="Whether to precondition the outputs of the model")

        # Validation and logging
        parser.add_argument("--validation-prompt-dir",
                            type=str,
                            help="Directory containing validation prompts")
        parser.add_argument("--validation-sampling-steps",
                            type=str,
                            help="Validation sampling steps")
        parser.add_argument("--validation-guidance-scale",
                            type=str,
                            help="Validation guidance scale")
        parser.add_argument("--validation-steps",
                            type=float,
                            help="Number of validation steps")
        parser.add_argument("--log-validation",
                            action=StoreBoolean,
                            help="Whether to log validation results")
        parser.add_argument("--tracker-project-name",
                            type=str,
                            help="Project name for tracking")
        parser.add_argument("--wandb-run-name",
                            type=str,
                            help="Run name for wandb")
        parser.add_argument("--seed",
                            type=int,
                            default=42,
                            help="Seed for deterministic training")

        # Output configuration
        parser.add_argument("--output-dir",
                            type=str,
                            required=True,
                            help="Output directory for checkpoints and logs")
        parser.add_argument("--checkpoints-total-limit",
                            type=int,
                            help="Maximum number of checkpoints to keep")
        parser.add_argument("--checkpointing-steps",
                            type=int,
                            help="Steps between checkpoints")
        parser.add_argument("--resume-from-checkpoint",
                            type=str,
                            help="Path to checkpoint to resume from")
        parser.add_argument("--logging-dir",
                            type=str,
                            help="Directory for logging")

        # Training configuration
        parser.add_argument("--num-train-epochs",
                            type=int,
                            help="Number of training epochs")
        parser.add_argument("--max-train-steps",
                            type=int,
                            help="Maximum number of training steps")
        parser.add_argument("--gradient-accumulation-steps",
                            type=int,
                            help="Number of steps to accumulate gradients")
        parser.add_argument("--learning-rate",
                            type=float,
                            required=True,
                            help="Learning rate")
        parser.add_argument("--scale-lr",
                            action=StoreBoolean,
                            help="Whether to scale learning rate")
        parser.add_argument("--lr-scheduler",
                            type=str,
                            default="constant",
                            help="Learning rate scheduler type")
        parser.add_argument("--lr-warmup-steps",
                            type=int,
                            default=10,
                            help="Number of warmup steps for learning rate")
        parser.add_argument("--max-grad-norm",
                            type=float,
                            help="Maximum gradient norm")
        parser.add_argument("--gradient-checkpointing",
                            action=StoreBoolean,
                            help="Whether to use gradient checkpointing")
        parser.add_argument("--selective-checkpointing",
                            type=float,
                            help="Selective checkpointing threshold")
        parser.add_argument("--allow-tf32",
                            action=StoreBoolean,
                            help="Whether to allow TF32")
        parser.add_argument("--mixed-precision",
                            type=str,
                            help="Mixed precision training type")
        parser.add_argument("--train-sp-batch-size",
                            type=int,
                            help="Training spatial parallelism batch size")

        parser.add_argument("--fsdp-sharding-strategy",
                            type=str,
                            help="FSDP sharding strategy")

        parser.add_argument(
            "--weighting_scheme",
            type=str,
            default="uniform",
            choices=["sigma_sqrt", "logit_normal", "mode", "cosmap", "uniform"],
        )
        parser.add_argument(
            "--logit_mean",
            type=float,
            default=0.0,
            help="mean to use when using the `'logit_normal'` weighting scheme.",
        )
        parser.add_argument(
            "--logit_std",
            type=float,
            default=1.0,
            help="std to use when using the `'logit_normal'` weighting scheme.",
        )
        parser.add_argument(
            "--mode_scale",
            type=float,
            default=1.29,
            help=
            "Scale of mode weighting scheme. Only effective when using the `'mode'` as the `weighting_scheme`.",
        )

        # Additional training parameters
        parser.add_argument("--num-euler-timesteps",
                            type=int,
                            help="Number of Euler timesteps")
        parser.add_argument("--lr-num-cycles",
                            type=int,
                            help="Number of learning rate cycles")
        parser.add_argument("--lr-power",
                            type=float,
                            help="Learning rate power")
        parser.add_argument("--not-apply-cfg-solver",
                            action=StoreBoolean,
                            help="Whether to not apply CFG solver")
        parser.add_argument("--distill-cfg",
                            type=float,
                            help="Distillation CFG scale")
        parser.add_argument("--scheduler-type", type=str, help="Scheduler type")
        parser.add_argument("--linear-quadratic-threshold",
                            type=float,
                            help="Linear quadratic threshold")
        parser.add_argument("--linear-range", type=float, help="Linear range")
        parser.add_argument("--weight-decay", type=float, help="Weight decay")
        parser.add_argument("--use-ema",
                            action=StoreBoolean,
                            help="Whether to use EMA")
        parser.add_argument("--multi-phased-distill-schedule",
                            type=str,
                            help="Multi-phased distillation schedule")
        parser.add_argument("--pred-decay-weight",
                            type=float,
                            help="Prediction decay weight")
        parser.add_argument("--pred-decay-type",
                            type=str,
                            help="Prediction decay type")
        parser.add_argument("--hunyuan-teacher-disable-cfg",
                            action=StoreBoolean,
                            help="Whether to disable CFG for Hunyuan teacher")
        parser.add_argument(
            "--master-weight-type",
            type=str,
            help="Master weight type (deprecated), use dit_precision instead")

        return parser<|MERGE_RESOLUTION|>--- conflicted
+++ resolved
@@ -6,25 +6,18 @@
 import dataclasses
 from contextlib import contextmanager
 from dataclasses import field
-<<<<<<< HEAD
 from enum import Enum
-from typing import Any, Callable, List, Optional, Tuple
+from typing import Any, Callable, List, Optional, Tuple, Dict
 
 import torch
-
 from fastvideo.v1.configs.models import DiTConfig, EncoderConfig, VAEConfig
-=======
-from typing import Any, Dict, List, Optional
-
 from fastvideo.v1.configs.pipelines.base import PipelineConfig
->>>>>>> dc115298
 from fastvideo.v1.logger import init_logger
 from fastvideo.v1.utils import FlexibleArgumentParser, StoreBoolean
 
 logger = init_logger(__name__)
 
 
-<<<<<<< HEAD
 class Mode(Enum):
     """Enumeration for FastVideo execution modes."""
     INFERENCE = "inference"
@@ -35,7 +28,11 @@
 def preprocess_text(prompt: str) -> str:
     return prompt
 
-=======
+
+def postprocess_text(output: Any) -> Any:
+    raise NotImplementedError
+
+
 def clean_cli_args(args: argparse.Namespace) -> Dict[str, Any]:
     """
     Clean the arguments by removing the ones that not explicitly provided by the user.
@@ -45,7 +42,6 @@
         if (v is not None and hasattr(args, '_provided')
                 and k in args._provided):
             provided_args[k] = v
->>>>>>> dc115298
 
     return provided_args
 
@@ -258,36 +254,17 @@
 
     @classmethod
     def from_cli_args(cls, args: argparse.Namespace) -> "FastVideoArgs":
-<<<<<<< HEAD
-        assert getattr(args, 'model_path',
-                       None) is not None, "model_path must be set in args"
-        # Handle attribute mapping with safe getattr
-        if hasattr(args, 'tensor_parallel_size'):
-            args.tp_size = args.tensor_parallel_size
-        if hasattr(args, 'sequence_parallel_size'):
-            args.sp_size = args.sequence_parallel_size
-        if hasattr(args, 'shift'):
-            args.flow_shift = args.shift
-        elif hasattr(args, 'flow_shift'):
-            args.flow_shift = args.flow_shift
-
-=======
         provided_args = clean_cli_args(args)
->>>>>>> dc115298
         # Get all fields from the dataclass
         attrs = [attr.name for attr in dataclasses.fields(cls)]
 
         # Create a dictionary of attribute values, with defaults for missing attributes
         kwargs = {}
         for attr in attrs:
-<<<<<<< HEAD
-            # Handle renamed attributes or those with multiple CLI names
-            if attr == 'tp_size' and hasattr(args, 'tensor_parallel_size'):
-                kwargs[attr] = args.tensor_parallel_size
-            elif attr == 'sp_size' and hasattr(args, 'sequence_parallel_size'):
-                kwargs[attr] = args.sequence_parallel_size
-            elif attr == 'flow_shift' and hasattr(args, 'shift'):
-                kwargs[attr] = args.shift
+            if attr == 'pipeline_config':
+                pipeline_config = PipelineConfig.from_kwargs(provided_args)
+                kwargs[attr] = pipeline_config
+            # Use getattr with default value from the dataclass for potentially missing attributes
             elif attr == 'mode':
                 # Convert string mode to Mode enum
                 mode_value = getattr(args, attr, None)
@@ -298,12 +275,6 @@
                         kwargs[attr] = Mode(mode_value)
                 else:
                     kwargs[attr] = Mode.INFERENCE
-=======
-            if attr == 'pipeline_config':
-                pipeline_config = PipelineConfig.from_kwargs(provided_args)
-                kwargs[attr] = pipeline_config
->>>>>>> dc115298
-            # Use getattr with default value from the dataclass for potentially missing attributes
             else:
                 default_value = getattr(cls, attr, None)
                 value = getattr(args, attr, default_value)
@@ -499,14 +470,10 @@
         # Create a dictionary of attribute values, with defaults for missing attributes
         kwargs = {}
         for attr in attrs:
-<<<<<<< HEAD
-            # Handle renamed attributes or those with multiple CLI names
-            if attr == 'tp_size' and hasattr(args, 'tensor_parallel_size'):
-                kwargs[attr] = args.tensor_parallel_size
-            elif attr == 'sp_size' and hasattr(args, 'sequence_parallel_size'):
-                kwargs[attr] = args.sequence_parallel_size
-            elif attr == 'flow_shift' and hasattr(args, 'shift'):
-                kwargs[attr] = args.shift
+            if attr == 'pipeline_config':
+                pipeline_config = PipelineConfig.from_kwargs(provided_args)
+                kwargs[attr] = pipeline_config
+            # Use getattr with default value from the dataclass for potentially missing attributes
             elif attr == 'mode':
                 # Convert string mode to Mode enum
                 mode_value = getattr(args, attr, None)
@@ -518,12 +485,6 @@
                 else:
                     kwargs[
                         attr] = Mode.TRAINING  # Default to training for TrainingArgs
-=======
-            if attr == 'pipeline_config':
-                pipeline_config = PipelineConfig.from_kwargs(provided_args)
-                kwargs[attr] = pipeline_config
-            # Use getattr with default value from the dataclass for potentially missing attributes
->>>>>>> dc115298
             else:
                 default_value = getattr(cls, attr, None)
                 value = getattr(args, attr, default_value)
