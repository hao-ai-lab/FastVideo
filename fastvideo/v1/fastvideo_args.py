--- conflicted
+++ resolved
@@ -85,11 +85,9 @@
     postprocess_text_funcs: Tuple[Callable[[Any], Any], ...] = field(
         default_factory=lambda: (postprocess_text, ))
 
-<<<<<<< HEAD
     # STA (Spatial-Temporal Attention) parameters
     STA_mode: str = "STA_inference"
     skip_time_steps: int = 15
-=======
     # LoRA parameters
     lora_path: Optional[str] = None
     lora_nickname: Optional[
@@ -98,7 +96,6 @@
         str]] = None  # can restrict list of layers to adapt, e.g. ["q_proj"]
 
     # STA parameters
->>>>>>> d5ec468d
     mask_strategy_file_path: Optional[str] = None
     enable_torch_compile: bool = False
 
