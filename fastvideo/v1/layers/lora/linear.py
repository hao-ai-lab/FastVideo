--- conflicted
+++ resolved
@@ -19,11 +19,8 @@
                                         RowParallelLinear)
 from fastvideo.v1.layers.vocab_parallel_embedding import VocabParallelEmbedding
 from fastvideo.v1.utils import get_mixed_precision_state
-<<<<<<< HEAD
-=======
 
 torch._dynamo.config.recompile_limit = 16
->>>>>>> 210a7335
 
 
 class BaseLayerWithLoRA(nn.Module):
@@ -43,9 +40,6 @@
         # indicates adapter weights don't contain this layer
         # (which shouldn't normally happen, but we want to separate it from the case of erroneous merging)
         self.disable_lora: bool = False
-<<<<<<< HEAD
-        self.lora_path: str | None = None
-=======
         self.lora_rank = lora_rank
         self.lora_alpha = lora_alpha
         self.training_mode = training_mode
@@ -73,13 +67,9 @@
         else:
             self.lora_A = None
             self.lora_B = None
->>>>>>> 210a7335
 
     @torch.compile()
     def forward(self, x: torch.Tensor) -> torch.Tensor:
-<<<<<<< HEAD
-        return self.base_layer(x)
-=======
         lora_A = self.lora_A
         lora_B = self.lora_B
         if isinstance(self.lora_B, DTensor):
@@ -99,7 +89,6 @@
         else:
             out, output_bias = self.base_layer(x)
             return out.to(x), output_bias
->>>>>>> 210a7335
 
     def slice_lora_a_weights(self, A: torch.Tensor) -> torch.Tensor:
         return A
@@ -130,46 +119,10 @@
         assert self.lora_A is not None and self.lora_B is not None, "LoRA weights not set. Please set them first."
         if isinstance(self.base_layer.weight, DTensor):
             mesh = self.base_layer.weight.data.device_mesh
-<<<<<<< HEAD
-            unsharded_base_layer = ReplicatedLinear(
-                input_size=self.base_layer.input_size,
-                output_size=self.base_layer.output_size,
-                bias=getattr(self.base_layer, "bias", None) is not None,
-                skip_bias_add=self.base_layer.skip_bias_add,
-                params_dtype=self.base_layer.params_dtype,
-                quant_config=self.base_layer.quant_config,
-                prefix=self.base_layer.prefix,
-            )
-=======
->>>>>>> 210a7335
             # Using offload param is on CPU, so current_device is for "CPU -> GPU -> merge -> CPU"
             current_device = self.base_layer.weight.data.device
             data = self.base_layer.weight.data.to(
                 get_local_torch_device()).full_tensor()
-<<<<<<< HEAD
-            data += (self.slice_lora_b_weights(self.lora_B).to(data)
-                     @ self.slice_lora_a_weights(self.lora_A).to(data))
-            unsharded_base_layer.weight = nn.Parameter(data.to(current_device))
-            if isinstance(getattr(self.base_layer, "bias", None), DTensor):
-                unsharded_base_layer.bias = nn.Parameter(
-                    self.base_layer.bias.to(
-                        get_local_torch_device(),
-                        non_blocking=True).full_tensor().to(current_device))
-
-            offload_policy = CPUOffloadPolicy() if "cpu" in str(
-                current_device) else OffloadPolicy()
-            mp_policy = get_mixed_precision_state().mp_policy
-
-            self.base_layer = fully_shard(unsharded_base_layer,
-                                          mesh=mesh,
-                                          mp_policy=mp_policy,
-                                          offload_policy=offload_policy)
-        else:
-            current_device = self.base_layer.weight.data.device
-            data = self.base_layer.weight.data.to(get_local_torch_device())
-            data += \
-                (self.slice_lora_b_weights(self.lora_B.to(data)) @ self.slice_lora_a_weights(self.lora_A.to(data)))
-=======
             data += (self.slice_lora_b_weights(self.lora_B).to(
                 data, non_blocking=True) @ self.slice_lora_a_weights(
                     self.lora_A).to(data, non_blocking=True))
@@ -200,7 +153,6 @@
                 self.lora_B.to(data, non_blocking=True))
                      @ self.slice_lora_a_weights(
                          self.lora_A.to(data, non_blocking=True)))
->>>>>>> 210a7335
             self.base_layer.weight.data = data.to(current_device,
                                                   non_blocking=True)
 
@@ -217,15 +169,6 @@
                 "LoRA weights not merged. Please merge them first before unmerging."
             )
 
-<<<<<<< HEAD
-        # To avoid precision loss we do not subtract the LoRA weights here
-        if isinstance(self.base_layer.weight, DTensor):
-            device = self.base_layer.weight.data.device
-            self.base_layer.weight = nn.Parameter(self.cpu_weight.to(device))
-        else:
-            self.base_layer.weight.data = self.cpu_weight.data.to(
-                self.base_layer.weight)
-=======
         # avoid precision loss
         if isinstance(self.base_layer.weight, DTensor):
             device = self.base_layer.weight.data.device
@@ -234,7 +177,6 @@
         else:
             self.base_layer.weight.data = self.cpu_weight.data.to(
                 self.base_layer.weight, non_blocking=True)
->>>>>>> 210a7335
 
         self.merged = False
 
