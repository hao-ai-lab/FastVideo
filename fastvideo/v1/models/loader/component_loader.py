# SPDX-License-Identifier: Apache-2.0

import dataclasses
import glob
import json
import os
import time
from abc import ABC, abstractmethod
from copy import deepcopy
from typing import Any, Generator, Iterable, List, Optional, Tuple, cast

import torch
import torch.nn as nn
from safetensors.torch import load_file as safetensors_load_file
from transformers import AutoImageProcessor, AutoTokenizer
from transformers.utils import SAFE_WEIGHTS_INDEX_NAME

<<<<<<< HEAD
from fastvideo.v1.distributed import get_local_torch_device
from fastvideo.v1.fastvideo_args import FastVideoArgs, TrainingArgs
=======
from fastvideo.v1.configs.models import EncoderConfig
from fastvideo.v1.distributed import get_torch_device
from fastvideo.v1.fastvideo_args import FastVideoArgs
>>>>>>> 0660489e
from fastvideo.v1.logger import init_logger
from fastvideo.v1.models.hf_transformer_utils import get_diffusers_config
from fastvideo.v1.models.loader.fsdp_load import init_device_mesh, maybe_load_fsdp_model, shard_model
from fastvideo.v1.models.loader.utils import set_default_torch_dtype
from fastvideo.v1.models.loader.weight_utils import (
    filter_duplicate_safetensors_files, filter_files_not_needed_for_inference,
    pt_weights_iterator, safetensors_weights_iterator)
from fastvideo.v1.models.registry import ModelRegistry
from fastvideo.v1.utils import PRECISION_TO_TYPE

logger = init_logger(__name__)


class ComponentLoader(ABC):
    """Base class for loading a specific type of model component."""

    def __init__(self, device=None) -> None:
        self.device = device

    @abstractmethod
    def load(self, model_path: str, architecture: str,
             fastvideo_args: FastVideoArgs):
        """
        Load the component based on the model path, architecture, and inference args.
        
        Args:
            model_path: Path to the component model
            architecture: Architecture of the component model
            fastvideo_args: FastVideoArgs
            
        Returns:
            The loaded component
        """
        raise NotImplementedError

    @classmethod
    def for_module_type(cls, module_type: str,
                        transformers_or_diffusers: str) -> 'ComponentLoader':
        """
        Factory method to create a component loader for a specific module type.
        
        Args:
            module_type: Type of module (e.g., "vae", "text_encoder", "transformer", "scheduler")
            transformers_or_diffusers: Whether the module is from transformers or diffusers
            
        Returns:
            A component loader for the specified module type
        """
        # Map of module types to their loader classes and expected library
        module_loaders = {
            "scheduler": (SchedulerLoader, "diffusers"),
            "transformer": (TransformerLoader, "diffusers"),
            "vae": (VAELoader, "diffusers"),
            "text_encoder": (TextEncoderLoader, "transformers"),
            "text_encoder_2": (TextEncoderLoader, "transformers"),
            "tokenizer": (TokenizerLoader, "transformers"),
            "tokenizer_2": (TokenizerLoader, "transformers"),
            "image_processor": (ImageProcessorLoader, "transformers"),
            "image_encoder": (ImageEncoderLoader, "transformers"),
        }

        if module_type in module_loaders:
            loader_cls, expected_library = module_loaders[module_type]
            # Assert that the library matches what's expected for this module type
            assert transformers_or_diffusers == expected_library, f"{module_type} must be loaded from {expected_library}, got {transformers_or_diffusers}"
            return loader_cls()

        # For unknown module types, use a generic loader
        logger.warning(
            "No specific loader found for module type: %s. Using generic loader.",
            module_type)
        return GenericComponentLoader(transformers_or_diffusers)


class TextEncoderLoader(ComponentLoader):
    """Loader for text encoders."""

    @dataclasses.dataclass
    class Source:
        """A source for weights."""

        model_or_path: str
        """The model ID or path."""

        prefix: str = ""
        """A prefix to prepend to all weights."""

        fall_back_to_pt: bool = True
        """Whether .pt weights can be used."""

        allow_patterns_overrides: Optional[list[str]] = None
        """If defined, weights will load exclusively using these patterns."""

    counter_before_loading_weights: float = 0.0
    counter_after_loading_weights: float = 0.0

    def _prepare_weights(
        self,
        model_name_or_path: str,
        fall_back_to_pt: bool,
        allow_patterns_overrides: Optional[list[str]],
    ) -> Tuple[str, List[str], bool]:
        """Prepare weights for the model.

        If the model is not local, it will be downloaded."""
        # model_name_or_path = (self._maybe_download_from_modelscope(
        #     model_name_or_path, revision) or model_name_or_path)

        is_local = os.path.isdir(model_name_or_path)
        assert is_local, "Model path must be a local directory"

        use_safetensors = False
        index_file = SAFE_WEIGHTS_INDEX_NAME
        allow_patterns = ["*.safetensors", "*.bin"]

        if fall_back_to_pt:
            allow_patterns += ["*.pt"]

        if allow_patterns_overrides is not None:
            allow_patterns = allow_patterns_overrides

        hf_folder = model_name_or_path

        hf_weights_files: List[str] = []
        for pattern in allow_patterns:
            hf_weights_files += glob.glob(os.path.join(hf_folder, pattern))
            if len(hf_weights_files) > 0:
                if pattern == "*.safetensors":
                    use_safetensors = True
                break

        if use_safetensors:
            hf_weights_files = filter_duplicate_safetensors_files(
                hf_weights_files, hf_folder, index_file)
        else:
            hf_weights_files = filter_files_not_needed_for_inference(
                hf_weights_files)

        if len(hf_weights_files) == 0:
            raise RuntimeError(
                f"Cannot find any model weights with `{model_name_or_path}`")

        return hf_folder, hf_weights_files, use_safetensors

    def _get_weights_iterator(
            self, source: "Source", to_cpu: bool = True
    ) -> Generator[Tuple[str, torch.Tensor], None, None]:
        """Get an iterator for the model weights based on the load format."""
        hf_folder, hf_weights_files, use_safetensors = self._prepare_weights(
            source.model_or_path, source.fall_back_to_pt,
            source.allow_patterns_overrides)
        if use_safetensors:
            weights_iterator = safetensors_weights_iterator(hf_weights_files, to_cpu)
        else:
            weights_iterator = pt_weights_iterator(hf_weights_files, to_cpu)

        if self.counter_before_loading_weights == 0.0:
            self.counter_before_loading_weights = time.perf_counter()
        # Apply the prefix.
        return ((source.prefix + name, tensor)
                for (name, tensor) in weights_iterator)

    def _get_all_weights(
        self,
        model_config: Any,
        model: nn.Module,
<<<<<<< HEAD
        to_cpu: bool = True
=======
        model_path: str,
>>>>>>> 0660489e
    ) -> Generator[Tuple[str, torch.Tensor], None, None]:
        primary_weights = TextEncoderLoader.Source(
            model_path,
            prefix="",
            fall_back_to_pt=getattr(model, "fall_back_to_pt_during_load", True),
            allow_patterns_overrides=getattr(model, "allow_patterns_overrides",
                                             None),
        )
        yield from self._get_weights_iterator(primary_weights, to_cpu)

        secondary_weights = cast(
            Iterable[TextEncoderLoader.Source],
            getattr(model, "secondary_weights", ()),
        )
        for source in secondary_weights:
            yield from self._get_weights_iterator(source, to_cpu)

    def load(self, model_path: str, architecture: str,
             fastvideo_args: FastVideoArgs):
        """Load the text encoders based on the model path, architecture, and inference args."""
        # model_config: PretrainedConfig = get_hf_config(
        #     model=model_path,
        #     trust_remote_code=fastvideo_args.trust_remote_code,
        #     revision=fastvideo_args.revision,
        #     model_override_args=None,
        # )
        model_config = get_diffusers_config(model=model_path)
        model_config.pop("_name_or_path", None)
        model_config.pop("transformers_version", None)
        model_config.pop("model_type", None)
        model_config.pop("tokenizer_class", None)
        model_config.pop("torch_dtype", None)
        logger.info("HF Model config: %s", model_config)

        # @TODO(Wei): Better way to handle this?
        try:
            encoder_config = fastvideo_args.pipeline_config.text_encoder_configs[
                0]
            encoder_config.update_model_arch(model_config)
            encoder_precision = fastvideo_args.pipeline_config.text_encoder_precisions[
                0]
        except Exception:
            encoder_config = fastvideo_args.pipeline_config.text_encoder_configs[
                1]
            encoder_config.update_model_arch(model_config)
            encoder_precision = fastvideo_args.pipeline_config.text_encoder_precisions[
                1]

        target_device = get_local_torch_device()
        # TODO(will): add support for other dtypes
        return self.load_model(model_path, encoder_config, target_device,
                               encoder_precision, fastvideo_args.text_encoder_cpu_offload)

    def load_model(self,
                   model_path: str,
                   model_config: EncoderConfig,
                   target_device: torch.device,
                   dtype: str = "fp16",
                   use_cpu_offload: bool = True):
        if use_cpu_offload:
            target_device = torch.device("cpu")
        with set_default_torch_dtype(PRECISION_TO_TYPE[dtype]):
            with target_device:
                architectures = getattr(model_config, "architectures", [])
                model_cls, _ = ModelRegistry.resolve_model_cls(architectures)
                model = model_cls(model_config)

            weights_to_load = {name for name, _ in model.named_parameters()}
            loaded_weights = model.load_weights(
<<<<<<< HEAD
                self._get_all_weights(model_config, model, use_cpu_offload))
=======
                self._get_all_weights(model_config, model, model_path))
>>>>>>> 0660489e
            self.counter_after_loading_weights = time.perf_counter()
            logger.info(
                "Loading weights took %.2f seconds",
                self.counter_after_loading_weights -
                self.counter_before_loading_weights)
            if use_cpu_offload:
                mesh = init_device_mesh(
                    "cuda",
                    mesh_shape=(1, ),
                    mesh_dim_names=("offload", ),
                )
                shard_model(model, cpu_offload=True, reshard_after_forward=True, mesh=mesh)
            # We only enable strict check for non-quantized models
            # that have loaded weights tracking currently.
            # if loaded_weights is not None:
            weights_not_loaded = weights_to_load - loaded_weights
            if weights_not_loaded:
                raise ValueError("Following weights were not initialized from "
                                 f"checkpoint: {weights_not_loaded}")

        return model.eval()


class ImageEncoderLoader(TextEncoderLoader):

    def load(self, model_path: str, architecture: str,
             fastvideo_args: FastVideoArgs):
        """Load the text encoders based on the model path, architecture, and inference args."""
        # model_config: PretrainedConfig = get_hf_config(
        #     model=model_path,
        #     trust_remote_code=fastvideo_args.trust_remote_code,
        #     revision=fastvideo_args.revision,
        #     model_override_args=None,
        # )
        with open(os.path.join(model_path, "config.json")) as f:
            model_config = json.load(f)
        model_config.pop("_name_or_path", None)
        model_config.pop("transformers_version", None)
        model_config.pop("torch_dtype", None)
        model_config.pop("model_type", None)
        logger.info("HF Model config: %s", model_config)

        encoder_config = fastvideo_args.pipeline_config.image_encoder_config
        encoder_config.update_model_arch(model_config)

        target_device = get_local_torch_device()
        # TODO(will): add support for other dtypes
        return self.load_model(
            model_path, encoder_config, target_device,
            fastvideo_args.pipeline_config.image_encoder_precision)


class ImageProcessorLoader(ComponentLoader):
    """Loader for image processor."""

    def load(self, model_path: str, architecture: str,
             fastvideo_args: FastVideoArgs):
        """Load the image processor based on the model path, architecture, and inference args."""
        logger.info("Loading image processor from %s", model_path)

        image_processor = AutoImageProcessor.from_pretrained(model_path, )
        logger.info("Loaded image processor: %s",
                    image_processor.__class__.__name__)
        return image_processor


class TokenizerLoader(ComponentLoader):
    """Loader for tokenizers."""

    def load(self, model_path: str, architecture: str,
             fastvideo_args: FastVideoArgs):
        """Load the tokenizer based on the model path, architecture, and inference args."""
        logger.info("Loading tokenizer from %s", model_path)

        tokenizer = AutoTokenizer.from_pretrained(
            model_path,  # "<path to model>/tokenizer"
            # in v0, this was same string as encoder_name "ClipTextModel"
            # TODO(will): pass these tokenizer kwargs from inference args? Maybe
            # other method of config?
            padding_size='right',
        )
        logger.info("Loaded tokenizer: %s", tokenizer.__class__.__name__)
        return tokenizer


class VAELoader(ComponentLoader):
    """Loader for VAE."""

    def load(self, model_path: str, architecture: str,
             fastvideo_args: FastVideoArgs):
        """Load the VAE based on the model path, architecture, and inference args."""
        config = get_diffusers_config(model=model_path)
        class_name = config.pop("_class_name")
        assert class_name is not None, "Model config does not contain a _class_name attribute. Only diffusers format is supported."

        vae_config = fastvideo_args.pipeline_config.vae_config
        vae_config.update_model_arch(config)

<<<<<<< HEAD
        vae = vae_cls(vae_config).to(get_local_torch_device())
=======
        with set_default_torch_dtype(PRECISION_TO_TYPE[
                fastvideo_args.pipeline_config.vae_precision]):
            vae_cls, _ = ModelRegistry.resolve_model_cls(class_name)
            vae = vae_cls(vae_config).to(get_torch_device())
>>>>>>> 0660489e

        # Find all safetensors files
        safetensors_list = glob.glob(
            os.path.join(str(model_path), "*.safetensors"))
        # TODO(PY)
        assert len(
            safetensors_list
        ) == 1, f"Found {len(safetensors_list)} safetensors files in {model_path}"
        loaded = safetensors_load_file(safetensors_list[0])
        vae.load_state_dict(
            loaded, strict=False)  # We might only load encoder or decoder

        return vae.eval()


class TransformerLoader(ComponentLoader):
    """Loader for transformer."""

    def load(self, model_path: str, architecture: str,
             fastvideo_args: FastVideoArgs):
        """Load the transformer based on the model path, architecture, and inference args."""
        config = get_diffusers_config(model=model_path)
        hf_config = deepcopy(config)
        cls_name = config.pop("_class_name")
        if cls_name is None:
            raise ValueError(
                "Model config does not contain a _class_name attribute. "
                "Only diffusers format is supported.")

        # Config from Diffusers supersedes fastvideo's model config
        dit_config = fastvideo_args.pipeline_config.dit_config
        dit_config.update_model_arch(config)

        model_cls, _ = ModelRegistry.resolve_model_cls(cls_name)

        # Find all safetensors files
        safetensors_list = glob.glob(
            os.path.join(str(model_path), "*.safetensors"))
        if not safetensors_list:
            raise ValueError(f"No safetensors files found in {model_path}")

        logger.info("Loading model from %s safetensors files in %s",
                    len(safetensors_list), model_path)

        default_dtype = PRECISION_TO_TYPE[
            fastvideo_args.pipeline_config.dit_precision]

        # Load the model using FSDP loader
        logger.info("Loading model from %s, default_dtype: %s", cls_name,
                    default_dtype)
        assert fastvideo_args.hsdp_shard_dim is not None
        model = maybe_load_fsdp_model(
            model_cls=model_cls,
            init_params={
                "config": dit_config,
                "hf_config": hf_config
            },
            weight_dir_list=safetensors_list,
            device=get_local_torch_device(),
            hsdp_replicate_dim=fastvideo_args.hsdp_replicate_dim,
            hsdp_shard_dim=fastvideo_args.hsdp_shard_dim,
            cpu_offload=fastvideo_args.use_cpu_offload,
            fsdp_inference=fastvideo_args.use_fsdp_inference,
            default_dtype=default_dtype,
            # TODO(will): make these configurable
            param_dtype=torch.bfloat16,
            reduce_dtype=torch.float32,
            output_dtype=None,
            training_mode=fastvideo_args.training_mode)
        if fastvideo_args.enable_torch_compile:
            logger.info("Torch Compile enabled for DiT")
            for n, m in reversed(list(model.named_modules())):
                if any([
                        compile_condition(n, m)
                        for compile_condition in model._compile_conditions
                ]):
                    parts = n.split(".")
                    parent = model
                    attr = parts[-1]
                    for part in parts[:-1]:
                        if part.isdigit():
                            parent = parent[int(part)]
                        else:
                            parent = getattr(parent, part)
                    if attr.isdigit():
                        parent[int(attr)] = torch.compile(m)
                    else:
                        setattr(parent, attr, torch.compile(m))

        total_params = sum(p.numel() for p in model.parameters())
        logger.info("Loaded model with %.2fB parameters", total_params / 1e9)

        dtypes = set(param.dtype for param in model.parameters())
        if len(dtypes) > 1:
            model = model.to(default_dtype)
        model = model.eval()
        return model


class SchedulerLoader(ComponentLoader):
    """Loader for scheduler."""

    def load(self, model_path: str, architecture: str,
             fastvideo_args: FastVideoArgs):
        """Load the scheduler based on the model path, architecture, and inference args."""
        config = get_diffusers_config(model=model_path)

        class_name = config.pop("_class_name")
        assert class_name is not None, "Model config does not contain a _class_name attribute. Only diffusers format is supported."

        scheduler_cls, _ = ModelRegistry.resolve_model_cls(class_name)

        scheduler = scheduler_cls(**config)
        if fastvideo_args.pipeline_config.flow_shift is not None:
            scheduler.set_shift(fastvideo_args.pipeline_config.flow_shift)
        if fastvideo_args.pipeline_config.timesteps_scale is not None:
            scheduler.set_timesteps_scale(
                fastvideo_args.pipeline_config.timesteps_scale)
        return scheduler


class GenericComponentLoader(ComponentLoader):
    """Generic loader for components that don't have a specific loader."""

    def __init__(self, library="transformers") -> None:
        super().__init__()
        self.library = library

    def load(self, model_path: str, architecture: str,
             fastvideo_args: FastVideoArgs):
        """Load a generic component based on the model path, architecture, and inference args."""
        logger.warning("Using generic loader for %s with library %s",
                       model_path, self.library)

        if self.library == "transformers":
            from transformers import AutoModel

            model = AutoModel.from_pretrained(
                model_path,
                trust_remote_code=fastvideo_args.trust_remote_code,
                revision=fastvideo_args.revision,
            )
            logger.info("Loaded generic transformers model: %s",
                        model.__class__.__name__)
            return model
        elif self.library == "diffusers":
            logger.warning(
                "Generic loading for diffusers components is not fully implemented"
            )

            model_config = get_diffusers_config(model=model_path)
            logger.info("Diffusers Model config: %s", model_config)
            # This is a placeholder - in a real implementation, you'd need to handle this properly
            return None
        else:
            raise ValueError(f"Unsupported library: {self.library}")


class PipelineComponentLoader:
    """
    Utility class for loading pipeline components.
    This replaces the chain of if-else statements in load_pipeline_module.
    """

    @staticmethod
    def load_module(module_name: str, component_model_path: str,
                    transformers_or_diffusers: str, architecture: str,
                    fastvideo_args: FastVideoArgs):
        """
        Load a pipeline module.
        
        Args:
            module_name: Name of the module (e.g., "vae", "text_encoder", "transformer", "scheduler")
            component_model_path: Path to the component model
            transformers_or_diffusers: Whether the module is from transformers or diffusers
            architecture: Architecture of the component model
            pipeline_args: Inference arguments
            
        Returns:
            The loaded module
        """
        logger.info(
            "Loading %s using %s from %s",
            module_name,
            transformers_or_diffusers,
            component_model_path,
        )

        # Get the appropriate loader for this module type
        loader = ComponentLoader.for_module_type(module_name,
                                                 transformers_or_diffusers)

        # Load the module
        return loader.load(component_model_path, architecture, fastvideo_args)<|MERGE_RESOLUTION|>--- conflicted
+++ resolved
@@ -15,14 +15,9 @@
 from transformers import AutoImageProcessor, AutoTokenizer
 from transformers.utils import SAFE_WEIGHTS_INDEX_NAME
 
-<<<<<<< HEAD
+from fastvideo.v1.configs.models import EncoderConfig
 from fastvideo.v1.distributed import get_local_torch_device
-from fastvideo.v1.fastvideo_args import FastVideoArgs, TrainingArgs
-=======
-from fastvideo.v1.configs.models import EncoderConfig
-from fastvideo.v1.distributed import get_torch_device
 from fastvideo.v1.fastvideo_args import FastVideoArgs
->>>>>>> 0660489e
 from fastvideo.v1.logger import init_logger
 from fastvideo.v1.models.hf_transformer_utils import get_diffusers_config
 from fastvideo.v1.models.loader.fsdp_load import init_device_mesh, maybe_load_fsdp_model, shard_model
@@ -189,11 +184,8 @@
         self,
         model_config: Any,
         model: nn.Module,
-<<<<<<< HEAD
+        model_path: str,
         to_cpu: bool = True
-=======
-        model_path: str,
->>>>>>> 0660489e
     ) -> Generator[Tuple[str, torch.Tensor], None, None]:
         primary_weights = TextEncoderLoader.Source(
             model_path,
@@ -263,11 +255,7 @@
 
             weights_to_load = {name for name, _ in model.named_parameters()}
             loaded_weights = model.load_weights(
-<<<<<<< HEAD
-                self._get_all_weights(model_config, model, use_cpu_offload))
-=======
-                self._get_all_weights(model_config, model, model_path))
->>>>>>> 0660489e
+                self._get_all_weights(model_config, model, model_path, use_cpu_offload))
             self.counter_after_loading_weights = time.perf_counter()
             logger.info(
                 "Loading weights took %.2f seconds",
@@ -366,14 +354,10 @@
         vae_config = fastvideo_args.pipeline_config.vae_config
         vae_config.update_model_arch(config)
 
-<<<<<<< HEAD
-        vae = vae_cls(vae_config).to(get_local_torch_device())
-=======
         with set_default_torch_dtype(PRECISION_TO_TYPE[
                 fastvideo_args.pipeline_config.vae_precision]):
             vae_cls, _ = ModelRegistry.resolve_model_cls(class_name)
-            vae = vae_cls(vae_config).to(get_torch_device())
->>>>>>> 0660489e
+            vae = vae_cls(vae_config).to(get_local_torch_device())
 
         # Find all safetensors files
         safetensors_list = glob.glob(
