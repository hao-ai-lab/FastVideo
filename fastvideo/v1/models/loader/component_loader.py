--- conflicted
+++ resolved
@@ -402,12 +402,8 @@
         # Load the model using FSDP loader
         logger.info("Loading model from %s, default_dtype: %s", cls_name,
                     default_dtype)
-<<<<<<< HEAD
+        assert fastvideo_args.dp_shards is not None
         model = maybe_load_fsdp_model(
-=======
-        assert fastvideo_args.dp_shards is not None
-        model = load_fsdp_model(
->>>>>>> 8631c1b8
             model_cls=model_cls,
             init_params={
                 "config": dit_config,
