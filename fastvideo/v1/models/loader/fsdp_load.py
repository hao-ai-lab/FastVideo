# SPDX-License-Identifier: Apache-2.0

# Adapted from torchtune
# Copyright 2024 The TorchTune Authors.
# Copyright 2025 The FastVideo Authors.

import contextlib
from collections import defaultdict
from itertools import chain
from typing import (Any, Callable, DefaultDict, Dict, Generator, List, Optional,
                    Tuple, Type, Union)

import torch
from torch import nn
from torch.distributed import DeviceMesh, init_device_mesh
from torch.distributed._tensor import distribute_tensor
from torch.distributed.fsdp import (CPUOffloadPolicy, FSDPModule,
                                    MixedPrecisionPolicy, fully_shard)
from torch.nn.modules.module import _IncompatibleKeys

from fastvideo.v1.logger import init_logger
from fastvideo.v1.models.loader.utils import get_param_names_mapping
from fastvideo.v1.models.loader.weight_utils import safetensors_weights_iterator
from fastvideo.v1.utils import set_mixed_precision_policy

logger = init_logger(__name__)


# TODO(PY): move this to utils elsewhere
@contextlib.contextmanager
def set_default_dtype(dtype: torch.dtype) -> Generator[None, None, None]:
    """
    Context manager to set torch's default dtype.

    Args:
        dtype (torch.dtype): The desired default dtype inside the context manager.

    Returns:
        ContextManager: context manager for setting default dtype.

    Example:
        >>> with set_default_dtype(torch.bfloat16):
        >>>     x = torch.tensor([1, 2, 3])
        >>>     x.dtype
        torch.bfloat16


    """
    old_dtype = torch.get_default_dtype()
    torch.set_default_dtype(dtype)
    try:
        yield
    finally:
        torch.set_default_dtype(old_dtype)


# TODO(PY): add compile option
def maybe_load_fsdp_model(
    model_cls: Type[nn.Module],
    init_params: Dict[str, Any],
    weight_dir_list: List[str],
    device: torch.device,
    data_parallel_size: int,
    data_parallel_shards: int,
    default_dtype: torch.dtype,
    param_dtype: torch.dtype,
    reduce_dtype: torch.dtype,
    cpu_offload: bool = False,
    output_dtype: Optional[torch.dtype] = None,
    training_mode: bool = True,
) -> torch.nn.Module:
    """
    Load the model with FSDP if is training, else load the model without FSDP.
    """

    set_mixed_precision_policy(master_dtype=default_dtype,
                               param_dtype=param_dtype,
                               reduce_dtype=reduce_dtype,
                               output_dtype=output_dtype)

    with set_default_dtype(default_dtype), torch.device("meta"):
        model = model_cls(**init_params)

<<<<<<< HEAD
    if training_mode:
        # NOTE(will): cast_forward_inputs=True shouldn't be needed as we are
        # manually casting the inputs to the model
        mp_policy = MixedPrecisionPolicy(param_dtype,
                                         reduce_dtype,
                                         output_dtype,
                                         cast_forward_inputs=False)

        device_mesh = init_device_mesh(
            "cuda",
            mesh_shape=(get_sequence_model_parallel_world_size(), ),
            mesh_dim_names=("dp", ),
        )
        shard_model(model,
                    cpu_offload=cpu_offload,
                    reshard_after_forward=True,
                    mp_policy=mp_policy,
                    dp_mesh=device_mesh["dp"])
=======
    device_mesh = init_device_mesh(
        "cuda",
        # (Replicate(), Shard(dim=0))
        mesh_shape=(data_parallel_size, data_parallel_shards),
        mesh_dim_names=("dp", "sp"),
    )
    shard_model(model,
                cpu_offload=cpu_offload,
                reshard_after_forward=True,
                mp_policy=mp_policy,
                mesh=device_mesh)
>>>>>>> 8631c1b8
    weight_iterator = safetensors_weights_iterator(weight_dir_list)
    param_names_mapping_fn = get_param_names_mapping(model._param_names_mapping)
    load_model_from_full_model_state_dict(
        model,
        weight_iterator,
        device,
        param_dtype,
        strict=True,
        cpu_offload=cpu_offload,
        param_names_mapping=param_names_mapping_fn,
    )

    for n, p in chain(model.named_parameters(), model.named_buffers()):
        if p.is_meta:
            raise RuntimeError(
                f"Unexpected param or buffer {n} on meta device.")
        if isinstance(p, torch.nn.Parameter):
            p.requires_grad = False

    return model


def shard_model(
    model,
    *,
    cpu_offload: bool,
    reshard_after_forward: bool = True,
    mp_policy: Optional[MixedPrecisionPolicy] = None,
    dp_mesh: Optional[DeviceMesh] = None,
    mesh: Optional[DeviceMesh] = None,
) -> None:
    """
    Utility to shard a model with FSDP using the PyTorch Distributed fully_shard API.

    This method will over the model's named modules from the bottom-up and apply shard modules
    based on whether they meet any of the criteria from shard_conditions.

    Args:
        model (TransformerDecoder): Model to shard with FSDP.
        shard_conditions (List[Callable[[str, nn.Module], bool]]): A list of functions to determine
            which modules to shard with FSDP. Each function should take module name (relative to root)
            and the module itself, returning True if FSDP should shard the module and False otherwise.
            If any of shard_conditions return True for a given module, it will be sharded by FSDP.
        cpu_offload (bool): If set to True, FSDP will offload parameters, gradients, and optimizer
            states to CPU.
        reshard_after_forward (bool): Whether to reshard parameters and buffers after
            the forward pass. Setting this to True corresponds to the FULL_SHARD sharding strategy
            from FSDP1, while setting it to False corresponds to the SHARD_GRAD_OP sharding strategy.
        dp_mesh (Optional[DeviceMesh]): Device mesh to use for FSDP sharding under multiple parallelism.
            Default to None.

    Raises:
        ValueError: If no layer modules were sharded, indicating that no shard_condition was triggered.
    """
    fsdp_kwargs = {
        "reshard_after_forward": reshard_after_forward,
        "mesh": mesh,
        "mp_policy": mp_policy,
    }
    if cpu_offload:
        fsdp_kwargs["offload_policy"] = CPUOffloadPolicy()

    # iterating in reverse to start with
    # lowest-level modules first
    num_layers_sharded = 0
    # TODO(will): don't reshard after forward for the last layer to save on the
    # all-gather that will immediately happen Shard the model with FSDP,
    for n, m in reversed(list(model.named_modules())):
        if any([
                shard_condition(n, m)
                for shard_condition in model._fsdp_shard_conditions
        ]):
            fully_shard(m, **fsdp_kwargs)
            num_layers_sharded += 1

    if num_layers_sharded == 0:
        raise ValueError(
            "No layer modules were sharded. Please check if shard conditions are working as expected."
        )

    # Finally shard the entire model to account for any stragglers
    fully_shard(model, **fsdp_kwargs)


# TODO(PY): device mesh for cfg parallel
def load_model_from_full_model_state_dict(
    model: Union[FSDPModule, torch.nn.Module],
    full_sd_iterator: Generator[Tuple[str, torch.Tensor], None, None],
    device: torch.device,
    param_dtype: torch.dtype,
    strict: bool = False,
    cpu_offload: bool = False,
    param_names_mapping: Optional[Callable[[str], tuple[str, Any, Any]]] = None,
    training_mode: bool = True,
) -> _IncompatibleKeys:
    """
    Converting full state dict into a sharded state dict
    and loading it into FSDP model (if training) or normal huggingface model
    Args:
        model (Union[FSDPModule, torch.nn.Module]): Model to generate fully qualified names for cpu_state_dict
        full_sd_iterator (Generator): an iterator yielding (param_name, tensor) pairs
        device (torch.device): device used to move full state dict tensors
        param_dtype (torch.dtype): dtype used to move full state dict tensors
        strict (bool): flag to check if to load the model in strict mode
        cpu_offload (bool): flag to check if FSDP offload is enabled
        param_names_mapping (Optional[Callable[[str], str]]): a function that maps full param name to sharded param name
        training_mode (bool): apply FSDP only for training
    Returns:
        ``NamedTuple`` with ``missing_keys`` and ``unexpected_keys`` fields:
            * **missing_keys** is a list of str containing the missing keys
            * **unexpected_keys** is a list of str containing the unexpected keys

    Raises:
        NotImplementedError: If got FSDP with more than 1D.
    """
    meta_sd = model.state_dict()

    sharded_sd = {}
    to_merge_params: DefaultDict[str, Dict[Any, Any]] = defaultdict(dict)
    for source_param_name, full_tensor in full_sd_iterator:
        assert param_names_mapping is not None
        target_param_name, merge_index, num_params_to_merge = param_names_mapping(
            source_param_name)
        if merge_index is not None:
            to_merge_params[target_param_name][merge_index] = full_tensor
            if len(to_merge_params[target_param_name]) == num_params_to_merge:
                # cat at output dim according to the merge_index order
                sorted_tensors = [
                    to_merge_params[target_param_name][i]
                    for i in range(num_params_to_merge)
                ]
                full_tensor = torch.cat(sorted_tensors, dim=0)
                del to_merge_params[target_param_name]
            else:
                continue

        meta_sharded_param = meta_sd.get(target_param_name)
        if meta_sharded_param is None:
            raise ValueError(
                f"Parameter {source_param_name}-->{target_param_name} not found in meta sharded state dict"
            )

        if training_mode:
            if not hasattr(meta_sharded_param, "device_mesh"):
                full_tensor = full_tensor.to(device=device, dtype=param_dtype)
                # In cases where parts of the model aren't sharded, some parameters will be plain tensors
                sharded_tensor = full_tensor
            else:
                full_tensor = full_tensor.to(device=device, dtype=param_dtype)
                sharded_tensor = distribute_tensor(
                    full_tensor,
                    meta_sharded_param.device_mesh,
                    meta_sharded_param.placements,
                )
                if cpu_offload:
                    sharded_tensor = sharded_tensor.cpu()
        sharded_sd[target_param_name] = nn.Parameter(sharded_tensor)
    # choose `assign=True` since we cannot call `copy_` on meta tensor
    return model.load_state_dict(sharded_sd, strict=strict, assign=True)<|MERGE_RESOLUTION|>--- conflicted
+++ resolved
@@ -81,7 +81,6 @@
     with set_default_dtype(default_dtype), torch.device("meta"):
         model = model_cls(**init_params)
 
-<<<<<<< HEAD
     if training_mode:
         # NOTE(will): cast_forward_inputs=True shouldn't be needed as we are
         # manually casting the inputs to the model
@@ -92,27 +91,16 @@
 
         device_mesh = init_device_mesh(
             "cuda",
-            mesh_shape=(get_sequence_model_parallel_world_size(), ),
-            mesh_dim_names=("dp", ),
+            # (Replicate(), Shard(dim=0))
+            mesh_shape=(data_parallel_size, data_parallel_shards),
+            mesh_dim_names=("dp", "sp"),
         )
         shard_model(model,
                     cpu_offload=cpu_offload,
                     reshard_after_forward=True,
                     mp_policy=mp_policy,
-                    dp_mesh=device_mesh["dp"])
-=======
-    device_mesh = init_device_mesh(
-        "cuda",
-        # (Replicate(), Shard(dim=0))
-        mesh_shape=(data_parallel_size, data_parallel_shards),
-        mesh_dim_names=("dp", "sp"),
-    )
-    shard_model(model,
-                cpu_offload=cpu_offload,
-                reshard_after_forward=True,
-                mp_policy=mp_policy,
-                mesh=device_mesh)
->>>>>>> 8631c1b8
+                    mesh=device_mesh)
+        
     weight_iterator = safetensors_weights_iterator(weight_dir_list)
     param_names_mapping_fn = get_param_names_mapping(model._param_names_mapping)
     load_model_from_full_model_state_dict(
