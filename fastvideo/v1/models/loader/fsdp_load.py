--- conflicted
+++ resolved
@@ -5,16 +5,9 @@
 # Copyright 2025 The FastVideo Authors.
 
 import contextlib
-<<<<<<< HEAD
-from itertools import chain
-from typing import (Any, Callable, Dict, Generator, List, Optional, Tuple, Type,
-                    Union)
-=======
-from collections import defaultdict
 from collections.abc import Callable, Generator
 from itertools import chain
 from typing import Any
->>>>>>> bf4de1f3
 
 import torch
 from torch import nn
@@ -240,35 +233,9 @@
     """
     meta_sd = model.state_dict()
     sharded_sd = {}
-<<<<<<< HEAD
     custom_param_sd, reverse_param_names_mapping = hf_to_custom_state_dict(
         full_sd_iterator, param_names_mapping)
     for target_param_name, full_tensor in custom_param_sd.items():
-=======
-    to_merge_params: defaultdict[str, dict[Any, Any]] = defaultdict(dict)
-    reverse_param_names_mapping = {}
-    assert param_names_mapping is not None
-    for source_param_name, full_tensor in full_sd_iterator:
-        target_param_name, merge_index, num_params_to_merge = param_names_mapping(
-            source_param_name)
-        reverse_param_names_mapping[target_param_name] = (source_param_name,
-                                                          merge_index,
-                                                          num_params_to_merge)
-        used_keys.add(target_param_name)
-        if merge_index is not None:
-            to_merge_params[target_param_name][merge_index] = full_tensor
-            if len(to_merge_params[target_param_name]) == num_params_to_merge:
-                # cat at output dim according to the merge_index order
-                sorted_tensors = [
-                    to_merge_params[target_param_name][i]
-                    for i in range(num_params_to_merge)
-                ]
-                full_tensor = torch.cat(sorted_tensors, dim=0)
-                del to_merge_params[target_param_name]
-            else:
-                continue
-
->>>>>>> bf4de1f3
         meta_sharded_param = meta_sd.get(target_param_name)
         if meta_sharded_param is None:
             raise ValueError(
