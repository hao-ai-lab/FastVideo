# SPDX-License-Identifier: Apache-2.0

# Adapted from torchtune
# Copyright 2024 The TorchTune Authors.
# Copyright 2025 The FastVideo Authors.

import contextlib
from itertools import chain
from typing import (Any, Callable, Dict, Generator, List, Optional, Tuple, Type,
                    Union)

import torch
from torch import nn
from torch.distributed import DeviceMesh, init_device_mesh
from torch.distributed._tensor import distribute_tensor
from torch.distributed.fsdp import (CPUOffloadPolicy, FSDPModule,
                                    MixedPrecisionPolicy, fully_shard)
from torch.nn.modules.module import _IncompatibleKeys

from fastvideo.v1.distributed.parallel_state import (
    get_sequence_model_parallel_world_size)
from fastvideo.v1.logger import init_logger
from fastvideo.v1.models.loader.utils import get_param_names_mapping
from fastvideo.v1.models.loader.weight_utils import safetensors_weights_iterator

logger = init_logger(__name__)


# TODO(PY): move this to utils elsewhere
@contextlib.contextmanager
def set_default_dtype(dtype: torch.dtype) -> Generator[None, None, None]:
    """
    Context manager to set torch's default dtype.

    Args:
        dtype (torch.dtype): The desired default dtype inside the context manager.

    Returns:
        ContextManager: context manager for setting default dtype.

    Example:
        >>> with set_default_dtype(torch.bfloat16):
        >>>     x = torch.tensor([1, 2, 3])
        >>>     x.dtype
        torch.bfloat16


    """
    old_dtype = torch.get_default_dtype()
    torch.set_default_dtype(dtype)
    try:
        yield
    finally:
        torch.set_default_dtype(old_dtype)


# TODO(PY): add compile option
def maybe_load_fsdp_model(
    model_cls: Type[nn.Module],
    init_params: Dict[str, Any],
    weight_dir_list: List[str],
    device: torch.device,
    default_dtype: torch.dtype,
    param_dtype: torch.dtype,
    reduce_dtype: torch.dtype,
    cpu_offload: bool = False,
    output_dtype: Optional[torch.dtype] = None,
    training_mode: bool = True,
) -> torch.nn.Module:
<<<<<<< HEAD
    """
    Load the model with FSDP if is training, else load the model without FSDP.
    """
=======

    # NOTE(will): cast_forward_inputs=True shouldn't be needed as we are
    # manually casting the inputs to the model
    mp_policy = MixedPrecisionPolicy(param_dtype,
                                     reduce_dtype,
                                     output_dtype,
                                     cast_forward_inputs=False)

>>>>>>> dcf7738c
    with set_default_dtype(default_dtype), torch.device("meta"):
        model = model_cls(**init_params)

    if training_mode:
        mp_policy = MixedPrecisionPolicy(param_dtype,
                                         reduce_dtype,
                                         output_dtype,
                                         cast_forward_inputs=True)

        device_mesh = init_device_mesh(
            "cuda",
            mesh_shape=(get_sequence_model_parallel_world_size(), ),
            mesh_dim_names=("dp", ),
        )
        shard_model(model,
                    cpu_offload=cpu_offload,
                    reshard_after_forward=True,
                    mp_policy=mp_policy,
                    dp_mesh=device_mesh["dp"])
    weight_iterator = safetensors_weights_iterator(weight_dir_list)
    param_names_mapping_fn = get_param_names_mapping(model._param_names_mapping)
    load_model_from_full_model_state_dict(
        model,
        weight_iterator,
        device,
        param_dtype,
        strict=True,
        cpu_offload=cpu_offload,
        param_names_mapping=param_names_mapping_fn,
    )

    for n, p in chain(model.named_parameters(), model.named_buffers()):
        if p.is_meta:
            raise RuntimeError(
                f"Unexpected param or buffer {n} on meta device.")
        if isinstance(p, torch.nn.Parameter):
            p.requires_grad = False

    return model


def shard_model(
    model,
    *,
    cpu_offload: bool,
    reshard_after_forward: bool = True,
    mp_policy: Optional[MixedPrecisionPolicy] = None,
    dp_mesh: Optional[DeviceMesh] = None,
) -> None:
    """
    Utility to shard a model with FSDP using the PyTorch Distributed fully_shard API.

    This method will over the model's named modules from the bottom-up and apply shard modules
    based on whether they meet any of the criteria from shard_conditions.

    Args:
        model (TransformerDecoder): Model to shard with FSDP.
        shard_conditions (List[Callable[[str, nn.Module], bool]]): A list of functions to determine
            which modules to shard with FSDP. Each function should take module name (relative to root)
            and the module itself, returning True if FSDP should shard the module and False otherwise.
            If any of shard_conditions return True for a given module, it will be sharded by FSDP.
        cpu_offload (bool): If set to True, FSDP will offload parameters, gradients, and optimizer
            states to CPU.
        reshard_after_forward (bool): Whether to reshard parameters and buffers after
            the forward pass. Setting this to True corresponds to the FULL_SHARD sharding strategy
            from FSDP1, while setting it to False corresponds to the SHARD_GRAD_OP sharding strategy.
        dp_mesh (Optional[DeviceMesh]): Device mesh to use for FSDP sharding under multiple parallelism.
            Default to None.

    Raises:
        ValueError: If no layer modules were sharded, indicating that no shard_condition was triggered.
    """
    fsdp_kwargs = {
        "reshard_after_forward": reshard_after_forward,
        "mesh": dp_mesh,
        "mp_policy": mp_policy,
    }
    if cpu_offload:
        fsdp_kwargs["offload_policy"] = CPUOffloadPolicy()

    # iterating in reverse to start with
    # lowest-level modules first
    num_layers_sharded = 0
    # TODO(will): don't reshard after forward for the last layer to save on the
    # all-gather that will immediately happen Shard the model with FSDP,
    for n, m in reversed(list(model.named_modules())):
        if any([
                shard_condition(n, m)
                for shard_condition in model._fsdp_shard_conditions
        ]):
            fully_shard(m, **fsdp_kwargs)
            num_layers_sharded += 1

    if num_layers_sharded == 0:
        raise ValueError(
            "No layer modules were sharded. Please check if shard conditions are working as expected."
        )

    # Finally shard the entire model to account for any stragglers
    fully_shard(model, **fsdp_kwargs)


# TODO(PY): device mesh for cfg parallel
def load_model_from_full_model_state_dict(
    model: Union[FSDPModule, torch.nn.Module],
    full_sd_iterator: Generator[Tuple[str, torch.Tensor], None, None],
    device: torch.device,
    param_dtype: torch.dtype,
    strict: bool = False,
    cpu_offload: bool = False,
    param_names_mapping: Optional[Callable[[str], str]] = None,
    training_mode: bool = True,
) -> _IncompatibleKeys:
    """
    Converting full state dict into a sharded state dict
    and loading it into FSDP model (if training) or normal huggingface model
    Args:
        model (Union[FSDPModule, torch.nn.Module]): Model to generate fully qualified names for cpu_state_dict
        full_sd_iterator (Generator): an iterator yielding (param_name, tensor) pairs
        device (torch.device): device used to move full state dict tensors
        param_dtype (torch.dtype): dtype used to move full state dict tensors
        strict (bool): flag to check if to load the model in strict mode
        cpu_offload (bool): flag to check if offload to CPU is enabled
        param_names_mapping (Optional[Callable[[str], str]]): a function that maps full param name to sharded param name
        training_mode (bool): apply FSDP only for training
    Returns:
        ``NamedTuple`` with ``missing_keys`` and ``unexpected_keys`` fields:
            * **missing_keys** is a list of str containing the missing keys
            * **unexpected_keys** is a list of str containing the unexpected keys

    Raises:
        NotImplementedError: If got FSDP with more than 1D.
    """
    meta_sd = model.state_dict()

    sharded_sd = {}
    for source_param_name, full_tensor in full_sd_iterator:
        assert param_names_mapping is not None
        target_param_name = param_names_mapping(source_param_name)

        meta_sharded_param = meta_sd.get(target_param_name)
        if meta_sharded_param is None:
            raise ValueError(
                f"Parameter {source_param_name}-->{target_param_name} not found in meta sharded state dict"
            )

        if training_mode:
            if not hasattr(meta_sharded_param, "device_mesh"):
                full_tensor = full_tensor.to(
                    device=device if not cpu_offload else "cpu",
                    dtype=param_dtype)
                # In cases where parts of the model aren't sharded, some parameters will be plain tensors
                sharded_tensor = full_tensor
            else:
                full_tensor = full_tensor.to(device=device, dtype=param_dtype)
                sharded_tensor = distribute_tensor(
                    full_tensor,
                    meta_sharded_param.device_mesh,
                    meta_sharded_param.placements,
                )
                if cpu_offload:
                    sharded_tensor = sharded_tensor.cpu()
        sharded_sd[target_param_name] = nn.Parameter(sharded_tensor)
    # choose `assign=True` since we cannot call `copy_` on meta tensor
    return model.load_state_dict(sharded_sd, strict=strict, assign=True)<|MERGE_RESOLUTION|>--- conflicted
+++ resolved
@@ -67,28 +67,20 @@
     output_dtype: Optional[torch.dtype] = None,
     training_mode: bool = True,
 ) -> torch.nn.Module:
-<<<<<<< HEAD
     """
     Load the model with FSDP if is training, else load the model without FSDP.
     """
-=======
-
-    # NOTE(will): cast_forward_inputs=True shouldn't be needed as we are
-    # manually casting the inputs to the model
-    mp_policy = MixedPrecisionPolicy(param_dtype,
-                                     reduce_dtype,
-                                     output_dtype,
-                                     cast_forward_inputs=False)
-
->>>>>>> dcf7738c
+
     with set_default_dtype(default_dtype), torch.device("meta"):
         model = model_cls(**init_params)
 
     if training_mode:
+        # NOTE(will): cast_forward_inputs=True shouldn't be needed as we are
+        # manually casting the inputs to the model
         mp_policy = MixedPrecisionPolicy(param_dtype,
                                          reduce_dtype,
                                          output_dtype,
-                                         cast_forward_inputs=True)
+                                         cast_forward_inputs=False)
 
         device_mesh = init_device_mesh(
             "cuda",
