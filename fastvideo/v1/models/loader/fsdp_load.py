--- conflicted
+++ resolved
@@ -219,10 +219,6 @@
     meta_sd = model.state_dict()
     # Find new params
     used_keys = set()
-<<<<<<< HEAD
-
-=======
->>>>>>> 7e3c073b
     sharded_sd = {}
     to_merge_params: DefaultDict[str, Dict[Any, Any]] = defaultdict(dict)
     for source_param_name, full_tensor in full_sd_iterator:
@@ -230,10 +226,6 @@
         target_param_name, merge_index, num_params_to_merge = param_names_mapping(
             source_param_name)
         used_keys.add(target_param_name)
-<<<<<<< HEAD
-
-=======
->>>>>>> 7e3c073b
         if merge_index is not None:
             to_merge_params[target_param_name][merge_index] = full_tensor
             if len(to_merge_params[target_param_name]) == num_params_to_merge:
@@ -275,10 +267,6 @@
 
     # List of allowed parameter name patterns
     ALLOWED_NEW_PARAM_PATTERNS = ["gate_compress"]  # Can be extended as needed
-<<<<<<< HEAD
-
-=======
->>>>>>> 7e3c073b
     for new_param_name in unused_keys:
         if not any(pattern in new_param_name
                    for pattern in ALLOWED_NEW_PARAM_PATTERNS):
@@ -288,10 +276,6 @@
                 f"New parameter '{new_param_name}' is not supported. "
                 f"Currently only parameters containing {ALLOWED_NEW_PARAM_PATTERNS} are allowed."
             )
-<<<<<<< HEAD
-
-=======
->>>>>>> 7e3c073b
         meta_sharded_param = meta_sd.get(new_param_name)
         if not hasattr(meta_sharded_param, "device_mesh"):
             # Initialize with zeros
