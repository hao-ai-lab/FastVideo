# SPDX-License-Identifier: Apache-2.0

# Adapted from torchtune
# Copyright 2024 The TorchTune Authors.
# Copyright 2025 The FastVideo Authors.

import contextlib
from collections.abc import Callable, Generator
from itertools import chain
from typing import Any

import torch
from torch import nn
from torch.distributed import DeviceMesh, init_device_mesh
from torch.distributed._tensor import distribute_tensor
from torch.distributed.fsdp import (CPUOffloadPolicy, FSDPModule,
                                    MixedPrecisionPolicy, fully_shard)
from torch.nn.modules.module import _IncompatibleKeys

from fastvideo.v1.logger import init_logger
from fastvideo.v1.models.loader.utils import (get_param_names_mapping,
                                              hf_to_custom_state_dict)
from fastvideo.v1.models.loader.weight_utils import safetensors_weights_iterator
from fastvideo.v1.utils import set_mixed_precision_policy

logger = init_logger(__name__)


# TODO(PY): move this to utils elsewhere
@contextlib.contextmanager
def set_default_dtype(dtype: torch.dtype) -> Generator[None, None, None]:
    """
    Context manager to set torch's default dtype.

    Args:
        dtype (torch.dtype): The desired default dtype inside the context manager.

    Returns:
        ContextManager: context manager for setting default dtype.

    Example:
        >>> with set_default_dtype(torch.bfloat16):
        >>>     x = torch.tensor([1, 2, 3])
        >>>     x.dtype
        torch.bfloat16


    """
    old_dtype = torch.get_default_dtype()
    torch.set_default_dtype(dtype)
    try:
        yield
    finally:
        torch.set_default_dtype(old_dtype)


# TODO(PY): add compile option
def maybe_load_fsdp_model(
    model_cls: type[nn.Module],
    init_params: dict[str, Any],
    weight_dir_list: list[str],
    device: torch.device,
    hsdp_replicate_dim: int,
    hsdp_shard_dim: int,
    param_dtype: torch.dtype,
    reduce_dtype: torch.dtype,
    cpu_offload: bool = False,
    fsdp_inference: bool = False,
    output_dtype: torch.dtype | None = None,
    training_mode: bool = True,
    pin_cpu_memory: bool = True,
) -> torch.nn.Module:
    """
    Load the model with FSDP if is training, else load the model without FSDP.
    """
    # NOTE(will): cast_forward_inputs=True shouldn't be needed as we are
    # manually casting the inputs to the model
    mp_policy = MixedPrecisionPolicy(param_dtype,
                                     reduce_dtype,
                                     output_dtype,
                                     cast_forward_inputs=False)

    set_mixed_precision_policy(
        param_dtype=param_dtype,
        reduce_dtype=reduce_dtype,
        output_dtype=output_dtype,
        mp_policy=mp_policy,
    )

    with set_default_dtype(param_dtype), torch.device("meta"):
        model = model_cls(**init_params)
<<<<<<< HEAD
    world_size = hsdp_replicate_dim * hsdp_shard_dim
    if not training_mode and not fsdp_inference:
        hsdp_replicate_dim = world_size
        hsdp_shard_dim = 1
    device_mesh = init_device_mesh(
        "cuda",
        # (Replicate(), Shard(dim=0))
        mesh_shape=(hsdp_replicate_dim, hsdp_shard_dim),
        mesh_dim_names=("replicate", "shard"),
    )
    shard_model(model,
                cpu_offload=cpu_offload,
                reshard_after_forward=True,
                mp_policy=mp_policy,
                mesh=device_mesh,
                fsdp_shard_conditions=model._fsdp_shard_conditions,
                pin_cpu_memory=pin_cpu_memory)
=======

    # Check if we should use FSDP
    use_fsdp = training_mode or fsdp_inference

    # Disable FSDP for MPS as it's not compatible
    from fastvideo.v1.platforms import current_platform
    if current_platform.is_mps():
        use_fsdp = False
        logger.info("Disabling FSDP for MPS platform as it's not compatible")

    if use_fsdp:
        world_size = hsdp_replicate_dim * hsdp_shard_dim
        if not training_mode and not fsdp_inference:
            hsdp_replicate_dim = world_size
            hsdp_shard_dim = 1

        device_mesh = init_device_mesh(
            "cuda",
            # (Replicate(), Shard(dim=0))
            mesh_shape=(hsdp_replicate_dim, hsdp_shard_dim),
            mesh_dim_names=("replicate", "shard"),
        )
        shard_model(model,
                    cpu_offload=cpu_offload,
                    reshard_after_forward=True,
                    mp_policy=mp_policy,
                    mesh=device_mesh,
                    fsdp_shard_conditions=model._fsdp_shard_conditions,
                    pin_cpu_memory=pin_cpu_memory)
>>>>>>> 210a7335

    weight_iterator = safetensors_weights_iterator(weight_dir_list)
    param_names_mapping_fn = get_param_names_mapping(model.param_names_mapping)
    load_model_from_full_model_state_dict(
        model,
        weight_iterator,
        device,
        param_dtype,
        strict=True,
        cpu_offload=cpu_offload,
        param_names_mapping=param_names_mapping_fn,
    )
    for n, p in chain(model.named_parameters(), model.named_buffers()):
        if p.is_meta:
            raise RuntimeError(
                f"Unexpected param or buffer {n} on meta device.")
        # Avoid unintended computation graph accumulation during inference
        if isinstance(p, torch.nn.Parameter):
            p.requires_grad = False
    return model


def shard_model(
    model,
    *,
    cpu_offload: bool,
    reshard_after_forward: bool = True,
    mp_policy: MixedPrecisionPolicy | None = MixedPrecisionPolicy(),  # noqa
    mesh: DeviceMesh | None = None,
    fsdp_shard_conditions: list[Callable[[str, nn.Module], bool]] = [],  # noqa
    pin_cpu_memory: bool = True,
) -> None:
    """
    Utility to shard a model with FSDP using the PyTorch Distributed fully_shard API.

    This method will over the model's named modules from the bottom-up and apply shard modules
    based on whether they meet any of the criteria from shard_conditions.

    Args:
        model (TransformerDecoder): Model to shard with FSDP.
        shard_conditions (List[Callable[[str, nn.Module], bool]]): A list of functions to determine
            which modules to shard with FSDP. Each function should take module name (relative to root)
            and the module itself, returning True if FSDP should shard the module and False otherwise.
            If any of shard_conditions return True for a given module, it will be sharded by FSDP.
        cpu_offload (bool): If set to True, FSDP will offload parameters, gradients, and optimizer
            states to CPU.
        reshard_after_forward (bool): Whether to reshard parameters and buffers after
            the forward pass. Setting this to True corresponds to the FULL_SHARD sharding strategy
            from FSDP1, while setting it to False corresponds to the SHARD_GRAD_OP sharding strategy.
        mesh (Optional[DeviceMesh]): Device mesh to use for FSDP sharding under multiple parallelism.
            Default to None.
        fsdp_shard_conditions (List[Callable[[str, nn.Module], bool]]): A list of functions to determine
            which modules to shard with FSDP.
        pin_cpu_memory (bool): If set to True, FSDP will pin the CPU memory of the offloaded parameters.

    Raises:
        ValueError: If no layer modules were sharded, indicating that no shard_condition was triggered.
    """
    if fsdp_shard_conditions is None or len(fsdp_shard_conditions) == 0:
        logger.warning(
            "The FSDP shard condition list is empty or None. No modules will be sharded in %s",
            type(model).__name__)
        return

    fsdp_kwargs = {
        "reshard_after_forward": reshard_after_forward,
        "mesh": mesh,
        "mp_policy": mp_policy,
    }
    if cpu_offload:
        fsdp_kwargs["offload_policy"] = CPUOffloadPolicy(
            pin_memory=pin_cpu_memory)

    # iterating in reverse to start with
    # lowest-level modules first
    num_layers_sharded = 0
    # TODO(will): don't reshard after forward for the last layer to save on the
    # all-gather that will immediately happen Shard the model with FSDP,
    for n, m in reversed(list(model.named_modules())):
        if any([
                shard_condition(n, m)
                for shard_condition in fsdp_shard_conditions
        ]):
            fully_shard(m, **fsdp_kwargs)
            num_layers_sharded += 1

    if num_layers_sharded == 0:
        raise ValueError(
            "No layer modules were sharded. Please check if shard conditions are working as expected."
        )

    # Finally shard the entire model to account for any stragglers
    fully_shard(model, **fsdp_kwargs)


# TODO(PY): device mesh for cfg parallel
def load_model_from_full_model_state_dict(
    model: FSDPModule | torch.nn.Module,
    full_sd_iterator: Generator[tuple[str, torch.Tensor], None, None],
    device: torch.device,
    param_dtype: torch.dtype,
    strict: bool = False,
    cpu_offload: bool = False,
    param_names_mapping: Callable[[str], tuple[str, Any, Any]] | None = None,
    training_mode: bool = True,
) -> _IncompatibleKeys:
    """
    Converting full state dict into a sharded state dict
    and loading it into FSDP model (if training) or normal huggingface model
    Args:
        model (Union[FSDPModule, torch.nn.Module]): Model to generate fully qualified names for cpu_state_dict
        full_sd_iterator (Generator): an iterator yielding (param_name, tensor) pairs
        device (torch.device): device used to move full state dict tensors
        param_dtype (torch.dtype): dtype used to move full state dict tensors
        strict (bool): flag to check if to load the model in strict mode
        cpu_offload (bool): flag to check if FSDP offload is enabled
        param_names_mapping (Optional[Callable[[str], str]]): a function that maps full param name to sharded param name
        training_mode (bool): apply FSDP only for training
    Returns:
        ``NamedTuple`` with ``missing_keys`` and ``unexpected_keys`` fields:
            * **missing_keys** is a list of str containing the missing keys
            * **unexpected_keys** is a list of str containing the unexpected keys

    Raises:
        NotImplementedError: If got FSDP with more than 1D.
    """
    meta_sd = model.state_dict()
    sharded_sd = {}
    custom_param_sd, reverse_param_names_mapping = hf_to_custom_state_dict(
        full_sd_iterator, param_names_mapping)  # type: ignore
    for target_param_name, full_tensor in custom_param_sd.items():
        meta_sharded_param = meta_sd.get(target_param_name)
        if meta_sharded_param is None:
            raise ValueError(
                f"Parameter {target_param_name} not found in custom model state dict. The hf to custom mapping may be incorrect."
            )
        if not hasattr(meta_sharded_param, "device_mesh"):
            full_tensor = full_tensor.to(device=device, dtype=param_dtype)
            # In cases where parts of the model aren't sharded, some parameters will be plain tensors
            sharded_tensor = full_tensor
        else:
            full_tensor = full_tensor.to(device=device, dtype=param_dtype)
            sharded_tensor = distribute_tensor(
                full_tensor,
                meta_sharded_param.device_mesh,
                meta_sharded_param.placements,
            )
            if cpu_offload:
                sharded_tensor = sharded_tensor.cpu()
        sharded_sd[target_param_name] = nn.Parameter(sharded_tensor)

    model.reverse_param_names_mapping = reverse_param_names_mapping
    unused_keys = set(meta_sd.keys()) - set(sharded_sd.keys())
    if unused_keys:
        logger.warning("Found unloaded parameters in meta state dict: %s",
                       unused_keys)

    # List of allowed parameter name patterns
    ALLOWED_NEW_PARAM_PATTERNS = ["gate_compress"]  # Can be extended as needed
    for new_param_name in unused_keys:
        if not any(pattern in new_param_name
                   for pattern in ALLOWED_NEW_PARAM_PATTERNS):
            logger.error("Unsupported new parameter: %s. Allowed patterns: %s",
                         new_param_name, ALLOWED_NEW_PARAM_PATTERNS)
            raise ValueError(
                f"New parameter '{new_param_name}' is not supported. "
                f"Currently only parameters containing {ALLOWED_NEW_PARAM_PATTERNS} are allowed."
            )
        meta_sharded_param = meta_sd.get(new_param_name)
        if not hasattr(meta_sharded_param, "device_mesh"):
            # Initialize with zeros
            sharded_tensor = torch.zeros_like(meta_sharded_param,
                                              device=device,
                                              dtype=param_dtype)
        else:
            # Initialize with zeros and distribute
            full_tensor = torch.zeros_like(meta_sharded_param,
                                           device=device,
                                           dtype=param_dtype)
            sharded_tensor = distribute_tensor(
                full_tensor,
                meta_sharded_param.device_mesh,
                meta_sharded_param.placements,
            )
            if cpu_offload:
                sharded_tensor = sharded_tensor.cpu()
        sharded_sd[new_param_name] = nn.Parameter(sharded_tensor)

    # choose `assign=True` since we cannot call `copy_` on meta tensor
    return model.load_state_dict(sharded_sd, strict=strict, assign=True)<|MERGE_RESOLUTION|>--- conflicted
+++ resolved
@@ -89,25 +89,6 @@
 
     with set_default_dtype(param_dtype), torch.device("meta"):
         model = model_cls(**init_params)
-<<<<<<< HEAD
-    world_size = hsdp_replicate_dim * hsdp_shard_dim
-    if not training_mode and not fsdp_inference:
-        hsdp_replicate_dim = world_size
-        hsdp_shard_dim = 1
-    device_mesh = init_device_mesh(
-        "cuda",
-        # (Replicate(), Shard(dim=0))
-        mesh_shape=(hsdp_replicate_dim, hsdp_shard_dim),
-        mesh_dim_names=("replicate", "shard"),
-    )
-    shard_model(model,
-                cpu_offload=cpu_offload,
-                reshard_after_forward=True,
-                mp_policy=mp_policy,
-                mesh=device_mesh,
-                fsdp_shard_conditions=model._fsdp_shard_conditions,
-                pin_cpu_memory=pin_cpu_memory)
-=======
 
     # Check if we should use FSDP
     use_fsdp = training_mode or fsdp_inference
@@ -137,7 +118,6 @@
                     mesh=device_mesh,
                     fsdp_shard_conditions=model._fsdp_shard_conditions,
                     pin_cpu_memory=pin_cpu_memory)
->>>>>>> 210a7335
 
     weight_iterator = safetensors_weights_iterator(weight_dir_list)
     param_names_mapping_fn = get_param_names_mapping(model.param_names_mapping)
