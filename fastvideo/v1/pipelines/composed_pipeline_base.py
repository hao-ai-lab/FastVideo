--- conflicted
+++ resolved
@@ -276,12 +276,8 @@
         modules = {}
         for module_name, (transformers_or_diffusers,
                           architecture) in modules_config.items():
-<<<<<<< HEAD
             if module_name not in required_modules:
                 logger.info("Skipping module %s", module_name)
-=======
-            if module_name not in self.required_config_modules:
->>>>>>> 338ea1e5
                 continue
             component_model_path = os.path.join(self.model_path, module_name)
             module = PipelineComponentLoader.load_module(
