# SPDX-License-Identifier: Apache-2.0
from collections import defaultdict
from collections.abc import Hashable
from typing import Any

import torch
import torch.distributed as dist
from safetensors.torch import load_file

from fastvideo.v1.distributed import get_local_torch_device
from fastvideo.v1.fastvideo_args import FastVideoArgs
from fastvideo.v1.layers.lora.linear import (BaseLayerWithLoRA, get_lora_layer,
                                             replace_submodule)
from fastvideo.v1.logger import init_logger
from fastvideo.v1.models.loader.utils import get_param_names_mapping
from fastvideo.v1.pipelines.composed_pipeline_base import ComposedPipelineBase
from fastvideo.v1.utils import maybe_download_lora

logger = init_logger(__name__)


class LoRAPipeline(ComposedPipelineBase):
    """
    Pipeline that supports injecting LoRA adapters into the diffusion transformer.
    TODO: support training.
    """
    lora_adapters: dict[str, dict[str, torch.Tensor]] = defaultdict(
        dict)  # state dicts of loaded lora adapters
    cur_adapter_name: str = ""
    lora_layers: dict[str, BaseLayerWithLoRA] = {}
    fastvideo_args: FastVideoArgs
<<<<<<< HEAD
    exclude_lora_layers: List[str] = []
    device: torch.device = get_local_torch_device()
=======
    exclude_lora_layers: list[str] = []
    device: torch.device = torch.device(f"cuda:{torch.cuda.current_device()}")
>>>>>>> bf4de1f3

    def __init__(self, *args, **kwargs):
        super().__init__(*args, **kwargs)
        self.exclude_lora_layers = self.modules[
            "transformer"].config.arch_config.exclude_lora_layers

        self.convert_to_lora_layers()
        if self.fastvideo_args.pipeline_config.lora_path is not None:
            self.set_lora_adapter(
                self.fastvideo_args.pipeline_config.
                lora_nickname,  # type: ignore
                self.fastvideo_args.pipeline_config.lora_path)

    def is_target_layer(self, module_name: str) -> bool:
        if self.fastvideo_args.pipeline_config.lora_target_names is None:
            return True
        return any(target_name in module_name for target_name in
                   self.fastvideo_args.pipeline_config.lora_target_names)

    def convert_to_lora_layers(self) -> None:
        """
        Converts the transformer to a LoRA transformer.
        """
        for name, layer in self.modules["transformer"].named_modules():
            if not self.is_target_layer(name):
                continue

            excluded = False
            for exclude_layer in self.exclude_lora_layers:
                if exclude_layer in name:
                    excluded = True
                    break
            if excluded:
                continue

            layer = get_lora_layer(layer)
            if layer is not None:
                self.lora_layers[name] = layer
                replace_submodule(self.modules["transformer"], name, layer)

    def set_lora_adapter(self,
                         lora_nickname: str,
                         lora_path: str | None = None):  # type: ignore
        """
        Loads a LoRA adapter into the pipeline and applies it to the transformer.
        Args:
            lora_nickname: The "nick name" of the adapter when referenced in the pipeline.
            lora_path: The path to the adapter, either a local path or a Hugging Face repo id.
        """

        if lora_nickname not in self.lora_adapters and lora_path is None:
            raise ValueError(
                f"Adapter {lora_nickname} not found in the pipeline. Please provide lora_path to load it."
            )

        adapter_updated = False
        rank = dist.get_rank()
        if lora_path is not None:
            lora_local_path = maybe_download_lora(lora_path)
            lora_state_dict = load_file(lora_local_path)
            # Map the hf layer names to our custom layer names
            param_names_mapping_fn = get_param_names_mapping(
                self.modules["transformer"].param_names_mapping)
            lora_param_names_mapping_fn = get_param_names_mapping(
                self.modules["transformer"].lora_param_names_mapping)

<<<<<<< HEAD
            to_merge_params: DefaultDict[Hashable,
                                         Dict[Any, Any]] = defaultdict(dict)
            for name, weight in sorted(lora_state_dict.items()):
=======
            to_merge_params: defaultdict[Hashable,
                                         dict[Any, Any]] = defaultdict(dict)
            for name, weight in lora_state_dict.items():
>>>>>>> bf4de1f3
                name = ".".join(
                    name.split(".")
                    [1:-1])  # remove the transformer prefix and .weight suffix
                name, _, _ = lora_param_names_mapping_fn(name)
                target_name, merge_index, num_params_to_merge = param_names_mapping_fn(
                    name)
                # for (in_dim, r) @ (r, out_dim), we only merge (r, out_dim * n) where n is the number of linear layers to fuse
                # see param mapping in HunyuanVideoArchConfig
                if merge_index is not None and "lora_B" in name:
                    to_merge_params[target_name][merge_index] = weight
                    if len(to_merge_params[target_name]) == num_params_to_merge:
                        # cat at output dim according to the merge_index order
                        sorted_tensors = [
                            to_merge_params[target_name][i]
                            for i in range(num_params_to_merge)
                        ]
                        weight = torch.cat(sorted_tensors, dim=1)
                        del to_merge_params[target_name]
                    else:
                        continue

                if target_name in self.lora_adapters[lora_nickname]:
                    raise ValueError(
                        f"Target name {target_name} already exists in lora_adapters[{lora_nickname}]"
                    )
                self.lora_adapters[lora_nickname][target_name] = weight.to(
                    self.device)
            adapter_updated = True
            logger.info("Rank %d: loaded LoRA adapter %s", rank, lora_path)

        if not adapter_updated and lora_nickname == self.cur_adapter_name:
            return

        # Merge the new adapter
        adapted_count = 0
        for name, layer in self.lora_layers.items():
            lora_A_name = name + ".lora_A"
            lora_B_name = name + ".lora_B"
            if lora_A_name in self.lora_adapters[lora_nickname]\
                and lora_B_name in self.lora_adapters[lora_nickname]:
                if layer.merged:
                    layer.unmerge_lora_weights()
                layer.set_lora_weights(
                    self.lora_adapters[lora_nickname][lora_A_name],
                    self.lora_adapters[lora_nickname][lora_B_name],
                    training_mode=self.fastvideo_args.training_mode)
                adapted_count += 1
            else:
                if rank == 0:
                    logger.warning(
                        "LoRA adapter %s does not contain the weights for layer %s. LoRA will not be applied to it.",
                        lora_path, name)
                layer.disable_lora = True
        logger.info("Rank %d: LoRA adapter %s applied to %d layers", rank,
                    lora_path, adapted_count)
        self.cur_adapter_name = lora_nickname<|MERGE_RESOLUTION|>--- conflicted
+++ resolved
@@ -7,7 +7,6 @@
 import torch.distributed as dist
 from safetensors.torch import load_file
 
-from fastvideo.v1.distributed import get_local_torch_device
 from fastvideo.v1.fastvideo_args import FastVideoArgs
 from fastvideo.v1.layers.lora.linear import (BaseLayerWithLoRA, get_lora_layer,
                                              replace_submodule)
@@ -29,13 +28,8 @@
     cur_adapter_name: str = ""
     lora_layers: dict[str, BaseLayerWithLoRA] = {}
     fastvideo_args: FastVideoArgs
-<<<<<<< HEAD
-    exclude_lora_layers: List[str] = []
-    device: torch.device = get_local_torch_device()
-=======
     exclude_lora_layers: list[str] = []
     device: torch.device = torch.device(f"cuda:{torch.cuda.current_device()}")
->>>>>>> bf4de1f3
 
     def __init__(self, *args, **kwargs):
         super().__init__(*args, **kwargs)
@@ -102,15 +96,9 @@
             lora_param_names_mapping_fn = get_param_names_mapping(
                 self.modules["transformer"].lora_param_names_mapping)
 
-<<<<<<< HEAD
-            to_merge_params: DefaultDict[Hashable,
-                                         Dict[Any, Any]] = defaultdict(dict)
-            for name, weight in sorted(lora_state_dict.items()):
-=======
             to_merge_params: defaultdict[Hashable,
                                          dict[Any, Any]] = defaultdict(dict)
             for name, weight in lora_state_dict.items():
->>>>>>> bf4de1f3
                 name = ".".join(
                     name.split(".")
                     [1:-1])  # remove the transformer prefix and .weight suffix
