# SPDX-License-Identifier: Apache-2.0
# Inspired by SGLang: https://github.com/sgl-project/sglang/blob/main/python/sglang/srt/model_executor/forward_batch_info.py
"""
Data structures for functional pipeline processing.

This module defines the dataclasses used to pass state between pipeline components
in a functional manner, reducing the need for explicit parameter passing.
"""

import pprint
from dataclasses import asdict, dataclass, field
from typing import Any

import PIL.Image
import torch

from fastvideo.v1.attention import AttentionMetadata
from fastvideo.v1.configs.sample.teacache import (TeaCacheParams,
                                                  WanTeaCacheParams)

__all__ = [
    "ForwardBatch",
    "TrainingBatch", 
    "AttentionMetadata",
    "VideoSparseAttentionMetadata",
]

@dataclass
class ForwardBatch:
    """
    Complete state passed through the pipeline execution.
    
    This dataclass contains all information needed during the diffusion pipeline
    execution, allowing methods to update specific components without needing
    to manage numerous individual parameters.
    """
    # TODO(will): double check that args are separate from fastvideo_args
    # properly. Also maybe think about providing an abstraction for pipeline
    # specific arguments.
    data_type: str

    generator: torch.Generator | list[torch.Generator] | None = None

    # Image inputs
    image_path: str | None = None
    image_embeds: list[torch.Tensor] = field(default_factory=list)
    pil_image: PIL.Image.Image | None = None
    preprocessed_image: torch.Tensor | None = None

    # Text inputs
    prompt: str | list[str] | None = None
    negative_prompt: str | list[str] | None = None
    prompt_path: str | None = None
    output_path: str = "outputs/"

    # Primary encoder embeddings
    prompt_embeds: list[torch.Tensor] = field(default_factory=list)
    negative_prompt_embeds: list[torch.Tensor] | None = None
    prompt_attention_mask: list[torch.Tensor] | None = None
    negative_attention_mask: list[torch.Tensor] | None = None
    clip_embedding_pos: list[torch.Tensor] | None = None
    clip_embedding_neg: list[torch.Tensor] | None = None

    # Additional text-related parameters
    max_sequence_length: int | None = None
    prompt_template: dict[str, Any] | None = None
    do_classifier_free_guidance: bool = False

    # Batch info
    batch_size: int | None = None
    num_videos_per_prompt: int = 1
    seed: int | None = None
    seeds: list[int] | None = None

    # Tracking if embeddings are already processed
    is_prompt_processed: bool = False

    # Latent tensors
    latents: torch.Tensor | None = None
    raw_latent_shape: torch.Tensor | None = None
    noise_pred: torch.Tensor | None = None
    image_latent: torch.Tensor | None = None

    # Latent dimensions
    height_latents: int | None = None
    width_latents: int | None = None
    num_frames: int = 1  # Default for image models
    num_frames_round_down: bool = False  # Whether to round down num_frames if it's not divisible by num_gpus

    # Original dimensions (before VAE scaling)
    height: int | None = None
    width: int | None = None
    fps: int | None = None

    # Timesteps
    timesteps: torch.Tensor | None = None
    timestep: torch.Tensor | float | int | None = None
    step_index: int | None = None

    # Scheduler parameters
    num_inference_steps: int = 50
    guidance_scale: float = 1.0
    guidance_rescale: float = 0.0
    eta: float = 0.0
    sigmas: list[float] | None = None

    n_tokens: int | None = None

    # Other parameters that may be needed by specific schedulers
    extra_step_kwargs: dict[str, Any] = field(default_factory=dict)

    # Component modules (populated by the pipeline)
    modules: dict[str, Any] = field(default_factory=dict)

    # Final output (after pipeline completion)
    output: Any = None

    # Extra parameters that might be needed by specific pipeline implementations
    extra: dict[str, Any] = field(default_factory=dict)

    # Misc
    save_video: bool = True
    return_frames: bool = False

    # TeaCache parameters
    enable_teacache: bool = False
    teacache_params: TeaCacheParams | WanTeaCacheParams | None = None

    # STA parameters
    STA_param: list | None = None
    is_cfg_negative: bool = False
    mask_search_final_result_pos: list[list] | None = None
    mask_search_final_result_neg: list[list] | None = None

    # VSA parameters
    VSA_sparsity: float = 0.0

    def __post_init__(self):
        """Initialize dependent fields after dataclass initialization."""

        # Set do_classifier_free_guidance based on guidance scale and negative prompt
        if self.guidance_scale > 1.0:
            self.do_classifier_free_guidance = True
        if self.negative_prompt_embeds is None:
            self.negative_prompt_embeds = []

    def __str__(self):
        return pprint.pformat(asdict(self), indent=2, width=120)


@dataclass
class TrainingBatch:
    current_timestep: int = 0
    current_vsa_sparsity: float = 0.0
    

    # Dataloader batch outputs
    latents: torch.Tensor | None = None
    encoder_hidden_states: torch.Tensor | None = None
    encoder_attention_mask: torch.Tensor | None = None
    # i2v
    preprocessed_image: torch.Tensor | None = None
    image_embeds: torch.Tensor | None = None
    image_latents: torch.Tensor | None = None
    infos: list[dict[str, Any]] | None = None

    # Transformer inputs
    noisy_model_input: torch.Tensor | None = None
    timesteps: torch.Tensor | None = None
    sigmas: torch.Tensor | None = None
    noise: torch.Tensor | None = None

<<<<<<< HEAD
    attn_metadata: Optional[AttentionMetadata] = None
    attn_metadata_vsa: Optional[AttentionMetadata] = None
=======
    attn_metadata: AttentionMetadata | None = None
>>>>>>> 65ed5885

    # input kwargs
    input_kwargs: dict[str, Any] | None = None

    # Training loss
    loss: torch.Tensor | None = None

    # Training outputs
    total_loss: float | None = None
    grad_norm: float | None = None

    # Distillation-specific attributes
    encoder_hidden_states_neg: Optional[torch.Tensor] = None
    encoder_attention_mask_neg: Optional[torch.Tensor] = None
    conditional_dict: Optional[Dict[str, Any]] = None
    unconditional_dict: Optional[Dict[str, Any]] = None
    
    # Distillation losses
    student_loss: float = 0.0
    critic_loss: float = 0.0
    
    # Training control
    dmd_log_dict: Dict[str, Any] = field(default_factory=dict)
    critic_log_dict: Dict[str, Any] = field(default_factory=dict)

    <|MERGE_RESOLUTION|>--- conflicted
+++ resolved
@@ -170,12 +170,8 @@
     sigmas: torch.Tensor | None = None
     noise: torch.Tensor | None = None
 
-<<<<<<< HEAD
-    attn_metadata: Optional[AttentionMetadata] = None
-    attn_metadata_vsa: Optional[AttentionMetadata] = None
-=======
+    attn_metadata_vsa: AttentionMetadata | None = None
     attn_metadata: AttentionMetadata | None = None
->>>>>>> 65ed5885
 
     # input kwargs
     input_kwargs: dict[str, Any] | None = None
@@ -188,17 +184,17 @@
     grad_norm: float | None = None
 
     # Distillation-specific attributes
-    encoder_hidden_states_neg: Optional[torch.Tensor] = None
-    encoder_attention_mask_neg: Optional[torch.Tensor] = None
-    conditional_dict: Optional[Dict[str, Any]] = None
-    unconditional_dict: Optional[Dict[str, Any]] = None
+    encoder_hidden_states_neg: torch.Tensor | None = None
+    encoder_attention_mask_neg: torch.Tensor | None = None
+    conditional_dict: dict[str, Any] | None = None
+    unconditional_dict: dict[str, Any] | None = None
     
     # Distillation losses
     student_loss: float = 0.0
     critic_loss: float = 0.0
     
     # Training control
-    dmd_log_dict: Dict[str, Any] = field(default_factory=dict)
-    critic_log_dict: Dict[str, Any] = field(default_factory=dict)
+    dmd_log_dict: dict[str, Any] = field(default_factory=dict)
+    critic_log_dict: dict[str, Any] = field(default_factory=dict)
 
     