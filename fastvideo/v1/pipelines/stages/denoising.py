--- conflicted
+++ resolved
@@ -386,7 +386,6 @@
 
         # Update batch with final latents
         batch.latents = latents
-<<<<<<< HEAD
         if st_attn_available and self.attn_backend == SlidingTileAttentionBackend and STA_mode == 'STA_searching':
             from fastvideo.v1.STA_configuration import save_mask_search_results
             if batch.mask_search_final_result_pos is not None and batch.prompt is not None:
@@ -414,8 +413,6 @@
             self.transformer.to('cpu')
             torch.cuda.empty_cache()
 
-=======
->>>>>>> d5ec468d
         return batch
 
     def prepare_extra_func_kwargs(self, func, kwargs) -> Dict[str, Any]:
