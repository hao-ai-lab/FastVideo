--- conflicted
+++ resolved
@@ -208,16 +208,10 @@
                 with torch.autocast(device_type="cuda",
                                     dtype=target_dtype,
                                     enabled=autocast_enabled):
-<<<<<<< HEAD
-                    if st_attn_available and (
-                            self.attn_backend == SlidingTileAttentionBackend or
-                            self.attn_backend == VideoSparseAttentionBackend):
-=======
                     if (st_attn_available
                             and self.attn_backend == SlidingTileAttentionBackend
                         ) or (vsa_available and self.attn_backend
                               == VideoSparseAttentionBackend):
->>>>>>> 7e3c073b
                         self.attn_metadata_builder_cls = self.attn_backend.get_builder_cls(
                         )
 
