# SPDX-License-Identifier: Apache-2.0
"""
Denoising stage for diffusion pipelines.
"""

import importlib.util
import inspect
from typing import Any, Dict, Iterable, List, Optional

import torch
from einops import rearrange
from tqdm.auto import tqdm

from fastvideo.v1.attention import get_attn_backend
from fastvideo.v1.distributed import (get_sp_parallel_rank, get_sp_world_size,
                                      get_local_torch_device, get_world_group)
from fastvideo.v1.distributed.communication_op import (
    sequence_model_parallel_all_gather)
from fastvideo.v1.fastvideo_args import FastVideoArgs
from fastvideo.v1.forward_context import set_forward_context
from fastvideo.v1.logger import init_logger
from fastvideo.v1.pipelines.pipeline_batch_info import ForwardBatch
from fastvideo.v1.pipelines.stages.base import PipelineStage
from fastvideo.v1.platforms import _Backend

st_attn_available = False
if importlib.util.find_spec("st_attn") is not None:
    st_attn_available = True
    from fastvideo.v1.attention.backends.sliding_tile_attn import (
        SlidingTileAttentionBackend)

vsa_available = False
if importlib.util.find_spec("vsa") is not None:
    vsa_available = True
    from fastvideo.v1.attention.backends.video_sparse_attn import (
        VideoSparseAttentionBackend)

logger = init_logger(__name__)


class DenoisingStage(PipelineStage):
    """
    Stage for running the denoising loop in diffusion pipelines.
    
    This stage handles the iterative denoising process that transforms
    the initial noise into the final output.
    """

    def __init__(self, transformer, scheduler) -> None:
        super().__init__()
        self.transformer = transformer
        self.scheduler = scheduler
        attn_head_size = self.transformer.hidden_size // self.transformer.num_attention_heads
        self.attn_backend = get_attn_backend(
            head_size=attn_head_size,
            dtype=torch.float16,  # TODO(will): hack
            supported_attention_backends=(_Backend.SLIDING_TILE_ATTN,
                                          _Backend.VIDEO_SPARSE_ATTN,
                                          _Backend.FLASH_ATTN,
                                          _Backend.TORCH_SDPA)  # hack
        )

    def forward(
        self,
        batch: ForwardBatch,
        fastvideo_args: FastVideoArgs,
    ) -> ForwardBatch:
        """
        Run the denoising loop.
        
        Args:
            batch: The current batch information.
            fastvideo_args: The inference arguments.
            
        Returns:
            The batch with denoised latents.
        """
        # Prepare extra step kwargs for scheduler
        extra_step_kwargs = self.prepare_extra_func_kwargs(
            self.scheduler.step,
            {
                "generator": batch.generator,
                "eta": batch.eta
            },
        )

        # Setup precision and autocast settings
        # TODO(will): make the precision configurable for inference
        # target_dtype = PRECISION_TO_TYPE[fastvideo_args.precision]
        target_dtype = torch.bfloat16
        autocast_enabled = (target_dtype != torch.float32
                            ) and not fastvideo_args.disable_autocast

        # Handle sequence parallelism if enabled
        sp_world_size, rank_in_sp_group = get_sp_world_size(
        ), get_sp_parallel_rank()
        sp_group = sp_world_size > 1
        if sp_group:
            latents = rearrange(batch.latents,
                                "b t (n s) h w -> b t n s h w",
                                n=sp_world_size).contiguous()
            latents = latents[:, :, rank_in_sp_group, :, :, :]
            batch.latents = latents
            if batch.image_latent is not None:
                image_latent = rearrange(batch.image_latent,
                                         "b t (n s) h w -> b t n s h w",
                                         n=sp_world_size).contiguous()
                image_latent = image_latent[:, :, rank_in_sp_group, :, :, :]
                batch.image_latent = image_latent
        # Get timesteps and calculate warmup steps
        timesteps = batch.timesteps
        # TODO(will): remove this once we add input/output validation for stages
        if timesteps is None:
            raise ValueError("Timesteps must be provided")
        num_inference_steps = batch.num_inference_steps
        num_warmup_steps = len(
            timesteps) - num_inference_steps * self.scheduler.order

        # Create 3D list for mask strategy
        def dict_to_3d_list(mask_strategy,
                            t_max=50,
                            l_max=60,
                            h_max=24) -> List:
            result = [[[None for _ in range(h_max)] for _ in range(l_max)]
                      for _ in range(t_max)]
            if mask_strategy is None:
                return result
            for key, value in mask_strategy.items():
                t, layer, h = map(int, key.split('_'))
                result[t][layer][h] = value
            return result

        # Prepare image latents and embeddings for I2V generation
        image_embeds = batch.image_embeds
        if len(image_embeds) > 0:
            assert torch.isnan(image_embeds[0]).sum() == 0
            image_embeds = [
                image_embed.to(target_dtype) for image_embed in image_embeds
            ]

        image_kwargs = self.prepare_extra_func_kwargs(
            self.transformer.forward,
            {
                "encoder_hidden_states_image": image_embeds,
                "mask_strategy": dict_to_3d_list(None)
            },
        )

        pos_cond_kwargs = self.prepare_extra_func_kwargs(
            self.transformer.forward,
            {
                "encoder_hidden_states_2": batch.clip_embedding_pos,
                "encoder_attention_mask": batch.prompt_attention_mask,
            },
        )

        neg_cond_kwargs = self.prepare_extra_func_kwargs(
            self.transformer.forward,
            {
                "encoder_hidden_states_2": batch.clip_embedding_neg,
                "encoder_attention_mask": batch.negative_attention_mask,
            },
        )

        # Prepare STA parameters
        if st_attn_available and self.attn_backend == SlidingTileAttentionBackend:
            self.prepare_sta_param(batch, fastvideo_args)

        # Get latents and embeddings
        latents = batch.latents
        prompt_embeds = batch.prompt_embeds
        assert torch.isnan(prompt_embeds[0]).sum() == 0
        if batch.do_classifier_free_guidance:
            neg_prompt_embeds = batch.negative_prompt_embeds
            assert neg_prompt_embeds is not None
            assert torch.isnan(neg_prompt_embeds[0]).sum() == 0

        # Run denoising loop
        with self.progress_bar(total=num_inference_steps) as progress_bar:
            for i, t in enumerate(timesteps):
                # Skip if interrupted
                if hasattr(self, 'interrupt') and self.interrupt:
                    continue

                # Expand latents for I2V
                latent_model_input = latents.to(target_dtype)
                if batch.image_latent is not None:
                    latent_model_input = torch.cat(
                        [latent_model_input, batch.image_latent],
                        dim=1).to(target_dtype)
                assert torch.isnan(latent_model_input).sum() == 0
                latent_model_input = self.scheduler.scale_model_input(
                    latent_model_input, t)

                # Prepare inputs for transformer
                t_expand = t.repeat(latent_model_input.shape[0])
<<<<<<< HEAD
                guidance_expand = (torch.tensor(
                    [fastvideo_args.embedded_cfg_scale] *
                    latent_model_input.shape[0],
                    dtype=torch.float32,
                    device=get_local_torch_device(),
                ).to(target_dtype) * 1000.0 if fastvideo_args.embedded_cfg_scale
                                   is not None else None)
=======
                guidance_expand = (
                    torch.tensor(
                        [fastvideo_args.pipeline_config.embedded_cfg_scale] *
                        latent_model_input.shape[0],
                        dtype=torch.float32,
                        device=get_torch_device(),
                    ).to(target_dtype) *
                    1000.0 if fastvideo_args.pipeline_config.embedded_cfg_scale
                    is not None else None)
>>>>>>> 0660489e

                # Predict noise residual
                with torch.autocast(device_type="cuda",
                                    dtype=target_dtype,
                                    enabled=autocast_enabled):
                    if (st_attn_available
                            and self.attn_backend == SlidingTileAttentionBackend
                        ) or (vsa_available and self.attn_backend
                              == VideoSparseAttentionBackend):
                        self.attn_metadata_builder_cls = self.attn_backend.get_builder_cls(
                        )

                        if self.attn_metadata_builder_cls is not None:
                            self.attn_metadata_builder = self.attn_metadata_builder_cls(
                            )
                            # TODO(will): clean this up
                            attn_metadata = self.attn_metadata_builder.build(
                                current_timestep=i,
                                forward_batch=batch,
                                fastvideo_args=fastvideo_args,
                            )
                            assert attn_metadata is not None, "attn_metadata cannot be None"
                        else:
                            attn_metadata = None
                    else:
                        attn_metadata = None
                    # TODO(will): finalize the interface. vLLM uses this to
                    # support torch dynamo compilation. They pass in
                    # attn_metadata, vllm_config, and num_tokens. We can pass in
                    # fastvideo_args or training_args, and attn_metadata.
                    batch.is_cfg_negative = False
                    with set_forward_context(
                            current_timestep=i,
                            attn_metadata=attn_metadata,
                            forward_batch=batch,
                            # fastvideo_args=fastvideo_args
                    ):
                        # Run transformer
                        noise_pred = self.transformer(
                            latent_model_input,
                            prompt_embeds,
                            t_expand,
                            guidance=guidance_expand,
                            **image_kwargs,
                            **pos_cond_kwargs,
                        )

                    # Apply guidance
                    if batch.do_classifier_free_guidance:
                        batch.is_cfg_negative = True
                        with set_forward_context(
                                current_timestep=i,
                                attn_metadata=attn_metadata,
                                forward_batch=batch,
                                # fastvideo_args=fastvideo_args
                        ):
                            # Run transformer
                            noise_pred_uncond = self.transformer(
                                latent_model_input,
                                neg_prompt_embeds,
                                t_expand,
                                guidance=guidance_expand,
                                **image_kwargs,
                                **neg_cond_kwargs,
                            )
                        noise_pred_text = noise_pred
                        noise_pred = noise_pred_uncond + batch.guidance_scale * (
                            noise_pred_text - noise_pred_uncond)

                        # Apply guidance rescale if needed
                        if batch.guidance_rescale > 0.0:
                            # Based on 3.4. in https://arxiv.org/pdf/2305.08891.pdf
                            noise_pred = self.rescale_noise_cfg(
                                noise_pred,
                                noise_pred_text,
                                guidance_rescale=batch.guidance_rescale,
                            )

                    # Compute the previous noisy sample
                    latents = self.scheduler.step(noise_pred,
                                                  t,
                                                  latents,
                                                  **extra_step_kwargs,
                                                  return_dict=False)[0]

                # Update progress bar
                if i == len(timesteps) - 1 or (
                    (i + 1) > num_warmup_steps and
                    (i + 1) % self.scheduler.order == 0
                        and progress_bar is not None):
                    progress_bar.update()

        # Gather results if using sequence parallelism
        if sp_group:
            latents = sequence_model_parallel_all_gather(latents, dim=2)

        # Update batch with final latents
        batch.latents = latents

        # Save STA mask search results if needed
        if st_attn_available and self.attn_backend == SlidingTileAttentionBackend and fastvideo_args.STA_mode == 'STA_searching':
            self.save_sta_search_results(batch)

        if fastvideo_args.use_cpu_offload:
            self.transformer.to('cpu')
            torch.cuda.empty_cache()

        return batch

    def prepare_extra_func_kwargs(self, func, kwargs) -> Dict[str, Any]:
        """
        Prepare extra kwargs for the scheduler step / denoise step.
        
        Args:
            func: The function to prepare kwargs for.
            kwargs: The kwargs to prepare.
            
        Returns:
            The prepared kwargs.
        """
        extra_step_kwargs = {}
        for k, v in kwargs.items():
            accepts = k in set(inspect.signature(func).parameters.keys())
            if accepts:
                extra_step_kwargs[k] = v
        return extra_step_kwargs

    def progress_bar(self,
                     iterable: Optional[Iterable] = None,
                     total: Optional[int] = None) -> tqdm:
        """
        Create a progress bar for the denoising process.
        
        Args:
            iterable: The iterable to iterate over.
            total: The total number of items.
            
        Returns:
            A tqdm progress bar.
        """
        local_rank = get_world_group().local_rank
        if local_rank == 0:
            return tqdm(iterable=iterable, total=total)
        else:
            return tqdm(iterable=iterable, total=total, disable=True)

    def rescale_noise_cfg(self,
                          noise_cfg,
                          noise_pred_text,
                          guidance_rescale=0.0) -> torch.Tensor:
        """
        Rescale noise prediction according to guidance_rescale.
        
        Based on findings of "Common Diffusion Noise Schedules and Sample Steps are Flawed"
        (https://arxiv.org/pdf/2305.08891.pdf), Section 3.4.
        
        Args:
            noise_cfg: The noise prediction with guidance.
            noise_pred_text: The text-conditioned noise prediction.
            guidance_rescale: The guidance rescale factor.
            
        Returns:
            The rescaled noise prediction.
        """
        std_text = noise_pred_text.std(dim=list(range(1, noise_pred_text.ndim)),
                                       keepdim=True)
        std_cfg = noise_cfg.std(dim=list(range(1, noise_cfg.ndim)),
                                keepdim=True)
        # Rescale the results from guidance (fixes overexposure)
        noise_pred_rescaled = noise_cfg * (std_text / std_cfg)
        # Mix with the original results from guidance by factor guidance_rescale
        noise_cfg = (guidance_rescale * noise_pred_rescaled +
                     (1 - guidance_rescale) * noise_cfg)
        return noise_cfg

    def prepare_sta_param(self, batch: ForwardBatch,
                          fastvideo_args: FastVideoArgs):
        """
        Prepare Sliding Tile Attention (STA) parameters and settings.
        
        Args:
            batch: The current batch information.
            fastvideo_args: The inference arguments.
        """
        # TODO(kevin): STA mask search, currently only support Wan2.1 with 69x768x1280
        from fastvideo.v1.STA_configuration import configure_sta
        STA_mode = fastvideo_args.STA_mode
        skip_time_steps = fastvideo_args.skip_time_steps
        if batch.timesteps is None:
            raise ValueError("Timesteps must be provided")
        timesteps_num = batch.timesteps.shape[0]

        logger.info("STA_mode: %s", STA_mode)
        if (batch.num_frames, batch.height,
                batch.width) != (69, 768, 1280) and STA_mode != "STA_inference":
            raise NotImplementedError(
                "STA mask search/tuning is not supported for this resolution")

        if STA_mode == "STA_searching" or STA_mode == "STA_tuning" or STA_mode == "STA_tuning_cfg":
            size = (batch.width, batch.height)
            if size == (1280, 768):
                # TODO: make it configurable
                sparse_mask_candidates_searching = [
                    "3, 1, 10", "1, 5, 7", "3, 3, 3", "1, 6, 5", "1, 3, 10",
                    "3, 6, 1"
                ]
                sparse_mask_candidates_tuning = [
                    "3, 1, 10", "1, 5, 7", "3, 3, 3", "1, 6, 5", "1, 3, 10",
                    "3, 6, 1"
                ]
                full_mask = ["3,6,10"]
            else:
                raise NotImplementedError(
                    "STA mask search is not supported for this resolution")
        layer_num = self.transformer.config.num_layers
        # specific for HunyuanVideo
        if hasattr(self.transformer.config, "num_single_layers"):
            layer_num += self.transformer.config.num_single_layers
        head_num = self.transformer.config.num_attention_heads

        if STA_mode == "STA_searching":
            STA_param = configure_sta(
                mode='STA_searching',
                layer_num=layer_num,
                head_num=head_num,
                time_step_num=timesteps_num,
                mask_candidates=sparse_mask_candidates_searching +
                full_mask,  # last is full mask; Can add more sparse masks while keep last one as full mask
            )
        elif STA_mode == 'STA_tuning':
            STA_param = configure_sta(
                mode='STA_tuning',
                layer_num=layer_num,
                head_num=head_num,
                time_step_num=timesteps_num,
                mask_search_files_path=
                f'output/mask_search_result_pos_{size[0]}x{size[1]}/',
                mask_candidates=sparse_mask_candidates_tuning,
                full_attention_mask=[int(x) for x in full_mask[0].split(',')],
                skip_time_steps=
                skip_time_steps,  # Use full attention for first 12 steps
                save_dir=
                f'output/mask_search_strategy_{size[0]}x{size[1]}/',  # Custom save directory
                timesteps=timesteps_num)
        elif STA_mode == 'STA_tuning_cfg':
            STA_param = configure_sta(
                mode='STA_tuning_cfg',
                layer_num=layer_num,
                head_num=head_num,
                time_step_num=timesteps_num,
                mask_search_files_path_pos=
                f'output/mask_search_result_pos_{size[0]}x{size[1]}/',
                mask_search_files_path_neg=
                f'output/mask_search_result_neg_{size[0]}x{size[1]}/',
                mask_candidates=sparse_mask_candidates_tuning,
                full_attention_mask=[int(x) for x in full_mask[0].split(',')],
                skip_time_steps=skip_time_steps,
                save_dir=f'output/mask_search_strategy_{size[0]}x{size[1]}/',
                timesteps=timesteps_num)
        elif STA_mode == 'STA_inference':
            import fastvideo.v1.envs as envs
            config_file = envs.FASTVIDEO_ATTENTION_CONFIG
            if config_file is None:
                raise ValueError("FASTVIDEO_ATTENTION_CONFIG is not set")
            STA_param = configure_sta(mode='STA_inference',
                                      layer_num=layer_num,
                                      head_num=head_num,
                                      time_step_num=timesteps_num,
                                      load_path=config_file)

        batch.STA_param = STA_param
        batch.mask_search_final_result_pos = [[] for _ in range(timesteps_num)]
        batch.mask_search_final_result_neg = [[] for _ in range(timesteps_num)]

    def save_sta_search_results(self, batch: ForwardBatch):
        """
        Save the STA mask search results.
        
        Args:
            batch: The current batch information.
        """
        size = (batch.width, batch.height)
        if size == (1280, 768):
            # TODO: make it configurable
            sparse_mask_candidates_searching = [
                "3, 1, 10", "1, 5, 7", "3, 3, 3", "1, 6, 5", "1, 3, 10",
                "3, 6, 1"
            ]
        else:
            raise NotImplementedError(
                "STA mask search is not supported for this resolution")

        from fastvideo.v1.STA_configuration import save_mask_search_results
        if batch.mask_search_final_result_pos is not None and batch.prompt is not None:
            save_mask_search_results(
                [
                    dict(layer_data)
                    for layer_data in batch.mask_search_final_result_pos
                ],
                prompt=str(batch.prompt),
                mask_strategies=sparse_mask_candidates_searching,
                output_dir=f'output/mask_search_result_pos_{size[0]}x{size[1]}/'
            )
        if batch.mask_search_final_result_neg is not None and batch.prompt is not None:
            save_mask_search_results(
                [
                    dict(layer_data)
                    for layer_data in batch.mask_search_final_result_neg
                ],
                prompt=str(batch.prompt),
                mask_strategies=sparse_mask_candidates_searching,
                output_dir=f'output/mask_search_result_neg_{size[0]}x{size[1]}/'
            )<|MERGE_RESOLUTION|>--- conflicted
+++ resolved
@@ -194,25 +194,15 @@
 
                 # Prepare inputs for transformer
                 t_expand = t.repeat(latent_model_input.shape[0])
-<<<<<<< HEAD
-                guidance_expand = (torch.tensor(
-                    [fastvideo_args.embedded_cfg_scale] *
-                    latent_model_input.shape[0],
-                    dtype=torch.float32,
-                    device=get_local_torch_device(),
-                ).to(target_dtype) * 1000.0 if fastvideo_args.embedded_cfg_scale
-                                   is not None else None)
-=======
                 guidance_expand = (
                     torch.tensor(
                         [fastvideo_args.pipeline_config.embedded_cfg_scale] *
                         latent_model_input.shape[0],
                         dtype=torch.float32,
-                        device=get_torch_device(),
+                        device=get_local_torch_device(),
                     ).to(target_dtype) *
                     1000.0 if fastvideo_args.pipeline_config.embedded_cfg_scale
                     is not None else None)
->>>>>>> 0660489e
 
                 # Predict noise residual
                 with torch.autocast(device_type="cuda",
