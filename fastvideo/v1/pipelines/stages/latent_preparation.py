# SPDX-License-Identifier: Apache-2.0
"""
Latent preparation stage for diffusion pipelines.
"""

from diffusers.utils.torch_utils import randn_tensor

from fastvideo.v1.distributed import get_local_torch_device
from fastvideo.v1.fastvideo_args import FastVideoArgs
from fastvideo.v1.logger import init_logger
from fastvideo.v1.pipelines.pipeline_batch_info import ForwardBatch
from fastvideo.v1.pipelines.stages.base import PipelineStage
from fastvideo.v1.pipelines.stages.validators import StageValidators as V
from fastvideo.v1.pipelines.stages.validators import VerificationResult

logger = init_logger(__name__)


class LatentPreparationStage(PipelineStage):
    """
    Stage for preparing initial latent variables for the diffusion process.
    
    This stage handles the preparation of the initial latent variables that will be
    denoised during the diffusion process.
    """

    def __init__(self, scheduler, transformer) -> None:
        super().__init__()
        self.scheduler = scheduler
        self.transformer = transformer

    def forward(
        self,
        batch: ForwardBatch,
        fastvideo_args: FastVideoArgs,
    ) -> ForwardBatch:
        """
        Prepare initial latent variables for the diffusion process.
        
        Args:
            batch: The current batch information.
            fastvideo_args: The inference arguments.
            
        Returns:
            The batch with prepared latent variables.
        """

        latent_num_frames = None
        # Adjust video length based on VAE version if needed
        if hasattr(self, 'adjust_video_length'):
            latent_num_frames = self.adjust_video_length(batch, fastvideo_args)
        # Determine batch size
        if isinstance(batch.prompt, list):
            batch_size = len(batch.prompt)
        elif batch.prompt is not None:
            batch_size = 1
        else:
            batch_size = batch.prompt_embeds[0].shape[0]

        # Adjust batch size for number of videos per prompt
        batch_size *= batch.num_videos_per_prompt

        # Get required parameters
        dtype = batch.prompt_embeds[0].dtype
        device = get_local_torch_device()
        generator = batch.generator
        latents = batch.latents
        num_frames = latent_num_frames if latent_num_frames is not None else batch.num_frames
        height = batch.height
        width = batch.width

        # TODO(will): remove this once we add input/output validation for stages
        if height is None or width is None:
            raise ValueError("Height and width must be provided")

        # Calculate latent shape
        shape = (
            batch_size,
            self.transformer.num_channels_latents,
            num_frames,
            height // fastvideo_args.pipeline_config.vae_config.arch_config.
            spatial_compression_ratio,
            width // fastvideo_args.pipeline_config.vae_config.arch_config.
            spatial_compression_ratio,
        )

        # Validate generator if it's a list
        if isinstance(generator, list) and len(generator) != batch_size:
            raise ValueError(
                f"You have passed a list of generators of length {len(generator)}, but requested an effective batch"
                f" size of {batch_size}. Make sure the batch size matches the length of the generators."
            )

        # Generate or use provided latents
        if latents is None:
            latents = randn_tensor(shape,
                                   generator=generator,
                                   device=device,
                                   dtype=dtype)
        else:
            latents = latents.to(device)

        # Scale the initial noise if needed
        if hasattr(self.scheduler, "init_noise_sigma"):
            latents = latents * self.scheduler.init_noise_sigma

        # Update batch with prepared latents
        batch.latents = latents
        batch.raw_latent_shape = latents.shape

        return batch

    def adjust_video_length(self, batch: ForwardBatch,
                            fastvideo_args: FastVideoArgs) -> int:
        """
        Adjust video length based on VAE version.
        
        Args:
            batch: The current batch information.
            fastvideo_args: The inference arguments.
            
        Returns:
            The batch with adjusted video length.
        """
        video_length = batch.num_frames
        use_temporal_scaling_frames = fastvideo_args.pipeline_config.vae_config.use_temporal_scaling_frames
        if use_temporal_scaling_frames:
            temporal_scale_factor = fastvideo_args.pipeline_config.vae_config.arch_config.temporal_compression_ratio
            latent_num_frames = (video_length - 1) // temporal_scale_factor + 1
        else:  # stepvideo only
            latent_num_frames = video_length // 17 * 3
<<<<<<< HEAD
        return latent_num_frames  # type: ignore
=======
        return int(latent_num_frames)

    def verify_input(self, batch: ForwardBatch,
                     fastvideo_args: FastVideoArgs) -> VerificationResult:
        """Verify latent preparation stage inputs."""
        result = VerificationResult()
        result.add_check(
            "prompt_or_embeds", None, lambda _: V.string_or_list_strings(
                batch.prompt) or V.list_not_empty(batch.prompt_embeds))
        result.add_check("prompt_embeds", batch.prompt_embeds,
                         V.list_of_tensors)
        result.add_check("num_videos_per_prompt", batch.num_videos_per_prompt,
                         V.positive_int)
        result.add_check("generator", batch.generator,
                         V.generator_or_list_generators)
        result.add_check("num_frames", batch.num_frames, V.positive_int)
        result.add_check("height", batch.height, V.positive_int)
        result.add_check("width", batch.width, V.positive_int)
        result.add_check("latents", batch.latents, V.none_or_tensor)
        return result

    def verify_output(self, batch: ForwardBatch,
                      fastvideo_args: FastVideoArgs) -> VerificationResult:
        """Verify latent preparation stage outputs."""
        result = VerificationResult()
        result.add_check("latents", batch.latents,
                         [V.is_tensor, V.with_dims(5)])
        result.add_check("raw_latent_shape", batch.raw_latent_shape, V.is_tuple)
        return result
>>>>>>> aab74c12
<|MERGE_RESOLUTION|>--- conflicted
+++ resolved
@@ -129,9 +129,6 @@
             latent_num_frames = (video_length - 1) // temporal_scale_factor + 1
         else:  # stepvideo only
             latent_num_frames = video_length // 17 * 3
-<<<<<<< HEAD
-        return latent_num_frames  # type: ignore
-=======
         return int(latent_num_frames)
 
     def verify_input(self, batch: ForwardBatch,
@@ -160,5 +157,4 @@
         result.add_check("latents", batch.latents,
                          [V.is_tensor, V.with_dims(5)])
         result.add_check("raw_latent_shape", batch.raw_latent_shape, V.is_tuple)
-        return result
->>>>>>> aab74c12
+        return result