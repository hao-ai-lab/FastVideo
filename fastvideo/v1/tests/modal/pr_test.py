--- conflicted
+++ resolved
@@ -19,6 +19,8 @@
 
 def run_test(pytest_command: str):
     """Helper function to run a test suite with custom pytest command"""
+def run_test(pytest_command: str):
+    """Helper function to run a test suite with custom pytest command"""
     import subprocess
     import sys
     import os
@@ -26,7 +28,9 @@
     os.chdir("/FastVideo")
     
     command = f"""
+    command = f"""
     source /opt/venv/bin/activate && 
+    {pytest_command}
     {pytest_command}
     """
     
@@ -38,31 +42,18 @@
 
 @app.function(gpu="L40S:1", image=image, timeout=1800)
 def run_encoder_tests():
-<<<<<<< HEAD
-=======
-    """Run encoder tests"""
->>>>>>> 6a44a224
     run_test("pytest ./fastvideo/v1/tests/encoders -vs")
 
 @app.function(gpu="L40S:1", image=image, timeout=1800)
 def run_vae_tests():
-<<<<<<< HEAD
-=======
-    """Run vae tests"""
->>>>>>> 6a44a224
     run_test("pytest ./fastvideo/v1/tests/vaes -vs")
 
 @app.function(gpu="L40S:1", image=image, timeout=1800)
 def run_transformer_tests():
-<<<<<<< HEAD
-=======
-    """Run transformer tests"""
->>>>>>> 6a44a224
     run_test("pytest ./fastvideo/v1/tests/transformers -vs")
 
 @app.function(gpu="L40S:2", image=image, timeout=3600)
 def run_ssim_tests():
-<<<<<<< HEAD
     run_test("pytest ./fastvideo/v1/tests/ssim -vs")
 
 @app.function(gpu="L40S:4", image=image, timeout=1800, secrets=[modal.Secret.from_dict({"WANDB_API_KEY": os.environ.get("WANDB_API_KEY", "")})])
@@ -83,23 +74,4 @@
 
 @app.function(gpu="H100:1", image=image, timeout=1800)
 def run_precision_tests_VSA():
-    run_test("python csrc/attn/tests/test_block_sparse.py")
-=======
-    """Run ssim tests"""
-    run_test("pytest ./fastvideo/v1/tests/ssim -vs")
-
-@app.function(gpu="L40S:4", image=image, timeout=3600, secrets=[modal.Secret.from_dict({"WANDB_API_KEY": os.environ.get("WANDB_API_KEY", "")})])
-def run_training_tests():
-    """Run training tests"""
-    run_test("wandb login $WANDB_API_KEY && pytest ./fastvideo/v1/tests/training/Vanilla -srP")
-
-@app.function(gpu="H100:1", image=image, timeout=3600, secrets=[modal.Secret.from_dict({"WANDB_API_KEY": os.environ.get("WANDB_API_KEY", "")})])
-def run_training_tests_VSA():
-    """Run training_vsa tests"""
-    run_test("wandb login $WANDB_API_KEY && pytest ./fastvideo/v1/tests/training/VSA -srP")
-
-@app.function(gpu="H100:1", image=image, timeout=3600)
-def run_inference_tests_STA():
-    """Run inference_sta tests"""
-    run_test("pytest ./fastvideo/v1/tests/inference/STA -srP")
->>>>>>> 6a44a224
+    run_test("python csrc/attn/tests/test_block_sparse.py")