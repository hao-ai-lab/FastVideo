# SPDX-License-Identifier: Apache-2.0
import gc
import math
import os
import time
from abc import ABC, abstractmethod
from collections import deque
from typing import Any, Dict, Iterator, List

import imageio
import numpy as np
import torch
import torchvision
from diffusers import FlowMatchEulerDiscreteScheduler
from diffusers.optimization import get_scheduler
from einops import rearrange
from torchdata.stateful_dataloader import StatefulDataLoader
from tqdm.auto import tqdm

import fastvideo.v1.envs as envs
from fastvideo.v1.attention.backends.video_sparse_attn import (
    VideoSparseAttentionMetadata)
from fastvideo.v1.configs.sample import SamplingParam
from fastvideo.v1.dataset import build_parquet_map_style_dataloader
<<<<<<< HEAD
from fastvideo.v1.distributed import (get_local_torch_device, get_sp_group,
                                      get_world_group)
=======
from fastvideo.v1.distributed import (cleanup_dist_env_and_memory, get_sp_group,
                                      get_torch_device, get_world_group)
>>>>>>> aab74c12
from fastvideo.v1.fastvideo_args import FastVideoArgs, TrainingArgs
from fastvideo.v1.forward_context import set_forward_context
from fastvideo.v1.logger import init_logger
from fastvideo.v1.pipelines import (ComposedPipelineBase, ForwardBatch,
                                    TrainingBatch)
from fastvideo.v1.training.training_utils import (
    clip_grad_norm_while_handling_failing_dtensor_cases,
    compute_density_for_timestep_sampling, get_sigmas, load_checkpoint,
    normalize_dit_input, save_checkpoint, shard_latents_across_sp)
from fastvideo.v1.utils import is_vsa_available, set_random_seed

import wandb  # isort: skip

vsa_available = is_vsa_available()

logger = init_logger(__name__)


class TrainingPipeline(ComposedPipelineBase, ABC):
    """
    A pipeline for training a model. All training pipelines should inherit from this class.
    All reusable components and code should be implemented in this class.
    """
    _required_config_modules = ["scheduler", "transformer"]
    validation_pipeline: ComposedPipelineBase
    train_dataloader: StatefulDataLoader
    train_loader_iter: Iterator[tuple[torch.Tensor, torch.Tensor, torch.Tensor,
                                      Dict[str, Any]]]
    current_epoch: int = 0

    def create_pipeline_stages(self, fastvideo_args: FastVideoArgs):
        raise RuntimeError(
            "create_pipeline_stages should not be called for training pipeline")

    def initialize_training_pipeline(self, training_args: TrainingArgs):
        logger.info("Initializing training pipeline...")
<<<<<<< HEAD
        self.device = get_local_torch_device()
=======
        self.training_args = training_args
        self.device = get_torch_device()
>>>>>>> aab74c12
        world_group = get_world_group()
        self.world_size = world_group.world_size
        self.global_rank = world_group.rank
        self.sp_group = get_sp_group()
        self.rank_in_sp_group = self.sp_group.rank_in_group
        self.sp_world_size = self.sp_group.world_size
        self.local_rank = world_group.local_rank
        self.transformer = self.get_module("transformer")
        assert self.transformer is not None

        self.transformer.requires_grad_(True)
        self.transformer.train()

        noise_scheduler = self.modules["scheduler"]
        params_to_optimize = self.transformer.parameters()
        params_to_optimize = list(
            filter(lambda p: p.requires_grad, params_to_optimize))

        self.optimizer = torch.optim.AdamW(
            params_to_optimize,
            lr=training_args.learning_rate,
            betas=(0.9, 0.999),
            weight_decay=training_args.weight_decay,
            eps=1e-8,
        )

        self.init_steps = 0
        logger.info("optimizer: %s", self.optimizer)

        self.lr_scheduler = get_scheduler(
            training_args.lr_scheduler,
            optimizer=self.optimizer,
            num_warmup_steps=training_args.lr_warmup_steps * self.world_size,
            num_training_steps=training_args.max_train_steps * self.world_size,
            num_cycles=training_args.lr_num_cycles,
            power=training_args.lr_power,
            last_epoch=self.init_steps - 1,
        )

        self.train_dataset, self.train_dataloader = build_parquet_map_style_dataloader(
            training_args.data_path,
            training_args.train_batch_size,
            num_data_workers=training_args.dataloader_num_workers,
            drop_last=True,
            text_padding_length=training_args.pipeline_config.
            text_encoder_configs[0].arch_config.
            text_len,  # type: ignore[attr-defined]
            seed=training_args.seed)

        self.noise_scheduler = noise_scheduler

        assert training_args.gradient_accumulation_steps is not None
        assert training_args.sp_size is not None
        assert training_args.train_sp_batch_size is not None
        assert training_args.max_train_steps is not None
        self.num_update_steps_per_epoch = math.ceil(
            len(self.train_dataloader) /
            training_args.gradient_accumulation_steps * training_args.sp_size /
            training_args.train_sp_batch_size)
        self.num_train_epochs = math.ceil(training_args.max_train_steps /
                                          self.num_update_steps_per_epoch)

        # TODO(will): is there a cleaner way to track epochs?
        self.current_epoch = 0

        if self.global_rank == 0:
            project = training_args.tracker_project_name or "fastvideo"
            wandb.init(project=project,
                       config=training_args,
                       name=training_args.wandb_run_name)

    @abstractmethod
    def initialize_validation_pipeline(self, training_args: TrainingArgs):
        raise NotImplementedError(
            "Training pipelines must implement this method")

    def _prepare_training(self, training_batch: TrainingBatch) -> TrainingBatch:
        self.transformer.requires_grad_(True)
        self.transformer.train()
        self.optimizer.zero_grad()
        training_batch.total_loss = 0.0
        return training_batch

    def _get_next_batch(self, training_batch: TrainingBatch) -> TrainingBatch:
        assert self.train_loader_iter is not None
        assert self.train_dataloader is not None

        batch = next(self.train_loader_iter, None)  # type: ignore
        if batch is None:
            self.current_epoch += 1
            logger.info("Starting epoch %s", self.current_epoch)
            # Reset iterator for next epoch
            self.train_loader_iter = iter(self.train_dataloader)
            # Get first batch of new epoch
            batch = next(self.train_loader_iter)

        latents, encoder_hidden_states, encoder_attention_mask, infos = batch
        training_batch.latents = latents.to(get_torch_device(),
                                            dtype=torch.bfloat16)
        training_batch.encoder_hidden_states = encoder_hidden_states.to(
            get_torch_device(), dtype=torch.bfloat16)
        training_batch.encoder_attention_mask = encoder_attention_mask.to(
            get_torch_device(), dtype=torch.bfloat16)
        training_batch.info = infos

        return training_batch

    def _normalize_dit_input(self,
                             training_batch: TrainingBatch) -> TrainingBatch:
        # TODO(will): support other models
        training_batch.latents = normalize_dit_input('wan',
                                                     training_batch.latents)
        return training_batch

    def _prepare_dit_inputs(self,
                            training_batch: TrainingBatch) -> TrainingBatch:
        assert self.training_args is not None
        assert training_batch.latents is not None
        assert training_batch.encoder_hidden_states is not None
        assert training_batch.encoder_attention_mask is not None
        assert self.noise_random_generator is not None

        batch_size = training_batch.latents.shape[0]
        noise = torch.randn_like(training_batch.latents)
        u = compute_density_for_timestep_sampling(
            weighting_scheme=self.training_args.weighting_scheme,
            batch_size=batch_size,
            generator=self.noise_random_generator,
            logit_mean=self.training_args.logit_mean,
            logit_std=self.training_args.logit_std,
            mode_scale=self.training_args.mode_scale,
        )
        indices = (u * self.noise_scheduler.config.num_train_timesteps).long()
        timesteps = self.noise_scheduler.timesteps[indices].to(
            device=training_batch.latents.device)
        if self.training_args.sp_size > 1:
            # Make sure that the timesteps are the same across all sp processes.
            sp_group = get_sp_group()
            sp_group.broadcast(timesteps, src=0)
        sigmas = get_sigmas(
            self.noise_scheduler,
            training_batch.latents.device,
            timesteps,
            n_dim=training_batch.latents.ndim,
            dtype=training_batch.latents.dtype,
        )
        noisy_model_input = (1.0 -
                             sigmas) * training_batch.latents + sigmas * noise

        training_batch.noisy_model_input = noisy_model_input
        training_batch.timesteps = timesteps
        training_batch.sigmas = sigmas
        training_batch.noise = noise

        return training_batch

    def _build_attention_metadata(
            self, training_batch: TrainingBatch) -> TrainingBatch:
        assert self.training_args is not None
        latents = training_batch.latents
        assert latents is not None
        assert training_batch.timesteps is not None
        patch_size = self.training_args.pipeline_config.dit_config.patch_size
        current_vsa_sparsity = training_batch.current_vsa_sparsity

        if vsa_available and envs.FASTVIDEO_ATTENTION_BACKEND == "VIDEO_SPARSE_ATTN":

            dit_seq_shape = [
                latents.shape[2] // patch_size[0],
                latents.shape[3] // patch_size[1],
                latents.shape[4] // patch_size[2]
            ]
            training_batch.attn_metadata = VideoSparseAttentionMetadata(
                current_timestep=training_batch.timesteps,
                dit_seq_shape=dit_seq_shape,
                VSA_sparsity=current_vsa_sparsity)
        else:
            training_batch.attn_metadata = None

        return training_batch

    def _transformer_forward_and_compute_loss(
            self, training_batch: TrainingBatch) -> TrainingBatch:
        assert self.transformer is not None
        assert self.training_args is not None
        assert training_batch.noisy_model_input is not None
        assert training_batch.encoder_hidden_states is not None
        assert training_batch.encoder_attention_mask is not None
        assert training_batch.timesteps is not None
        # assert training_batch.attn_metadata is not None
        assert training_batch.latents is not None
        assert training_batch.noise is not None
        assert training_batch.sigmas is not None

        if vsa_available and envs.FASTVIDEO_ATTENTION_BACKEND == "VIDEO_SPARSE_ATTN":
            assert training_batch.attn_metadata is not None
        else:
            assert training_batch.attn_metadata is None

        input_kwargs = {
            "hidden_states":
            training_batch.noisy_model_input,
            "encoder_hidden_states":
            training_batch.encoder_hidden_states,
            "timestep":
            training_batch.timesteps.to(get_torch_device(),
                                        dtype=torch.bfloat16),
            "encoder_attention_mask":
            training_batch.encoder_attention_mask,
            "return_dict":
            False,
        }
        # if 'hunyuan' in self.training_args.model_type:
        #     input_kwargs["guidance"] = torch.tensor(
        #         [1000.0],
        #         device=training_batch.noisy_model_input.device,
        #         dtype=torch.bfloat16)

        with set_forward_context(
                current_timestep=training_batch.current_timestep,
                attn_metadata=training_batch.attn_metadata):
            model_pred = self.transformer(**input_kwargs)
        if self.training_args.precondition_outputs:
            model_pred = training_batch.noisy_model_input - model_pred * training_batch.sigmas
        target = training_batch.latents if self.training_args.precondition_outputs else training_batch.noise - training_batch.latents

        loss = (torch.mean((model_pred.float() - target.float())**2) /
                self.training_args.gradient_accumulation_steps)

        loss.backward()
        avg_loss = loss.detach().clone()
        # logger.info(f"rank: {self.rank}, avg_loss: {avg_loss.item()}",
        #             local_main_process_only=False)
        world_group = get_world_group()
        world_group.all_reduce(avg_loss, op=torch.distributed.ReduceOp.AVG)
        training_batch.total_loss += avg_loss.item()

        return training_batch

    def _clip_grad_norm(self, training_batch: TrainingBatch) -> TrainingBatch:
        assert self.training_args is not None
        max_grad_norm = self.training_args.max_grad_norm

        # TODO(will): perhaps move this into transformer api so that we can do
        # the following:
        # grad_norm = transformer.clip_grad_norm_(max_grad_norm)
        if max_grad_norm is not None:
            model_parts = [self.transformer]
            grad_norm = clip_grad_norm_while_handling_failing_dtensor_cases(
                [p for m in model_parts for p in m.parameters()],
                max_grad_norm,
                foreach=None,
            )
            assert grad_norm is not float('nan') or grad_norm is not float(
                'inf')
            grad_norm = grad_norm.item() if grad_norm is not None else 0.0
        else:
            grad_norm = 0.0
        training_batch.grad_norm = grad_norm
        return training_batch

    def train_one_step(self, training_batch: TrainingBatch) -> TrainingBatch:
        assert self.training_args is not None

        training_batch = self._prepare_training(training_batch)

        for _ in range(self.training_args.gradient_accumulation_steps):
            training_batch = self._get_next_batch(training_batch)

            # Shard latents across sp groups
            training_batch.latents = shard_latents_across_sp(
                training_batch.latents,
                num_latent_t=self.training_args.num_latent_t)

            # Normalize DIT input
            training_batch = self._normalize_dit_input(training_batch)
            training_batch = self._prepare_dit_inputs(training_batch)
            training_batch = self._build_attention_metadata(training_batch)
            training_batch = self._transformer_forward_and_compute_loss(
                training_batch)

        training_batch = self._clip_grad_norm(training_batch)

        self.optimizer.step()
        self.lr_scheduler.step()

        training_batch.total_loss = training_batch.total_loss
        training_batch.grad_norm = training_batch.grad_norm
        return training_batch

    def _resume_from_checkpoint(self) -> None:
        assert self.training_args is not None
        logger.info("Loading checkpoint from %s",
                    self.training_args.resume_from_checkpoint)
        resumed_step = load_checkpoint(
            self.transformer, self.global_rank,
            self.training_args.resume_from_checkpoint, self.optimizer,
            self.train_dataloader, self.lr_scheduler,
            self.noise_random_generator)
        if resumed_step > 0:
            self.init_steps = resumed_step
            logger.info("Successfully resumed from step %s", resumed_step)
        else:
            logger.warning("Failed to load checkpoint, starting from step 0")
            self.init_steps = 0

    def train(self) -> None:
        assert self.training_args is not None

        # Set random seeds for deterministic training
        assert self.training_args.seed is not None, "seed must be set"
        seed = self.training_args.seed
        set_random_seed(seed)

        self.noise_random_generator = torch.Generator(
            device="cpu").manual_seed(seed)

        logger.info("Initialized random seeds with seed: %s", seed)

        self.noise_scheduler = FlowMatchEulerDiscreteScheduler()

        if self.training_args.resume_from_checkpoint:
            self._resume_from_checkpoint()

        self.train_loader_iter = iter(self.train_dataloader)

        step_times: deque[float] = deque(maxlen=100)

        self._log_training_info()
        self._log_validation(self.transformer, self.training_args, 1)

        # Train!
        progress_bar = tqdm(
            range(0, self.training_args.max_train_steps),
            initial=self.init_steps,
            desc="Steps",
            # Only show the progress bar once on each machine.
            disable=self.local_rank > 0,
        )
        for step in range(self.init_steps + 1,
                          self.training_args.max_train_steps + 1):
            start_time = time.perf_counter()
            if vsa_available:
                vsa_sparsity = self.training_args.VSA_sparsity
                vsa_decay_rate = self.training_args.VSA_decay_rate
                vsa_decay_interval_steps = self.training_args.VSA_decay_interval_steps
                current_decay_times = min(step // vsa_decay_interval_steps,
                                          vsa_sparsity // vsa_decay_rate)
                current_vsa_sparsity = current_decay_times * vsa_decay_rate
            else:
                current_vsa_sparsity = 0.0

            training_batch = TrainingBatch()
            training_batch.current_timestep = step
            training_batch.current_vsa_sparsity = current_vsa_sparsity
            training_batch = self.train_one_step(training_batch)

            loss = training_batch.total_loss
            grad_norm = training_batch.grad_norm

            step_time = time.perf_counter() - start_time
            step_times.append(step_time)
            avg_step_time = sum(step_times) / len(step_times)

            progress_bar.set_postfix({
                "loss": f"{loss:.4f}",
                "step_time": f"{step_time:.2f}s",
                "grad_norm": grad_norm,
            })
            progress_bar.update(1)
            if self.global_rank == 0:
                wandb.log(
                    {
                        "train_loss": loss,
                        "learning_rate": self.lr_scheduler.get_last_lr()[0],
                        "step_time": step_time,
                        "avg_step_time": avg_step_time,
                        "grad_norm": grad_norm,
                        "vsa_sparsity": current_vsa_sparsity,
                    },
                    step=step,
                )
            if step % self.training_args.checkpointing_steps == 0:
                save_checkpoint(self.transformer, self.global_rank,
                                self.training_args.output_dir, step,
                                self.optimizer, self.train_dataloader,
                                self.lr_scheduler, self.noise_random_generator)
                self.transformer.train()
                self.sp_group.barrier()
            if self.training_args.log_validation and step % self.training_args.validation_steps == 0:
                self._log_validation(self.transformer, self.training_args, step)
                gpu_memory_usage = torch.cuda.memory_allocated() / 1024**2
                logger.info("GPU memory usage after validation: %s MB",
                            gpu_memory_usage)

        wandb.finish()
        save_checkpoint(self.transformer, self.global_rank,
                        self.training_args.output_dir,
                        self.training_args.max_train_steps, self.optimizer,
                        self.train_dataloader, self.lr_scheduler,
                        self.noise_random_generator)

        if get_sp_group():
            cleanup_dist_env_and_memory()

    def _log_training_info(self) -> None:
        assert self.training_args is not None
        assert self.training_args.sp_size is not None
        assert self.training_args.gradient_accumulation_steps is not None
        total_batch_size = (self.world_size *
                            self.training_args.gradient_accumulation_steps /
                            self.training_args.sp_size *
                            self.training_args.train_sp_batch_size)
        logger.info("***** Running training *****")
        logger.info("  Num examples = %s", len(self.train_dataset))
        logger.info("  Dataloader size = %s", len(self.train_dataloader))
        logger.info("  Num Epochs = %s", self.num_train_epochs)
        logger.info("  Resume training from step %s",
                    self.init_steps)  # type: ignore
        logger.info("  Instantaneous batch size per device = %s",
                    self.training_args.train_batch_size)
        logger.info(
            "  Total train batch size (w. data & sequence parallel, accumulation) = %s",
            total_batch_size)
        logger.info("  Gradient Accumulation steps = %s",
                    self.training_args.gradient_accumulation_steps)
        logger.info("  Total optimization steps = %s",
                    self.training_args.max_train_steps)
        logger.info(
            "  Total training parameters per FSDP shard = %s B",
            sum(p.numel()
                for p in self.transformer.parameters() if p.requires_grad) /
            1e9)
        # print dtype
        logger.info("  Master weight dtype: %s",
                    self.transformer.parameters().__next__().dtype)

        gpu_memory_usage = torch.cuda.memory_allocated() / 1024**2
        logger.info("GPU memory usage before train_one_step: %s MB",
                    gpu_memory_usage)
        logger.info("VSA validation sparsity: %s",
                    self.training_args.VSA_sparsity)

    @torch.no_grad()
    def _log_validation(self, transformer, training_args, global_step) -> None:
        assert training_args is not None
        training_args.inference_mode = True
        training_args.use_cpu_offload = False
        if not training_args.log_validation:
            return
        if self.validation_pipeline is None:
            raise ValueError("Validation pipeline is not set")

        logger.info("Starting validation")

        # Create sampling parameters if not provided
        sampling_param = SamplingParam.from_pretrained(training_args.model_path)

        # Set deterministic seed for validation
        validation_seed = training_args.seed if training_args.seed is not None else 42
        torch.manual_seed(validation_seed)
        torch.cuda.manual_seed_all(validation_seed)

        logger.info("Using validation seed: %s", validation_seed)

        # Prepare validation prompts
        logger.info('fastvideo_args.validation_preprocessed_path: %s',
                    training_args.validation_preprocessed_path)
        validation_dataset, validation_dataloader = build_parquet_map_style_dataloader(
            training_args.validation_preprocessed_path,
            batch_size=1,
            num_data_workers=0,
            drop_last=False,
            drop_first_row=sampling_param.negative_prompt is not None,
            cfg_rate=training_args.cfg)
        if sampling_param.negative_prompt:
            _, negative_prompt_embeds, negative_prompt_attention_mask, _ = validation_dataset.get_validation_negative_prompt(
            )

        transformer.eval()

        validation_steps = training_args.validation_sampling_steps.split(",")
        validation_steps = [int(step) for step in validation_steps]
        validation_steps = [step for step in validation_steps if step > 0]

        # Process each validation prompt for each validation step
        for num_inference_steps in validation_steps:
            step_videos: List[np.ndarray] = []
            step_captions: List[str | None] = []

            for _, embeddings, masks, infos in validation_dataloader:
                step_captions.extend([None])  # TODO(peiyuan): add caption
                prompt_embeds = embeddings.to(get_local_torch_device())
                prompt_attention_mask = masks.to(get_local_torch_device())

                # Calculate sizes
                latents_size = [(sampling_param.num_frames - 1) // 4 + 1,
                                sampling_param.height // 8,
                                sampling_param.width // 8]
                n_tokens = latents_size[0] * latents_size[1] * latents_size[2]

                temporal_compression_factor = training_args.pipeline_config.vae_config.arch_config.temporal_compression_ratio
                num_frames = (training_args.num_latent_t -
                              1) * temporal_compression_factor + 1

                # Prepare batch for validation
                batch = ForwardBatch(
                    data_type="video",
                    latents=None,
                    seed=validation_seed,  # Use deterministic seed
                    generator=torch.Generator(
                        device="cpu").manual_seed(validation_seed),
                    prompt_embeds=[prompt_embeds],
                    prompt_attention_mask=[prompt_attention_mask],
                    negative_prompt_embeds=[negative_prompt_embeds],
                    negative_attention_mask=[negative_prompt_attention_mask],
                    height=training_args.num_height,
                    width=training_args.num_width,
                    num_frames=num_frames,
                    num_inference_steps=
                    num_inference_steps,  # Use the current validation step
                    guidance_scale=sampling_param.guidance_scale,
                    n_tokens=n_tokens,
                    eta=0.0,
                    VSA_sparsity=training_args.VSA_sparsity,
                )

                # Run validation inference
                with torch.no_grad(), torch.autocast("cuda",
                                                     dtype=torch.bfloat16):
                    output_batch = self.validation_pipeline.forward(
                        batch, training_args)
                    samples = output_batch.output

                if self.rank_in_sp_group != 0:
                    continue

                # Process outputs
                video = rearrange(samples, "b c t h w -> t b c h w")
                frames = []
                for x in video:
                    x = torchvision.utils.make_grid(x, nrow=6)
                    x = x.transpose(0, 1).transpose(1, 2).squeeze(-1)
                    frames.append((x * 255).numpy().astype(np.uint8))
                step_videos.append(frames)

            # Log validation results for this step
            world_group = get_world_group()
            num_sp_groups = world_group.world_size // self.sp_group.world_size

            # Only sp_group leaders (rank_in_sp_group == 0) need to send their
            # results to global rank 0
            if self.rank_in_sp_group == 0:
                if self.global_rank == 0:
                    # Global rank 0 collects results from all sp_group leaders
                    all_videos = step_videos  # Start with own results
                    all_captions = step_captions

                    # Receive from other sp_group leaders
                    for sp_group_idx in range(1, num_sp_groups):
                        src_rank = sp_group_idx * self.sp_world_size  # Global rank of other sp_group leaders
                        recv_videos = world_group.recv_object(src=src_rank)
                        recv_captions = world_group.recv_object(src=src_rank)
                        all_videos.extend(recv_videos)
                        all_captions.extend(recv_captions)

                    video_filenames = []
                    for i, (video,
                            caption) in enumerate(zip(all_videos,
                                                      all_captions)):
                        os.makedirs(training_args.output_dir, exist_ok=True)
                        filename = os.path.join(
                            training_args.output_dir,
                            f"validation_step_{global_step}_inference_steps_{num_inference_steps}_video_{i}.mp4"
                        )
                        imageio.mimsave(filename, video, fps=sampling_param.fps)
                        video_filenames.append(filename)

                    logs = {
                        f"validation_videos_{num_inference_steps}_steps": [
                            wandb.Video(filename, caption=caption)
                            for filename, caption in zip(
                                video_filenames, all_captions)
                        ]
                    }
                    wandb.log(logs, step=global_step)
                else:
                    # Other sp_group leaders send their results to global rank 0
                    world_group.send_object(step_videos, dst=0)
                    world_group.send_object(step_captions, dst=0)

        # Re-enable gradients for training
        transformer.train()
        gc.collect()
<<<<<<< HEAD
        torch.cuda.empty_cache()

    def gradient_check_parameters(self,
                                  transformer,
                                  latents,
                                  encoder_hidden_states,
                                  encoder_attention_mask,
                                  timesteps,
                                  target,
                                  eps=5e-2,
                                  max_params_to_check=2000) -> float:
        """
        Verify gradients using finite differences for FSDP models with GRADIENT_CHECK_DTYPE.
        Uses standard tolerances for GRADIENT_CHECK_DTYPE precision.
        """
        assert self.training_args is not None
        # Move all inputs to CPU and clear GPU memory
        inputs_cpu = {
            'latents': latents.cpu(),
            'encoder_hidden_states': encoder_hidden_states.cpu(),
            'encoder_attention_mask': encoder_attention_mask.cpu(),
            'timesteps': timesteps.cpu(),
            'target': target.cpu()
        }
        del latents, encoder_hidden_states, encoder_attention_mask, timesteps, target
        torch.cuda.empty_cache()

        def compute_loss() -> torch.Tensor:
            assert self.training_args is not None
            # Move inputs to GPU, compute loss, cleanup
            inputs_gpu = {
                k:
                v.to(get_local_torch_device(),
                     dtype=GRADIENT_CHECK_DTYPE
                     if k != 'encoder_attention_mask' else None)
                for k, v in inputs_cpu.items()
            }

            # Use GRADIENT_CHECK_DTYPE for more accurate gradient checking
            # with torch.autocast(enabled=False, device_type="cuda"):
            with torch.autocast("cuda", dtype=GRADIENT_CHECK_DTYPE):
                with set_forward_context(
                        current_timestep=inputs_gpu['timesteps'],
                        attn_metadata=None):
                    model_pred = transformer(
                        hidden_states=inputs_gpu['latents'],
                        encoder_hidden_states=inputs_gpu[
                            'encoder_hidden_states'],
                        timestep=inputs_gpu['timesteps'],
                        encoder_attention_mask=inputs_gpu[
                            'encoder_attention_mask'],
                        return_dict=False)[0]

                if self.training_args.precondition_outputs:
                    sigmas = get_sigmas(self.noise_scheduler,
                                        inputs_gpu['latents'].device,
                                        inputs_gpu['timesteps'],
                                        n_dim=inputs_gpu['latents'].ndim,
                                        dtype=inputs_gpu['latents'].dtype)
                    model_pred = inputs_gpu['latents'] - model_pred * sigmas
                    target_adjusted = inputs_gpu['target']
                else:
                    target_adjusted = inputs_gpu['target']

                loss = torch.mean((model_pred - target_adjusted)**2)

            # Cleanup and return
            loss_cpu = loss.cpu()
            del inputs_gpu, model_pred, target_adjusted
            if 'sigmas' in locals():
                del sigmas
            torch.cuda.empty_cache()
            return loss_cpu.to(get_local_torch_device())

        try:
            # Get analytical gradients
            transformer.zero_grad()
            analytical_loss = compute_loss()
            analytical_loss.backward()

            # Check gradients for selected parameters
            absolute_errors: list[float] = []
            param_count = 0

            rank = dist.get_rank()
            sp_group = get_sp_group()
            for name, param in transformer.named_parameters():
                sp_group.barrier()
                # skip scale_shift_table because it is not sharded
                if 'scale_shift_table' in name:
                    continue
                if isinstance(param.grad, torch.distributed.tensor.DTensor):
                    full_grad = param.grad.full_tensor()
                    distributed = True
                else:
                    full_grad = param.grad
                    distributed = False
                    continue
                if not (param.requires_grad and param.grad is not None
                        and param_count < max_params_to_check
                        and full_grad.abs().max() > 5e-4):
                    continue
                if not distributed and rank != 0:
                    continue

                # Get local parameter and gradient tensors
                local_param = param._local_tensor if hasattr(
                    param, '_local_tensor') else param
                local_grad = param.grad._local_tensor if hasattr(
                    param.grad, '_local_tensor') else param.grad

                # Find first significant gradient element
                flat_param = local_param.data.view(-1)
                flat_grad = local_grad.view(-1)
                check_idx = next((i for i in range(min(10, flat_param.numel()))
                                  if abs(flat_grad[i]) > 1e-4), 0)

                # Store original values
                orig_value = flat_param[check_idx].item()
                analytical_grad = flat_grad[check_idx].item()

                # Compute numerical gradient
                for delta in [eps, -eps]:
                    with torch.no_grad():
                        # only have a single rank modify the parameter
                        # because we are using FSDP
                        if rank == 0:
                            flat_param[check_idx] = orig_value + delta
                        loss = compute_loss()
                        if delta > 0:
                            loss_plus = loss.item()
                        else:
                            loss_minus = loss.item()

                # Restore parameter and compute error
                with torch.no_grad():
                    flat_param[check_idx] = orig_value

                numerical_grad = (loss_plus - loss_minus) / (2 * eps)
                abs_error = abs(analytical_grad - numerical_grad)
                rel_error = abs_error / max(abs(analytical_grad),
                                            abs(numerical_grad), 1e-3)
                absolute_errors.append(abs_error)

                if self.global_rank == 0:
                    logger.info(
                        "%s[%s]: analytical=%.5f, numerical=%.5f, abs_error=%.2e, rel_error=%.2f%%",
                        name, check_idx, analytical_grad, numerical_grad,
                        abs_error, rel_error * 100)

                # param_count += 1

            # Compute and log statistics
            if rank == 0 and absolute_errors:
                min_err, max_err, mean_err = min(absolute_errors), max(
                    absolute_errors
                ), sum(absolute_errors) / len(absolute_errors)
                logger.info("Gradient check stats: min=%s, max=%s, mean=%s",
                            min_err, max_err, mean_err)

                wandb.log({
                    "grad_check/min_abs_error": min_err,
                    "grad_check/max_abs_error": max_err,
                    "grad_check/mean_abs_error": mean_err,
                    "grad_check/analytical_loss": analytical_loss.item(),
                })
                return max_err

            return float('inf')

        except Exception as e:
            logger.error("Gradient check failed: %s", e)
            traceback.print_exc()
            return float('inf')

    def setup_gradient_check(self, args, loader_iter, noise_scheduler,
                             noise_random_generator) -> float | None:
        """
        Setup and perform gradient check on a fresh batch.
        Args:
            args: Training arguments
            loader_iter: Data loader iterator
            noise_scheduler: Noise scheduler for diffusion
            noise_random_generator: Random number generator for noise
        Returns:
            float or None: Maximum gradient error or None if check is disabled/fails
        """
        assert self.training_args is not None

        try:
            # Get a fresh batch and process it exactly like train_one_step
            check_latents, check_encoder_hidden_states, check_encoder_attention_mask, check_infos = next(
                loader_iter)

            # Process exactly like in train_one_step but use GRADIENT_CHECK_DTYPE
            check_latents = check_latents.to(get_local_torch_device(),
                                             dtype=GRADIENT_CHECK_DTYPE)
            check_encoder_hidden_states = check_encoder_hidden_states.to(
                get_local_torch_device(), dtype=GRADIENT_CHECK_DTYPE)
            check_latents = normalize_dit_input("wan", check_latents)
            batch_size = check_latents.shape[0]
            check_noise = torch.randn_like(check_latents)

            check_u = compute_density_for_timestep_sampling(
                weighting_scheme=args.weighting_scheme,
                batch_size=batch_size,
                generator=noise_random_generator,
                logit_mean=args.logit_mean,
                logit_std=args.logit_std,
                mode_scale=args.mode_scale,
            )
            check_indices = (check_u *
                             noise_scheduler.config.num_train_timesteps).long()
            check_timesteps = noise_scheduler.timesteps[check_indices].to(
                device=check_latents.device)

            check_sigmas = get_sigmas(
                noise_scheduler,
                check_latents.device,
                check_timesteps,
                n_dim=check_latents.ndim,
                dtype=check_latents.dtype,
            )
            check_noisy_model_input = (
                1.0 - check_sigmas) * check_latents + check_sigmas * check_noise

            # Compute target exactly like train_one_step
            if args.precondition_outputs:
                check_target = check_latents
            else:
                check_target = check_noise - check_latents

            # Perform gradient check with the exact same inputs as training
            max_grad_error = self.gradient_check_parameters(
                transformer=self.transformer,
                latents=
                check_noisy_model_input,  # Use noisy input like in training
                encoder_hidden_states=check_encoder_hidden_states,
                encoder_attention_mask=check_encoder_attention_mask,
                timesteps=check_timesteps,
                target=check_target,
                max_params_to_check=100  # Check more parameters
            )

            if max_grad_error > 5e-2:
                logger.error("❌ Large gradient error detected: %s",
                             max_grad_error)
            else:
                logger.info("✅ Gradient check passed: max error %s",
                            max_grad_error)

            return max_grad_error

        except Exception as e:
            logger.error("Gradient check setup failed: %s", e)
            traceback.print_exc()
            return None
=======
        torch.cuda.empty_cache()
>>>>>>> aab74c12
<|MERGE_RESOLUTION|>--- conflicted
+++ resolved
@@ -22,13 +22,9 @@
     VideoSparseAttentionMetadata)
 from fastvideo.v1.configs.sample import SamplingParam
 from fastvideo.v1.dataset import build_parquet_map_style_dataloader
-<<<<<<< HEAD
-from fastvideo.v1.distributed import (get_local_torch_device, get_sp_group,
+from fastvideo.v1.distributed import (cleanup_dist_env_and_memory,
+                                      get_local_torch_device, get_sp_group,
                                       get_world_group)
-=======
-from fastvideo.v1.distributed import (cleanup_dist_env_and_memory, get_sp_group,
-                                      get_torch_device, get_world_group)
->>>>>>> aab74c12
 from fastvideo.v1.fastvideo_args import FastVideoArgs, TrainingArgs
 from fastvideo.v1.forward_context import set_forward_context
 from fastvideo.v1.logger import init_logger
@@ -65,12 +61,8 @@
 
     def initialize_training_pipeline(self, training_args: TrainingArgs):
         logger.info("Initializing training pipeline...")
-<<<<<<< HEAD
         self.device = get_local_torch_device()
-=======
         self.training_args = training_args
-        self.device = get_torch_device()
->>>>>>> aab74c12
         world_group = get_world_group()
         self.world_size = world_group.world_size
         self.global_rank = world_group.rank
@@ -168,12 +160,12 @@
             batch = next(self.train_loader_iter)
 
         latents, encoder_hidden_states, encoder_attention_mask, infos = batch
-        training_batch.latents = latents.to(get_torch_device(),
+        training_batch.latents = latents.to(get_local_torch_device(),
                                             dtype=torch.bfloat16)
         training_batch.encoder_hidden_states = encoder_hidden_states.to(
-            get_torch_device(), dtype=torch.bfloat16)
+            get_local_torch_device(), dtype=torch.bfloat16)
         training_batch.encoder_attention_mask = encoder_attention_mask.to(
-            get_torch_device(), dtype=torch.bfloat16)
+            get_local_torch_device(), dtype=torch.bfloat16)
         training_batch.info = infos
 
         return training_batch
@@ -276,7 +268,7 @@
             "encoder_hidden_states":
             training_batch.encoder_hidden_states,
             "timestep":
-            training_batch.timesteps.to(get_torch_device(),
+            training_batch.timesteps.to(get_local_torch_device(),
                                         dtype=torch.bfloat16),
             "encoder_attention_mask":
             training_batch.encoder_attention_mask,
@@ -665,264 +657,4 @@
         # Re-enable gradients for training
         transformer.train()
         gc.collect()
-<<<<<<< HEAD
-        torch.cuda.empty_cache()
-
-    def gradient_check_parameters(self,
-                                  transformer,
-                                  latents,
-                                  encoder_hidden_states,
-                                  encoder_attention_mask,
-                                  timesteps,
-                                  target,
-                                  eps=5e-2,
-                                  max_params_to_check=2000) -> float:
-        """
-        Verify gradients using finite differences for FSDP models with GRADIENT_CHECK_DTYPE.
-        Uses standard tolerances for GRADIENT_CHECK_DTYPE precision.
-        """
-        assert self.training_args is not None
-        # Move all inputs to CPU and clear GPU memory
-        inputs_cpu = {
-            'latents': latents.cpu(),
-            'encoder_hidden_states': encoder_hidden_states.cpu(),
-            'encoder_attention_mask': encoder_attention_mask.cpu(),
-            'timesteps': timesteps.cpu(),
-            'target': target.cpu()
-        }
-        del latents, encoder_hidden_states, encoder_attention_mask, timesteps, target
-        torch.cuda.empty_cache()
-
-        def compute_loss() -> torch.Tensor:
-            assert self.training_args is not None
-            # Move inputs to GPU, compute loss, cleanup
-            inputs_gpu = {
-                k:
-                v.to(get_local_torch_device(),
-                     dtype=GRADIENT_CHECK_DTYPE
-                     if k != 'encoder_attention_mask' else None)
-                for k, v in inputs_cpu.items()
-            }
-
-            # Use GRADIENT_CHECK_DTYPE for more accurate gradient checking
-            # with torch.autocast(enabled=False, device_type="cuda"):
-            with torch.autocast("cuda", dtype=GRADIENT_CHECK_DTYPE):
-                with set_forward_context(
-                        current_timestep=inputs_gpu['timesteps'],
-                        attn_metadata=None):
-                    model_pred = transformer(
-                        hidden_states=inputs_gpu['latents'],
-                        encoder_hidden_states=inputs_gpu[
-                            'encoder_hidden_states'],
-                        timestep=inputs_gpu['timesteps'],
-                        encoder_attention_mask=inputs_gpu[
-                            'encoder_attention_mask'],
-                        return_dict=False)[0]
-
-                if self.training_args.precondition_outputs:
-                    sigmas = get_sigmas(self.noise_scheduler,
-                                        inputs_gpu['latents'].device,
-                                        inputs_gpu['timesteps'],
-                                        n_dim=inputs_gpu['latents'].ndim,
-                                        dtype=inputs_gpu['latents'].dtype)
-                    model_pred = inputs_gpu['latents'] - model_pred * sigmas
-                    target_adjusted = inputs_gpu['target']
-                else:
-                    target_adjusted = inputs_gpu['target']
-
-                loss = torch.mean((model_pred - target_adjusted)**2)
-
-            # Cleanup and return
-            loss_cpu = loss.cpu()
-            del inputs_gpu, model_pred, target_adjusted
-            if 'sigmas' in locals():
-                del sigmas
-            torch.cuda.empty_cache()
-            return loss_cpu.to(get_local_torch_device())
-
-        try:
-            # Get analytical gradients
-            transformer.zero_grad()
-            analytical_loss = compute_loss()
-            analytical_loss.backward()
-
-            # Check gradients for selected parameters
-            absolute_errors: list[float] = []
-            param_count = 0
-
-            rank = dist.get_rank()
-            sp_group = get_sp_group()
-            for name, param in transformer.named_parameters():
-                sp_group.barrier()
-                # skip scale_shift_table because it is not sharded
-                if 'scale_shift_table' in name:
-                    continue
-                if isinstance(param.grad, torch.distributed.tensor.DTensor):
-                    full_grad = param.grad.full_tensor()
-                    distributed = True
-                else:
-                    full_grad = param.grad
-                    distributed = False
-                    continue
-                if not (param.requires_grad and param.grad is not None
-                        and param_count < max_params_to_check
-                        and full_grad.abs().max() > 5e-4):
-                    continue
-                if not distributed and rank != 0:
-                    continue
-
-                # Get local parameter and gradient tensors
-                local_param = param._local_tensor if hasattr(
-                    param, '_local_tensor') else param
-                local_grad = param.grad._local_tensor if hasattr(
-                    param.grad, '_local_tensor') else param.grad
-
-                # Find first significant gradient element
-                flat_param = local_param.data.view(-1)
-                flat_grad = local_grad.view(-1)
-                check_idx = next((i for i in range(min(10, flat_param.numel()))
-                                  if abs(flat_grad[i]) > 1e-4), 0)
-
-                # Store original values
-                orig_value = flat_param[check_idx].item()
-                analytical_grad = flat_grad[check_idx].item()
-
-                # Compute numerical gradient
-                for delta in [eps, -eps]:
-                    with torch.no_grad():
-                        # only have a single rank modify the parameter
-                        # because we are using FSDP
-                        if rank == 0:
-                            flat_param[check_idx] = orig_value + delta
-                        loss = compute_loss()
-                        if delta > 0:
-                            loss_plus = loss.item()
-                        else:
-                            loss_minus = loss.item()
-
-                # Restore parameter and compute error
-                with torch.no_grad():
-                    flat_param[check_idx] = orig_value
-
-                numerical_grad = (loss_plus - loss_minus) / (2 * eps)
-                abs_error = abs(analytical_grad - numerical_grad)
-                rel_error = abs_error / max(abs(analytical_grad),
-                                            abs(numerical_grad), 1e-3)
-                absolute_errors.append(abs_error)
-
-                if self.global_rank == 0:
-                    logger.info(
-                        "%s[%s]: analytical=%.5f, numerical=%.5f, abs_error=%.2e, rel_error=%.2f%%",
-                        name, check_idx, analytical_grad, numerical_grad,
-                        abs_error, rel_error * 100)
-
-                # param_count += 1
-
-            # Compute and log statistics
-            if rank == 0 and absolute_errors:
-                min_err, max_err, mean_err = min(absolute_errors), max(
-                    absolute_errors
-                ), sum(absolute_errors) / len(absolute_errors)
-                logger.info("Gradient check stats: min=%s, max=%s, mean=%s",
-                            min_err, max_err, mean_err)
-
-                wandb.log({
-                    "grad_check/min_abs_error": min_err,
-                    "grad_check/max_abs_error": max_err,
-                    "grad_check/mean_abs_error": mean_err,
-                    "grad_check/analytical_loss": analytical_loss.item(),
-                })
-                return max_err
-
-            return float('inf')
-
-        except Exception as e:
-            logger.error("Gradient check failed: %s", e)
-            traceback.print_exc()
-            return float('inf')
-
-    def setup_gradient_check(self, args, loader_iter, noise_scheduler,
-                             noise_random_generator) -> float | None:
-        """
-        Setup and perform gradient check on a fresh batch.
-        Args:
-            args: Training arguments
-            loader_iter: Data loader iterator
-            noise_scheduler: Noise scheduler for diffusion
-            noise_random_generator: Random number generator for noise
-        Returns:
-            float or None: Maximum gradient error or None if check is disabled/fails
-        """
-        assert self.training_args is not None
-
-        try:
-            # Get a fresh batch and process it exactly like train_one_step
-            check_latents, check_encoder_hidden_states, check_encoder_attention_mask, check_infos = next(
-                loader_iter)
-
-            # Process exactly like in train_one_step but use GRADIENT_CHECK_DTYPE
-            check_latents = check_latents.to(get_local_torch_device(),
-                                             dtype=GRADIENT_CHECK_DTYPE)
-            check_encoder_hidden_states = check_encoder_hidden_states.to(
-                get_local_torch_device(), dtype=GRADIENT_CHECK_DTYPE)
-            check_latents = normalize_dit_input("wan", check_latents)
-            batch_size = check_latents.shape[0]
-            check_noise = torch.randn_like(check_latents)
-
-            check_u = compute_density_for_timestep_sampling(
-                weighting_scheme=args.weighting_scheme,
-                batch_size=batch_size,
-                generator=noise_random_generator,
-                logit_mean=args.logit_mean,
-                logit_std=args.logit_std,
-                mode_scale=args.mode_scale,
-            )
-            check_indices = (check_u *
-                             noise_scheduler.config.num_train_timesteps).long()
-            check_timesteps = noise_scheduler.timesteps[check_indices].to(
-                device=check_latents.device)
-
-            check_sigmas = get_sigmas(
-                noise_scheduler,
-                check_latents.device,
-                check_timesteps,
-                n_dim=check_latents.ndim,
-                dtype=check_latents.dtype,
-            )
-            check_noisy_model_input = (
-                1.0 - check_sigmas) * check_latents + check_sigmas * check_noise
-
-            # Compute target exactly like train_one_step
-            if args.precondition_outputs:
-                check_target = check_latents
-            else:
-                check_target = check_noise - check_latents
-
-            # Perform gradient check with the exact same inputs as training
-            max_grad_error = self.gradient_check_parameters(
-                transformer=self.transformer,
-                latents=
-                check_noisy_model_input,  # Use noisy input like in training
-                encoder_hidden_states=check_encoder_hidden_states,
-                encoder_attention_mask=check_encoder_attention_mask,
-                timesteps=check_timesteps,
-                target=check_target,
-                max_params_to_check=100  # Check more parameters
-            )
-
-            if max_grad_error > 5e-2:
-                logger.error("❌ Large gradient error detected: %s",
-                             max_grad_error)
-            else:
-                logger.info("✅ Gradient check passed: max error %s",
-                            max_grad_error)
-
-            return max_grad_error
-
-        except Exception as e:
-            logger.error("Gradient check setup failed: %s", e)
-            traceback.print_exc()
-            return None
-=======
-        torch.cuda.empty_cache()
->>>>>>> aab74c12
+        torch.cuda.empty_cache()