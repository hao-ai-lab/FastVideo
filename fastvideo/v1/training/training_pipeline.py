# SPDX-License-Identifier: Apache-2.0
import gc
import math
import os
import traceback
from abc import ABC, abstractmethod
from typing import Any, Dict, Iterator, List

import imageio
import numpy as np
import torch
import torch.distributed as dist
import torchvision
from diffusers.optimization import get_scheduler
from einops import rearrange
from torchdata.stateful_dataloader import StatefulDataLoader

from fastvideo.v1.configs.sample import SamplingParam
from fastvideo.v1.dataset import build_parquet_map_style_dataloader
from fastvideo.v1.distributed import (get_sp_group, get_torch_device,
                                      get_world_group)
from fastvideo.v1.fastvideo_args import FastVideoArgs, TrainingArgs
from fastvideo.v1.forward_context import set_forward_context
from fastvideo.v1.logger import init_logger
from fastvideo.v1.pipelines import ComposedPipelineBase
from fastvideo.v1.pipelines.pipeline_batch_info import ForwardBatch
from fastvideo.v1.training.training_utils import (
    compute_density_for_timestep_sampling, get_sigmas, normalize_dit_input)

import wandb  # isort: skip

logger = init_logger(__name__)

# Note: if checking with float32, cannot use flash-attn.
GRADIENT_CHECK_DTYPE = torch.bfloat16


class TrainingPipeline(ComposedPipelineBase, ABC):
    """
    A pipeline for training a model. All training pipelines should inherit from this class.
    All reusable components and code should be implemented in this class.
    """
    _required_config_modules = ["scheduler", "transformer"]
    validation_pipeline: ComposedPipelineBase
    train_dataloader: StatefulDataLoader
    train_loader_iter: Iterator[tuple[torch.Tensor, torch.Tensor, torch.Tensor,
                                      Dict[str, Any]]]
    current_epoch: int = 0

    def create_pipeline_stages(self, fastvideo_args: FastVideoArgs):
        raise RuntimeError(
            "create_pipeline_stages should not be called for training pipeline")

    def initialize_training_pipeline(self, training_args: TrainingArgs):
        logger.info("Initializing training pipeline...")
        self.device = get_torch_device()
        world_group = get_world_group()
        self.world_size = world_group.world_size
        self.global_rank = world_group.rank
        self.sp_group = get_sp_group()
        self.rank_in_sp_group = self.sp_group.rank_in_group
        self.sp_world_size = self.sp_group.world_size
        self.local_rank = world_group.local_rank
        self.transformer = self.get_module("transformer")
        assert self.transformer is not None

        self.transformer.requires_grad_(True)
        self.transformer.train()

        noise_scheduler = self.modules["scheduler"]
        params_to_optimize = self.transformer.parameters()
        params_to_optimize = list(
            filter(lambda p: p.requires_grad, params_to_optimize))

        self.optimizer = torch.optim.AdamW(
            params_to_optimize,
            lr=training_args.learning_rate,
            betas=(0.9, 0.999),
            weight_decay=training_args.weight_decay,
            eps=1e-8,
        )

        self.init_steps = 0
        logger.info("optimizer: %s", self.optimizer)

        self.lr_scheduler = get_scheduler(
            training_args.lr_scheduler,
            optimizer=self.optimizer,
            num_warmup_steps=training_args.lr_warmup_steps * self.world_size,
            num_training_steps=training_args.max_train_steps * self.world_size,
            num_cycles=training_args.lr_num_cycles,
            power=training_args.lr_power,
            last_epoch=self.init_steps - 1,
        )

        self.train_dataset, self.train_dataloader = build_parquet_map_style_dataloader(
            training_args.data_path,
            training_args.train_batch_size,
            num_data_workers=training_args.dataloader_num_workers,
            drop_last=True,
            text_padding_length=training_args.text_encoder_configs[0].
            arch_config.text_len,  # type: ignore[attr-defined]
            seed=training_args.seed,
        )

        self.noise_scheduler = noise_scheduler

        assert training_args.gradient_accumulation_steps is not None
        assert training_args.sp_size is not None
        assert training_args.train_sp_batch_size is not None
        assert training_args.max_train_steps is not None
        self.num_update_steps_per_epoch = math.ceil(
            len(self.train_dataloader) /
            training_args.gradient_accumulation_steps * training_args.sp_size /
            training_args.train_sp_batch_size)
        self.num_train_epochs = math.ceil(training_args.max_train_steps /
                                          self.num_update_steps_per_epoch)

        # TODO(will): is there a cleaner way to track epochs?
        self.current_epoch = 0

        if self.global_rank == 0:
            project = training_args.tracker_project_name or "fastvideo"
            wandb.init(project=project,
                       config=training_args,
                       name=training_args.wandb_run_name)

    @abstractmethod
    def initialize_validation_pipeline(self, training_args: TrainingArgs):
        raise NotImplementedError(
            "Training pipelines must implement this method")

    @abstractmethod
    def train_one_step(self, transformer, model_type, optimizer, lr_scheduler,
                       loader, noise_scheduler, noise_random_generator,
                       gradient_accumulation_steps, sp_size,
                       precondition_outputs, max_grad_norm, weighting_scheme,
                       logit_mean, logit_std, mode_scale):
        """
        Train one step of the model.
        """
        raise NotImplementedError(
            "Training pipeline must implement this method")

    @torch.no_grad()
    def _log_validation(self, transformer, training_args, global_step, val_attn_metadata) -> None:
        assert training_args is not None
        training_args.inference_mode = True
        training_args.use_cpu_offload = False
        if not training_args.log_validation:
            return
        if self.validation_pipeline is None:
            raise ValueError("Validation pipeline is not set")

        logger.info("Starting validation")

        # Create sampling parameters if not provided
        sampling_param = SamplingParam.from_pretrained(training_args.model_path)

        # Set deterministic seed for validation
        validation_seed = training_args.seed if training_args.seed is not None else 42
        torch.manual_seed(validation_seed)
        torch.cuda.manual_seed_all(validation_seed)

        logger.info("Using validation seed: %s", validation_seed)

        # Prepare validation prompts
        logger.info('fastvideo_args.validation_prompt_dir: %s',
                    training_args.validation_prompt_dir)
        validation_dataset, validation_dataloader = build_parquet_map_style_dataloader(
            training_args.validation_prompt_dir,
            batch_size=1,
            num_data_workers=0,
            drop_last=False,
            cfg_rate=training_args.cfg)
        if sampling_param.negative_prompt:
            _, negative_prompt_embeds, negative_prompt_attention_mask, _ = validation_dataset.get_validation_negative_prompt(
            )

        transformer.eval()

        validation_steps = training_args.validation_sampling_steps.split(",")
        validation_steps = [int(step) for step in validation_steps]
        validation_steps = [step for step in validation_steps if step > 0]

        # Process each validation prompt for each validation step
        for num_inference_steps in validation_steps:
            step_videos: List[np.ndarray] = []
            step_captions: List[str | None] = []

            for _, embeddings, masks, infos in validation_dataloader:
                step_captions.extend([None])  # TODO(peiyuan): add caption
                prompt_embeds = embeddings.to(get_torch_device())
                prompt_attention_mask = masks.to(get_torch_device())

                # Calculate sizes
                latents_size = [(sampling_param.num_frames - 1) // 4 + 1,
                                sampling_param.height // 8,
                                sampling_param.width // 8]
                n_tokens = latents_size[0] * latents_size[1] * latents_size[2]

                temporal_compression_factor = training_args.vae_config.arch_config.temporal_compression_ratio
                num_frames = (training_args.num_latent_t -
                              1) * temporal_compression_factor + 1

                # Prepare batch for validation
                batch = ForwardBatch(
                    data_type="video",
                    latents=None,
                    seed=validation_seed,  # Use deterministic seed
                    generator=torch.Generator(
                        device="cpu").manual_seed(validation_seed),
                    prompt_embeds=[prompt_embeds],
                    prompt_attention_mask=[prompt_attention_mask],
                    negative_prompt_embeds=[negative_prompt_embeds],
                    negative_attention_mask=[negative_prompt_attention_mask],
                    height=training_args.num_height,
                    width=training_args.num_width,
                    num_frames=num_frames,
                    num_inference_steps=
                    num_inference_steps,  # Use the current validation step
                    guidance_scale=sampling_param.guidance_scale,
                    n_tokens=n_tokens,
                    eta=0.0,
                )

                # Run validation inference
                with torch.no_grad(), torch.autocast("cuda",
                                                     dtype=torch.bfloat16):
                    output_batch = self.validation_pipeline.forward(
                        batch, training_args)
                    samples = output_batch.output

                if self.rank_in_sp_group != 0:
                    continue

<<<<<<< HEAD
            # Run validation inference
            with set_forward_context(current_timestep=None,
                                     attn_metadata=val_attn_metadata):
                with torch.no_grad(), torch.autocast("cuda", dtype=torch.bfloat16):
                    output_batch = self.validation_pipeline.forward(
                        batch, training_args)
                    samples = output_batch.output

            # Re-enable gradients for training
            transformer.requires_grad_(True)
            transformer.train()

            if self.rank_in_sp_group != 0:
                continue

            # Process outputs
            video = rearrange(samples, "b c t h w -> t b c h w")
            frames = []
            for x in video:
                x = torchvision.utils.make_grid(x, nrow=6)
                x = x.transpose(0, 1).transpose(1, 2).squeeze(-1)
                frames.append((x * 255).numpy().astype(np.uint8))
            videos.append(frames)

        # Log validation results
        world_group = get_world_group()
        num_sp_groups = world_group.world_size // self.sp_group.world_size

        # Only sp_group leaders (rank_in_sp_group == 0) need to send their
        # results to global rank 0
        if self.rank_in_sp_group == 0:
            if self.global_rank == 0:
                # Global rank 0 collects results from all sp_group leaders
                all_videos = videos  # Start with own results
                all_captions = captions

                # Receive from other sp_group leaders
                for sp_group_idx in range(1, num_sp_groups):
                    src_rank = sp_group_idx * self.sp_world_size  # Global rank of other sp_group leaders
                    recv_videos = world_group.recv_object(src=src_rank)
                    recv_captions = world_group.recv_object(src=src_rank)
                    all_videos.extend(recv_videos)
                    all_captions.extend(recv_captions)

                video_filenames = []
                for i, (video,
                        caption) in enumerate(zip(all_videos, all_captions)):
                    os.makedirs(training_args.output_dir, exist_ok=True)
                    filename = os.path.join(
                        training_args.output_dir,
                        f"validation_step_{global_step}_video_{i}.mp4")
                    imageio.mimsave(filename, video, fps=sampling_param.fps)
                    video_filenames.append(filename)

                logs = {
                    "validation_videos": [
                        wandb.Video(filename, caption=caption) for filename,
                        caption in zip(video_filenames, all_captions)
                    ]
                }
                wandb.log(logs, step=global_step)
            else:
                # Other sp_group leaders send their results to global rank 0
                world_group.send_object(videos, dst=0)
                world_group.send_object(captions, dst=0)
=======
                # Process outputs
                video = rearrange(samples, "b c t h w -> t b c h w")
                frames = []
                for x in video:
                    x = torchvision.utils.make_grid(x, nrow=6)
                    x = x.transpose(0, 1).transpose(1, 2).squeeze(-1)
                    frames.append((x * 255).numpy().astype(np.uint8))
                step_videos.append(frames)

            # Log validation results for this step
            world_group = get_world_group()
            num_sp_groups = world_group.world_size // self.sp_group.world_size

            # Only sp_group leaders (rank_in_sp_group == 0) need to send their
            # results to global rank 0
            if self.rank_in_sp_group == 0:
                if self.global_rank == 0:
                    # Global rank 0 collects results from all sp_group leaders
                    all_videos = step_videos  # Start with own results
                    all_captions = step_captions

                    # Receive from other sp_group leaders
                    for sp_group_idx in range(1, num_sp_groups):
                        src_rank = sp_group_idx * self.sp_world_size  # Global rank of other sp_group leaders
                        recv_videos = world_group.recv_object(src=src_rank)
                        recv_captions = world_group.recv_object(src=src_rank)
                        all_videos.extend(recv_videos)
                        all_captions.extend(recv_captions)

                    video_filenames = []
                    for i, (video,
                            caption) in enumerate(zip(all_videos,
                                                      all_captions)):
                        os.makedirs(training_args.output_dir, exist_ok=True)
                        filename = os.path.join(
                            training_args.output_dir,
                            f"validation_step_{global_step}_inference_steps_{num_inference_steps}_video_{i}.mp4"
                        )
                        imageio.mimsave(filename, video, fps=sampling_param.fps)
                        video_filenames.append(filename)

                    logs = {
                        f"validation_videos_{num_inference_steps}_steps": [
                            wandb.Video(filename, caption=caption)
                            for filename, caption in zip(
                                video_filenames, all_captions)
                        ]
                    }
                    wandb.log(logs, step=global_step)
                else:
                    # Other sp_group leaders send their results to global rank 0
                    world_group.send_object(step_videos, dst=0)
                    world_group.send_object(step_captions, dst=0)
>>>>>>> c0026ca5

        # Re-enable gradients for training
        transformer.train()
        gc.collect()
        torch.cuda.empty_cache()

    def gradient_check_parameters(self,
                                  transformer,
                                  latents,
                                  encoder_hidden_states,
                                  encoder_attention_mask,
                                  timesteps,
                                  target,
                                  eps=5e-2,
                                  max_params_to_check=2000) -> float:
        """
        Verify gradients using finite differences for FSDP models with GRADIENT_CHECK_DTYPE.
        Uses standard tolerances for GRADIENT_CHECK_DTYPE precision.
        """
        assert self.training_args is not None
        # Move all inputs to CPU and clear GPU memory
        inputs_cpu = {
            'latents': latents.cpu(),
            'encoder_hidden_states': encoder_hidden_states.cpu(),
            'encoder_attention_mask': encoder_attention_mask.cpu(),
            'timesteps': timesteps.cpu(),
            'target': target.cpu()
        }
        del latents, encoder_hidden_states, encoder_attention_mask, timesteps, target
        torch.cuda.empty_cache()

        def compute_loss() -> torch.Tensor:
            assert self.training_args is not None
            # Move inputs to GPU, compute loss, cleanup
            inputs_gpu = {
                k:
                v.to(get_torch_device(),
                     dtype=GRADIENT_CHECK_DTYPE
                     if k != 'encoder_attention_mask' else None)
                for k, v in inputs_cpu.items()
            }

            # Use GRADIENT_CHECK_DTYPE for more accurate gradient checking
            # with torch.autocast(enabled=False, device_type="cuda"):
            with torch.autocast("cuda", dtype=GRADIENT_CHECK_DTYPE):
                with set_forward_context(
                        current_timestep=inputs_gpu['timesteps'],
                        attn_metadata=None):
                    model_pred = transformer(
                        hidden_states=inputs_gpu['latents'],
                        encoder_hidden_states=inputs_gpu[
                            'encoder_hidden_states'],
                        timestep=inputs_gpu['timesteps'],
                        encoder_attention_mask=inputs_gpu[
                            'encoder_attention_mask'],
                        return_dict=False)[0]

                if self.training_args.precondition_outputs:
                    sigmas = get_sigmas(self.noise_scheduler,
                                        inputs_gpu['latents'].device,
                                        inputs_gpu['timesteps'],
                                        n_dim=inputs_gpu['latents'].ndim,
                                        dtype=inputs_gpu['latents'].dtype)
                    model_pred = inputs_gpu['latents'] - model_pred * sigmas
                    target_adjusted = inputs_gpu['target']
                else:
                    target_adjusted = inputs_gpu['target']

                loss = torch.mean((model_pred - target_adjusted)**2)

            # Cleanup and return
            loss_cpu = loss.cpu()
            del inputs_gpu, model_pred, target_adjusted
            if 'sigmas' in locals():
                del sigmas
            torch.cuda.empty_cache()
            return loss_cpu.to(get_torch_device())

        try:
            # Get analytical gradients
            transformer.zero_grad()
            analytical_loss = compute_loss()
            analytical_loss.backward()

            # Check gradients for selected parameters
            absolute_errors: list[float] = []
            param_count = 0

            rank = dist.get_rank()
            sp_group = get_sp_group()
            for name, param in transformer.named_parameters():
                sp_group.barrier()
                # skip scale_shift_table because it is not sharded
                if 'scale_shift_table' in name:
                    continue
                if isinstance(param.grad, torch.distributed.tensor.DTensor):
                    full_grad = param.grad.full_tensor()
                    distributed = True
                else:
                    full_grad = param.grad
                    distributed = False
                    continue
                if not (param.requires_grad and param.grad is not None
                        and param_count < max_params_to_check
                        and full_grad.abs().max() > 5e-4):
                    continue
                if not distributed and rank != 0:
                    continue

                # Get local parameter and gradient tensors
                local_param = param._local_tensor if hasattr(
                    param, '_local_tensor') else param
                local_grad = param.grad._local_tensor if hasattr(
                    param.grad, '_local_tensor') else param.grad

                # Find first significant gradient element
                flat_param = local_param.data.view(-1)
                flat_grad = local_grad.view(-1)
                check_idx = next((i for i in range(min(10, flat_param.numel()))
                                  if abs(flat_grad[i]) > 1e-4), 0)

                # Store original values
                orig_value = flat_param[check_idx].item()
                analytical_grad = flat_grad[check_idx].item()

                # Compute numerical gradient
                for delta in [eps, -eps]:
                    with torch.no_grad():
                        # only have a single rank modify the parameter
                        # because we are using FSDP
                        if rank == 0:
                            flat_param[check_idx] = orig_value + delta
                        loss = compute_loss()
                        if delta > 0:
                            loss_plus = loss.item()
                        else:
                            loss_minus = loss.item()

                # Restore parameter and compute error
                with torch.no_grad():
                    flat_param[check_idx] = orig_value

                numerical_grad = (loss_plus - loss_minus) / (2 * eps)
                abs_error = abs(analytical_grad - numerical_grad)
                rel_error = abs_error / max(abs(analytical_grad),
                                            abs(numerical_grad), 1e-3)
                absolute_errors.append(abs_error)

                if self.global_rank == 0:
                    logger.info(
                        "%s[%s]: analytical=%.5f, numerical=%.5f, abs_error=%.2e, rel_error=%.2f%%",
                        name, check_idx, analytical_grad, numerical_grad,
                        abs_error, rel_error * 100)

                # param_count += 1

            # Compute and log statistics
            if rank == 0 and absolute_errors:
                min_err, max_err, mean_err = min(absolute_errors), max(
                    absolute_errors
                ), sum(absolute_errors) / len(absolute_errors)
                logger.info("Gradient check stats: min=%s, max=%s, mean=%s",
                            min_err, max_err, mean_err)

                wandb.log({
                    "grad_check/min_abs_error": min_err,
                    "grad_check/max_abs_error": max_err,
                    "grad_check/mean_abs_error": mean_err,
                    "grad_check/analytical_loss": analytical_loss.item(),
                })
                return max_err

            return float('inf')

        except Exception as e:
            logger.error("Gradient check failed: %s", e)
            traceback.print_exc()
            return float('inf')

    def setup_gradient_check(self, args, loader_iter, noise_scheduler,
                             noise_random_generator) -> float | None:
        """
        Setup and perform gradient check on a fresh batch.
        Args:
            args: Training arguments
            loader_iter: Data loader iterator
            noise_scheduler: Noise scheduler for diffusion
            noise_random_generator: Random number generator for noise
        Returns:
            float or None: Maximum gradient error or None if check is disabled/fails
        """
        assert self.training_args is not None

        try:
            # Get a fresh batch and process it exactly like train_one_step
            check_latents, check_encoder_hidden_states, check_encoder_attention_mask, check_infos = next(
                loader_iter)

            # Process exactly like in train_one_step but use GRADIENT_CHECK_DTYPE
            check_latents = check_latents.to(get_torch_device(),
                                             dtype=GRADIENT_CHECK_DTYPE)
            check_encoder_hidden_states = check_encoder_hidden_states.to(
                get_torch_device(), dtype=GRADIENT_CHECK_DTYPE)
            check_latents = normalize_dit_input("wan", check_latents)
            batch_size = check_latents.shape[0]
            check_noise = torch.randn_like(check_latents)

            check_u = compute_density_for_timestep_sampling(
                weighting_scheme=args.weighting_scheme,
                batch_size=batch_size,
                generator=noise_random_generator,
                logit_mean=args.logit_mean,
                logit_std=args.logit_std,
                mode_scale=args.mode_scale,
            )
            check_indices = (check_u *
                             noise_scheduler.config.num_train_timesteps).long()
            check_timesteps = noise_scheduler.timesteps[check_indices].to(
                device=check_latents.device)

            check_sigmas = get_sigmas(
                noise_scheduler,
                check_latents.device,
                check_timesteps,
                n_dim=check_latents.ndim,
                dtype=check_latents.dtype,
            )
            check_noisy_model_input = (
                1.0 - check_sigmas) * check_latents + check_sigmas * check_noise

            # Compute target exactly like train_one_step
            if args.precondition_outputs:
                check_target = check_latents
            else:
                check_target = check_noise - check_latents

            # Perform gradient check with the exact same inputs as training
            max_grad_error = self.gradient_check_parameters(
                transformer=self.transformer,
                latents=
                check_noisy_model_input,  # Use noisy input like in training
                encoder_hidden_states=check_encoder_hidden_states,
                encoder_attention_mask=check_encoder_attention_mask,
                timesteps=check_timesteps,
                target=check_target,
                max_params_to_check=100  # Check more parameters
            )

            if max_grad_error > 5e-2:
                logger.error("❌ Large gradient error detected: %s",
                             max_grad_error)
            else:
                logger.info("✅ Gradient check passed: max error %s",
                            max_grad_error)

            return max_grad_error

        except Exception as e:
            logger.error("Gradient check setup failed: %s", e)
            traceback.print_exc()
            return None<|MERGE_RESOLUTION|>--- conflicted
+++ resolved
@@ -223,84 +223,17 @@
                     n_tokens=n_tokens,
                     eta=0.0,
                 )
-
                 # Run validation inference
-                with torch.no_grad(), torch.autocast("cuda",
-                                                     dtype=torch.bfloat16):
-                    output_batch = self.validation_pipeline.forward(
-                        batch, training_args)
-                    samples = output_batch.output
+                with set_forward_context(current_timestep=None,
+                                        attn_metadata=val_attn_metadata):
+                    with torch.no_grad(), torch.autocast("cuda", dtype=torch.bfloat16):
+                        output_batch = self.validation_pipeline.forward(
+                            batch, training_args)
+                        samples = output_batch.output
 
                 if self.rank_in_sp_group != 0:
                     continue
 
-<<<<<<< HEAD
-            # Run validation inference
-            with set_forward_context(current_timestep=None,
-                                     attn_metadata=val_attn_metadata):
-                with torch.no_grad(), torch.autocast("cuda", dtype=torch.bfloat16):
-                    output_batch = self.validation_pipeline.forward(
-                        batch, training_args)
-                    samples = output_batch.output
-
-            # Re-enable gradients for training
-            transformer.requires_grad_(True)
-            transformer.train()
-
-            if self.rank_in_sp_group != 0:
-                continue
-
-            # Process outputs
-            video = rearrange(samples, "b c t h w -> t b c h w")
-            frames = []
-            for x in video:
-                x = torchvision.utils.make_grid(x, nrow=6)
-                x = x.transpose(0, 1).transpose(1, 2).squeeze(-1)
-                frames.append((x * 255).numpy().astype(np.uint8))
-            videos.append(frames)
-
-        # Log validation results
-        world_group = get_world_group()
-        num_sp_groups = world_group.world_size // self.sp_group.world_size
-
-        # Only sp_group leaders (rank_in_sp_group == 0) need to send their
-        # results to global rank 0
-        if self.rank_in_sp_group == 0:
-            if self.global_rank == 0:
-                # Global rank 0 collects results from all sp_group leaders
-                all_videos = videos  # Start with own results
-                all_captions = captions
-
-                # Receive from other sp_group leaders
-                for sp_group_idx in range(1, num_sp_groups):
-                    src_rank = sp_group_idx * self.sp_world_size  # Global rank of other sp_group leaders
-                    recv_videos = world_group.recv_object(src=src_rank)
-                    recv_captions = world_group.recv_object(src=src_rank)
-                    all_videos.extend(recv_videos)
-                    all_captions.extend(recv_captions)
-
-                video_filenames = []
-                for i, (video,
-                        caption) in enumerate(zip(all_videos, all_captions)):
-                    os.makedirs(training_args.output_dir, exist_ok=True)
-                    filename = os.path.join(
-                        training_args.output_dir,
-                        f"validation_step_{global_step}_video_{i}.mp4")
-                    imageio.mimsave(filename, video, fps=sampling_param.fps)
-                    video_filenames.append(filename)
-
-                logs = {
-                    "validation_videos": [
-                        wandb.Video(filename, caption=caption) for filename,
-                        caption in zip(video_filenames, all_captions)
-                    ]
-                }
-                wandb.log(logs, step=global_step)
-            else:
-                # Other sp_group leaders send their results to global rank 0
-                world_group.send_object(videos, dst=0)
-                world_group.send_object(captions, dst=0)
-=======
                 # Process outputs
                 video = rearrange(samples, "b c t h w -> t b c h w")
                 frames = []
@@ -354,7 +287,6 @@
                     # Other sp_group leaders send their results to global rank 0
                     world_group.send_object(step_videos, dst=0)
                     world_group.send_object(step_captions, dst=0)
->>>>>>> c0026ca5
 
         # Re-enable gradients for training
         transformer.train()
