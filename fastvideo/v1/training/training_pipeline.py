--- conflicted
+++ resolved
@@ -179,52 +179,6 @@
 
         transformer.eval()
 
-<<<<<<< HEAD
-        # Process each validation prompt
-        videos: List[np.ndarray] = []
-        captions: List[str] = []
-        for _, embeddings, masks, caption_text in validation_dataloader:
-            captions.append(caption_text)
-            prompt_embeds = embeddings.to(get_torch_device())
-            prompt_attention_mask = masks.to(get_torch_device())
-
-            # Calculate sizes
-            latents_size = [(sampling_param.num_frames - 1) // 4 + 1,
-                            sampling_param.height // 8,
-                            sampling_param.width // 8]
-            n_tokens = latents_size[0] * latents_size[1] * latents_size[2]
-
-            temporal_compression_factor = training_args.vae_config.arch_config.temporal_compression_ratio
-            num_frames = (training_args.num_latent_t -
-                          1) * temporal_compression_factor + 1
-
-            # Prepare batch for validation
-            batch = ForwardBatch(
-                data_type="video",
-                latents=None,
-                seed=validation_seed,  # Use deterministic seed
-                generator=torch.Generator(
-                    device="cpu").manual_seed(validation_seed),
-                prompt_embeds=[prompt_embeds],
-                prompt_attention_mask=[prompt_attention_mask],
-                negative_prompt_embeds=[negative_prompt_embeds],
-                negative_attention_mask=[negative_prompt_attention_mask],
-                # make sure we use the same height, width, and num_frames as the training pipeline
-                height=training_args.num_height,
-                width=training_args.num_width,
-                num_frames=num_frames,
-                # TODO(will): validation_sampling_steps and
-                # validation_guidance_scale are actually passed in as a list of
-                # values, like "10,20,30". The validation should be run for each
-                # combination of values.
-                # num_inference_steps=fastvideo_args.validation_sampling_steps,
-                num_inference_steps=sampling_param.num_inference_steps,
-                # guidance_scale=fastvideo_args.validation_guidance_scale,
-                guidance_scale=sampling_param.guidance_scale,
-                n_tokens=n_tokens,
-                eta=0.0,
-            )
-=======
         validation_steps = training_args.validation_sampling_steps.split(",")
         validation_steps = [int(step) for step in validation_steps]
         validation_steps = [step for step in validation_steps if step > 0]
@@ -279,7 +233,6 @@
 
                 if self.rank_in_sp_group != 0:
                     continue
->>>>>>> c0026ca5
 
                 # Process outputs
                 video = rearrange(samples, "b c t h w -> t b c h w")
