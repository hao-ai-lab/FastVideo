--- conflicted
+++ resolved
@@ -22,16 +22,11 @@
     VideoSparseAttentionMetadata)
 from fastvideo.v1.configs.sample import SamplingParam
 from fastvideo.v1.dataset import build_parquet_map_style_dataloader
-<<<<<<< HEAD
+from fastvideo.v1.dataset.dataloader.schema import (
+    pyarrow_schema_t2v, pyarrow_schema_t2v_validation)
 from fastvideo.v1.distributed import (cleanup_dist_env_and_memory,
                                       get_local_torch_device, get_sp_group,
                                       get_world_group)
-=======
-from fastvideo.v1.dataset.dataloader.schema import (
-    pyarrow_schema_t2v, pyarrow_schema_t2v_validation)
-from fastvideo.v1.distributed import (cleanup_dist_env_and_memory, get_sp_group,
-                                      get_torch_device, get_world_group)
->>>>>>> 46a0a85d
 from fastvideo.v1.fastvideo_args import FastVideoArgs, TrainingArgs
 from fastvideo.v1.forward_context import set_forward_context
 from fastvideo.v1.logger import init_logger
@@ -175,10 +170,6 @@
             # Get first batch of new epoch
             batch = next(self.train_loader_iter)
 
-<<<<<<< HEAD
-        latents, encoder_hidden_states, encoder_attention_mask, infos = batch
-        training_batch.latents = latents.to(get_local_torch_device(),
-=======
         # latents, encoder_hidden_states, encoder_attention_mask, infos = batch
         latents = batch['vae_latent']
         latents = latents[:, :, :self.training_args.num_latent_t]
@@ -186,19 +177,13 @@
         encoder_attention_mask = batch['text_attention_mask']
         infos = batch['info_list']
 
-        training_batch.latents = latents.to(get_torch_device(),
->>>>>>> 46a0a85d
+        training_batch.latents = latents.to(get_local_torch_device(),
                                             dtype=torch.bfloat16)
         training_batch.encoder_hidden_states = encoder_hidden_states.to(
             get_local_torch_device(), dtype=torch.bfloat16)
         training_batch.encoder_attention_mask = encoder_attention_mask.to(
-<<<<<<< HEAD
             get_local_torch_device(), dtype=torch.bfloat16)
-        training_batch.info = infos
-=======
-            get_torch_device(), dtype=torch.bfloat16)
         training_batch.infos = infos
->>>>>>> 46a0a85d
 
         return training_batch
 
@@ -570,8 +555,9 @@
         prompt_embeds = validation_batch['text_embedding']
         prompt_attention_mask = validation_batch['text_attention_mask']
 
-        prompt_embeds = prompt_embeds.to(get_torch_device())
-        prompt_attention_mask = prompt_attention_mask.to(get_torch_device())
+        prompt_embeds = prompt_embeds.to(get_local_torch_device())
+        prompt_attention_mask = prompt_attention_mask.to(
+            get_local_torch_device())
 
         # Calculate sizes
         latents_size = [(sampling_param.num_frames - 1) // 4 + 1,
@@ -658,43 +644,6 @@
                     negative_prompt_attention_mask)
 
                 step_captions.extend([None])  # TODO(peiyuan): add caption
-<<<<<<< HEAD
-                prompt_embeds = embeddings.to(get_local_torch_device())
-                prompt_attention_mask = masks.to(get_local_torch_device())
-
-                # Calculate sizes
-                latents_size = [(sampling_param.num_frames - 1) // 4 + 1,
-                                sampling_param.height // 8,
-                                sampling_param.width // 8]
-                n_tokens = latents_size[0] * latents_size[1] * latents_size[2]
-
-                temporal_compression_factor = training_args.pipeline_config.vae_config.arch_config.temporal_compression_ratio
-                num_frames = (training_args.num_latent_t -
-                              1) * temporal_compression_factor + 1
-
-                # Prepare batch for validation
-                batch = ForwardBatch(
-                    data_type="video",
-                    latents=None,
-                    seed=validation_seed,  # Use deterministic seed
-                    generator=torch.Generator(
-                        device="cpu").manual_seed(validation_seed),
-                    prompt_embeds=[prompt_embeds],
-                    prompt_attention_mask=[prompt_attention_mask],
-                    negative_prompt_embeds=[negative_prompt_embeds],
-                    negative_attention_mask=[negative_prompt_attention_mask],
-                    height=training_args.num_height,
-                    width=training_args.num_width,
-                    num_frames=num_frames,
-                    num_inference_steps=
-                    num_inference_steps,  # Use the current validation step
-                    guidance_scale=sampling_param.guidance_scale,
-                    n_tokens=n_tokens,
-                    eta=0.0,
-                    VSA_sparsity=training_args.VSA_sparsity,
-                )
-=======
->>>>>>> 46a0a85d
 
                 # Run validation inference
                 with torch.no_grad(), torch.autocast("cuda",
