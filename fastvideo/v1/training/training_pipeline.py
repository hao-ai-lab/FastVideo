--- conflicted
+++ resolved
@@ -99,19 +99,10 @@
         self.seed = training_args.seed
         assert self.transformer is not None
         self.set_schemas()
-<<<<<<< HEAD
-=======
 
         # Set random seeds for deterministic training
         set_random_seed(self.seed)
-        self.noise_random_generator = torch.Generator(device="cpu").manual_seed(
-            self.seed)
-        self.validation_random_generator = torch.Generator(
-            device="cpu").manual_seed(self.seed)
-        logger.info("Initialized random seeds with seed: %s", self.seed)
-
         self.transformer.requires_grad_(True)
->>>>>>> 616d43c1
         self.transformer.train()
         if training_args.enable_gradient_checkpointing_type is not None:
             self.transformer = apply_activation_checkpointing(
@@ -461,17 +452,15 @@
         logger.info("Starting training with %s B trainable parameters",
                     round(num_trainable_params / 1e9, 3))
 
-<<<<<<< HEAD
         # Set random seeds for deterministic training
         self.noise_random_generator = torch.Generator(device="cpu").manual_seed(
             self.seed)
         self.noise_gen_cuda = torch.Generator(device="cuda").manual_seed(
             self.seed)
-
+        self.validation_random_generator = torch.Generator(
+            device="cpu").manual_seed(self.seed)
         logger.info("Initialized random seeds with seed: %s", self.seed)
 
-=======
->>>>>>> 616d43c1
         self.noise_scheduler = FlowMatchEulerDiscreteScheduler()
 
         if self.training_args.resume_from_checkpoint:
@@ -643,14 +632,6 @@
         # Create sampling parameters if not provided
         sampling_param = SamplingParam.from_pretrained(training_args.model_path)
 
-<<<<<<< HEAD
-        # Set deterministic seed for validation
-        set_random_seed(self.seed)
-
-        logger.info("Using validation seed: %s", self.seed)
-
-=======
->>>>>>> 616d43c1
         # Prepare validation prompts
         logger.info('rank: %s: fastvideo_args.validation_dataset_file: %s',
                     self.global_rank,
