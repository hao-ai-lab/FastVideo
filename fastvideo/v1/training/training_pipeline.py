import gc
import math
import os
import traceback
from abc import ABC, abstractmethod
from typing import Any, Dict, Iterator

import imageio
import numpy as np
import torch
import torch.distributed as dist
import torchvision
from diffusers.optimization import get_scheduler
from einops import rearrange
from torchdata.stateful_dataloader import StatefulDataLoader

from fastvideo.v1.configs.sample import SamplingParam
from fastvideo.v1.dataset.parquet_datasets import ParquetVideoTextDataset
from fastvideo.v1.distributed import get_sp_group, get_world_group
from fastvideo.v1.fastvideo_args import FastVideoArgs, TrainingArgs
from fastvideo.v1.forward_context import set_forward_context
from fastvideo.v1.logger import init_logger
from fastvideo.v1.pipelines import ComposedPipelineBase
from fastvideo.v1.pipelines.pipeline_batch_info import ForwardBatch
from fastvideo.v1.training.training_utils import (
    compute_density_for_timestep_sampling, get_sigmas, normalize_dit_input)

import wandb  # isort: skip

logger = init_logger(__name__)

# Note: if checking with float32, cannot use flash-attn.
GRADIENT_CHECK_DTYPE = torch.bfloat16


class TrainingPipeline(ComposedPipelineBase, ABC):
    """
    A pipeline for training a model. All training pipelines should inherit from this class.
    All reusable components and code should be implemented in this class.
    """
    _required_config_modules = ["scheduler", "transformer"]
    validation_pipeline: ComposedPipelineBase
    train_dataloader: StatefulDataLoader
    train_loader_iter: Iterator[tuple[torch.Tensor, torch.Tensor, torch.Tensor,
                                      Dict[str, Any]]]
    current_epoch: int = 0

    def create_pipeline_stages(self, fastvideo_args: FastVideoArgs):
        raise RuntimeError(
            "create_pipeline_stages should not be called for training pipeline")

    def initialize_training_pipeline(self, training_args: TrainingArgs):
        logger.info("Initializing training pipeline...")
        self.device = training_args.device
        world_group = get_world_group()
        self.world_size = world_group.world_size
        self.rank = world_group.rank
        self.sp_group = get_sp_group()
        self.rank_in_sp_group = self.sp_group.rank_in_group
        self.sp_world_size = self.sp_group.world_size
        self.local_rank = world_group.local_rank
        self.transformer = self.get_module("transformer")
        assert self.transformer is not None

        self.transformer.requires_grad_(True)
        self.transformer.train()

        noise_scheduler = self.modules["scheduler"]
        params_to_optimize = self.transformer.parameters()
        params_to_optimize = list(
            filter(lambda p: p.requires_grad, params_to_optimize))

        self.optimizer = torch.optim.AdamW(
            params_to_optimize,
            lr=training_args.learning_rate,
            betas=(0.9, 0.999),
            weight_decay=training_args.weight_decay,
            eps=1e-8,
        )

        self.init_steps = 0
        logger.info("optimizer: %s", self.optimizer)

        self.lr_scheduler = get_scheduler(
            training_args.lr_scheduler,
            optimizer=self.optimizer,
            num_warmup_steps=training_args.lr_warmup_steps * self.world_size,
            num_training_steps=training_args.max_train_steps * self.world_size,
            num_cycles=training_args.lr_num_cycles,
            power=training_args.lr_power,
            last_epoch=self.init_steps - 1,
        )

        self.train_dataset = ParquetVideoTextDataset(
            training_args.data_path,
            batch_size=training_args.train_batch_size,
            rank=self.rank,
            world_size=self.world_size,
            cfg_rate=training_args.cfg,
            num_latent_t=training_args.num_latent_t)

        self.train_dataloader = StatefulDataLoader(
            self.train_dataset,
            batch_size=training_args.train_batch_size,
            num_workers=training_args.
            dataloader_num_workers,  # Reduce number of workers to avoid memory issues
            prefetch_factor=2,
            shuffle=False,
            pin_memory=True,
            pin_memory_device=f"cuda:{torch.cuda.current_device()}",
            drop_last=True)

        self.noise_scheduler = noise_scheduler

<<<<<<< HEAD
=======
        assert training_args.gradient_accumulation_steps is not None
        assert training_args.sp_size is not None
        assert training_args.train_sp_batch_size is not None
        assert training_args.max_train_steps is not None
        self.num_update_steps_per_epoch = math.ceil(
            len(self.train_dataloader) /
            training_args.gradient_accumulation_steps * training_args.sp_size /
            training_args.train_sp_batch_size)
        self.num_train_epochs = math.ceil(training_args.max_train_steps /
                                          self.num_update_steps_per_epoch)

        # TODO(will): is there a cleaner way to track epochs?
        self.current_epoch = 0

>>>>>>> 8631c1b8
        if self.rank == 0:
            project = training_args.tracker_project_name or "fastvideo"
            wandb.init(project=project, config=training_args)

    @abstractmethod
    def initialize_validation_pipeline(self, training_args: TrainingArgs):
        raise NotImplementedError(
            "Training pipelines must implement this method")

    @abstractmethod
    def train_one_step(self, transformer, model_type, optimizer, lr_scheduler,
                       loader, noise_scheduler, noise_random_generator,
                       gradient_accumulation_steps, sp_size,
                       precondition_outputs, max_grad_norm, weighting_scheme,
                       logit_mean, logit_std, mode_scale):
        """
        Train one step of the model.
        """
        raise NotImplementedError(
            "Training pipeline must implement this method")

<<<<<<< HEAD
    @torch.no_grad()
    def log_validation(self, transformer, training_args, global_step) -> None:
=======
    def _log_validation(self, transformer, training_args, global_step) -> None:
>>>>>>> 8631c1b8
        assert training_args is not None
        training_args.inference_mode = True
        training_args.use_cpu_offload = False
        if not training_args.log_validation:
            return
        if self.validation_pipeline is None:
            raise ValueError("Validation pipeline is not set")

        logger.info("Starting validation")

        # Create sampling parameters if not provided
        sampling_param = SamplingParam.from_pretrained(training_args.model_path)

        # Set deterministic seed for validation
        validation_seed = training_args.seed if training_args.seed is not None else 42
        torch.manual_seed(validation_seed)
        torch.cuda.manual_seed_all(validation_seed)

        logger.info("Using validation seed: %s", validation_seed)

        # Prepare validation prompts
        logger.info('fastvideo_args.validation_prompt_dir: %s',
                    training_args.validation_prompt_dir)
        validation_dataset = ParquetVideoTextDataset(
            training_args.validation_prompt_dir,
            batch_size=1,
            rank=self.rank,
            world_size=self.world_size,
            cfg_rate=training_args.cfg,
            num_latent_t=training_args.num_latent_t)

        validation_dataloader = StatefulDataLoader(
            validation_dataset,
            batch_size=1,
            num_workers=5,  # Reduce number of workers to avoid memory issues
            prefetch_factor=2,
            shuffle=False,
            pin_memory=True,
            pin_memory_device=f"cuda:{torch.cuda.current_device()}",
            drop_last=False)

        transformer.eval()

        # Add the transformer to the validation pipeline
        self.validation_pipeline.add_module("transformer", transformer)
        self.validation_pipeline.latent_preparation_stage.transformer = transformer  # type: ignore[attr-defined]
        self.validation_pipeline.denoising_stage.transformer = transformer  # type: ignore[attr-defined]

        # Process each validation prompt
        videos = []
        captions = []
        for _, embeddings, masks, infos in validation_dataloader:
            caption = infos['caption']
            captions.extend(caption)
            prompt_embeds = embeddings.to(training_args.device)
            prompt_attention_mask = masks.to(training_args.device)

            # Calculate sizes
            latents_size = [(sampling_param.num_frames - 1) // 4 + 1,
                            sampling_param.height // 8,
                            sampling_param.width // 8]
            n_tokens = latents_size[0] * latents_size[1] * latents_size[2]

            temporal_compression_factor = training_args.vae_config.arch_config.temporal_compression_ratio
            num_frames = (training_args.num_latent_t -
                          1) * temporal_compression_factor + 1

            # Prepare batch for validation
            batch = ForwardBatch(
                data_type="video",
                latents=None,
                seed=validation_seed,  # Use deterministic seed
                prompt_embeds=[prompt_embeds],
                prompt_attention_mask=[prompt_attention_mask],
                # make sure we use the same height, width, and num_frames as the training pipeline
                height=training_args.num_height,
                width=training_args.num_width,
                num_frames=num_frames,
                # num_inference_steps=fastvideo_args.validation_sampling_steps,
                num_inference_steps=sampling_param.num_inference_steps,
                # guidance_scale=fastvideo_args.validation_guidance_scale,
                guidance_scale=1,
                n_tokens=n_tokens,
                do_classifier_free_guidance=False,
                eta=0.0,
            )

            # Run validation inference
            with torch.inference_mode(), torch.autocast("cuda",
                                                        dtype=torch.bfloat16):
                output_batch = self.validation_pipeline.forward(
                    batch, training_args)
                samples = output_batch.output

            # Re-enable gradients for training
            transformer.requires_grad_(True)
            transformer.train()

            if self.rank_in_sp_group != 0:
                continue

            # Process outputs
            video = rearrange(samples, "b c t h w -> t b c h w")
            frames = []
            for x in video:
                x = torchvision.utils.make_grid(x, nrow=6)
                x = x.transpose(0, 1).transpose(1, 2).squeeze(-1)
                frames.append((x * 255).numpy().astype(np.uint8))
            videos.append(frames)

        # Log validation results
<<<<<<< HEAD
        rank = dist.get_rank()

        if rank == 0:
            video_filenames = []
            video_captions = []
            for i, video in enumerate(videos):
                caption = captions[i]
                os.makedirs(training_args.output_dir, exist_ok=True)
                filename = os.path.join(
                    training_args.output_dir,
                    f"validation_step_{global_step}_video_{i}.mp4")
                imageio.mimsave(filename, video, fps=sampling_param.fps)
                video_filenames.append(filename)
                video_captions.append(
                    caption)  # Store the caption for each video

            logs = {
                "validation_videos": [
                    wandb.Video(filename,
                                caption=caption) for filename, caption in zip(
                                    video_filenames, video_captions)
                ]
            }
            wandb.log(logs, step=global_step)

        transformer.train()
=======
        world_group = get_world_group()
        num_sp_groups = world_group.world_size // self.sp_group.world_size

        # Only sp_group leaders (rank_in_sp_group == 0) need to send their
        # results to global rank 0
        if self.rank_in_sp_group == 0:
            if self.rank == 0:
                # Global rank 0 collects results from all sp_group leaders
                all_videos = videos  # Start with own results
                all_captions = captions

                # Receive from other sp_group leaders
                for sp_group_idx in range(1, num_sp_groups):
                    src_rank = sp_group_idx * self.sp_world_size  # Global rank of other sp_group leaders
                    recv_videos = world_group.recv_object(src=src_rank)
                    recv_captions = world_group.recv_object(src=src_rank)
                    all_videos.extend(recv_videos)
                    all_captions.extend(recv_captions)

                video_filenames = []
                for i, (video,
                        caption) in enumerate(zip(all_videos, all_captions)):
                    os.makedirs(training_args.output_dir, exist_ok=True)
                    filename = os.path.join(
                        training_args.output_dir,
                        f"validation_step_{global_step}_video_{i}.mp4")
                    imageio.mimsave(filename, video, fps=sampling_param.fps)
                    video_filenames.append(filename)

                logs = {
                    "validation_videos": [
                        wandb.Video(filename, caption=caption) for filename,
                        caption in zip(video_filenames, all_captions)
                    ]
                }
                wandb.log(logs, step=global_step)
            else:
                # Other sp_group leaders send their results to global rank 0
                world_group.send_object(videos, dst=0)
                world_group.send_object(captions, dst=0)
>>>>>>> 8631c1b8

        gc.collect()
        torch.cuda.empty_cache()

    def gradient_check_parameters(self,
                                  transformer,
                                  latents,
                                  encoder_hidden_states,
                                  encoder_attention_mask,
                                  timesteps,
                                  target,
                                  eps=5e-2,
                                  max_params_to_check=2000) -> float:
        """
        Verify gradients using finite differences for FSDP models with GRADIENT_CHECK_DTYPE.
        Uses standard tolerances for GRADIENT_CHECK_DTYPE precision.
        """
        assert self.training_args is not None
        # Move all inputs to CPU and clear GPU memory
        inputs_cpu = {
            'latents': latents.cpu(),
            'encoder_hidden_states': encoder_hidden_states.cpu(),
            'encoder_attention_mask': encoder_attention_mask.cpu(),
            'timesteps': timesteps.cpu(),
            'target': target.cpu()
        }
        del latents, encoder_hidden_states, encoder_attention_mask, timesteps, target
        torch.cuda.empty_cache()

        def compute_loss() -> torch.Tensor:
            assert self.training_args is not None
            # Move inputs to GPU, compute loss, cleanup
            inputs_gpu = {
                k:
                v.to(self.training_args.device,
                     dtype=GRADIENT_CHECK_DTYPE
                     if k != 'encoder_attention_mask' else None)
                for k, v in inputs_cpu.items()
            }

            # Use GRADIENT_CHECK_DTYPE for more accurate gradient checking
            # with torch.autocast(enabled=False, device_type="cuda"):
            with torch.autocast("cuda", dtype=GRADIENT_CHECK_DTYPE):
                with set_forward_context(
                        current_timestep=inputs_gpu['timesteps'],
                        attn_metadata=None):
                    model_pred = transformer(
                        hidden_states=inputs_gpu['latents'],
                        encoder_hidden_states=inputs_gpu[
                            'encoder_hidden_states'],
                        timestep=inputs_gpu['timesteps'],
                        encoder_attention_mask=inputs_gpu[
                            'encoder_attention_mask'],
                        return_dict=False)[0]

                if self.training_args.precondition_outputs:
                    sigmas = get_sigmas(self.noise_scheduler,
                                        inputs_gpu['latents'].device,
                                        inputs_gpu['timesteps'],
                                        n_dim=inputs_gpu['latents'].ndim,
                                        dtype=inputs_gpu['latents'].dtype)
                    model_pred = inputs_gpu['latents'] - model_pred * sigmas
                    target_adjusted = inputs_gpu['target']
                else:
                    target_adjusted = inputs_gpu['target']

                loss = torch.mean((model_pred - target_adjusted)**2)

            # Cleanup and return
            loss_cpu = loss.cpu()
            del inputs_gpu, model_pred, target_adjusted
            if 'sigmas' in locals():
                del sigmas
            torch.cuda.empty_cache()
            return loss_cpu.to(self.training_args.device)

        try:
            # Get analytical gradients
            transformer.zero_grad()
            analytical_loss = compute_loss()
            analytical_loss.backward()

            # Check gradients for selected parameters
            absolute_errors: list[float] = []
            param_count = 0

            rank = dist.get_rank()
            sp_group = get_sp_group()
            for name, param in transformer.named_parameters():
                sp_group.barrier()
                # skip scale_shift_table because it is not sharded
                if 'scale_shift_table' in name:
                    continue
                if isinstance(param.grad, torch.distributed.tensor.DTensor):
                    full_grad = param.grad.full_tensor()
                    distributed = True
                else:
                    full_grad = param.grad
                    distributed = False
                    continue
                if not (param.requires_grad and param.grad is not None
                        and param_count < max_params_to_check
                        and full_grad.abs().max() > 5e-4):
                    continue
                if not distributed and rank != 0:
                    continue

                # Get local parameter and gradient tensors
                local_param = param._local_tensor if hasattr(
                    param, '_local_tensor') else param
                local_grad = param.grad._local_tensor if hasattr(
                    param.grad, '_local_tensor') else param.grad

                # Find first significant gradient element
                flat_param = local_param.data.view(-1)
                flat_grad = local_grad.view(-1)
                check_idx = next((i for i in range(min(10, flat_param.numel()))
                                  if abs(flat_grad[i]) > 1e-4), 0)

                # Store original values
                orig_value = flat_param[check_idx].item()
                analytical_grad = flat_grad[check_idx].item()

                # Compute numerical gradient
                for delta in [eps, -eps]:
                    with torch.no_grad():
                        # only have a single rank modify the parameter
                        # because we are using FSDP
                        if rank == 0:
                            flat_param[check_idx] = orig_value + delta
                        loss = compute_loss()
                        if delta > 0:
                            loss_plus = loss.item()
                        else:
                            loss_minus = loss.item()

                # Restore parameter and compute error
                with torch.no_grad():
                    flat_param[check_idx] = orig_value

                numerical_grad = (loss_plus - loss_minus) / (2 * eps)
                abs_error = abs(analytical_grad - numerical_grad)
                rel_error = abs_error / max(abs(analytical_grad),
                                            abs(numerical_grad), 1e-3)
                absolute_errors.append(abs_error)

                if self.rank == 0:
                    logger.info(
                        "%s[%s]: analytical=%.5f, numerical=%.5f, abs_error=%.2e, rel_error=%.2f%%",
                        name, check_idx, analytical_grad, numerical_grad,
                        abs_error, rel_error * 100)

                # param_count += 1

            # Compute and log statistics
            if rank == 0 and absolute_errors:
                min_err, max_err, mean_err = min(absolute_errors), max(
                    absolute_errors
                ), sum(absolute_errors) / len(absolute_errors)
                logger.info("Gradient check stats: min=%s, max=%s, mean=%s",
                            min_err, max_err, mean_err)

                wandb.log({
                    "grad_check/min_abs_error": min_err,
                    "grad_check/max_abs_error": max_err,
                    "grad_check/mean_abs_error": mean_err,
                    "grad_check/analytical_loss": analytical_loss.item(),
                })
                return max_err

            return float('inf')

        except Exception as e:
            logger.error("Gradient check failed: %s", e)
            traceback.print_exc()
            return float('inf')

    def setup_gradient_check(self, args, loader_iter, noise_scheduler,
                             noise_random_generator) -> float | None:
        """
        Setup and perform gradient check on a fresh batch.
        Args:
            args: Training arguments
            loader_iter: Data loader iterator
            noise_scheduler: Noise scheduler for diffusion
            noise_random_generator: Random number generator for noise
        Returns:
            float or None: Maximum gradient error or None if check is disabled/fails
        """
        assert self.training_args is not None

        try:
            # Get a fresh batch and process it exactly like train_one_step
            check_latents, check_encoder_hidden_states, check_encoder_attention_mask, check_infos = next(
                loader_iter)

            # Process exactly like in train_one_step but use GRADIENT_CHECK_DTYPE
            check_latents = check_latents.to(self.training_args.device,
                                             dtype=GRADIENT_CHECK_DTYPE)
            check_encoder_hidden_states = check_encoder_hidden_states.to(
                self.training_args.device, dtype=GRADIENT_CHECK_DTYPE)
            check_latents = normalize_dit_input("wan", check_latents)
            batch_size = check_latents.shape[0]
            check_noise = torch.randn_like(check_latents)

            check_u = compute_density_for_timestep_sampling(
                weighting_scheme=args.weighting_scheme,
                batch_size=batch_size,
                generator=noise_random_generator,
                logit_mean=args.logit_mean,
                logit_std=args.logit_std,
                mode_scale=args.mode_scale,
            )
            check_indices = (check_u *
                             noise_scheduler.config.num_train_timesteps).long()
            check_timesteps = noise_scheduler.timesteps[check_indices].to(
                device=check_latents.device)

            check_sigmas = get_sigmas(
                noise_scheduler,
                check_latents.device,
                check_timesteps,
                n_dim=check_latents.ndim,
                dtype=check_latents.dtype,
            )
            check_noisy_model_input = (
                1.0 - check_sigmas) * check_latents + check_sigmas * check_noise

            # Compute target exactly like train_one_step
            if args.precondition_outputs:
                check_target = check_latents
            else:
                check_target = check_noise - check_latents

            # Perform gradient check with the exact same inputs as training
            max_grad_error = self.gradient_check_parameters(
                transformer=self.transformer,
                latents=
                check_noisy_model_input,  # Use noisy input like in training
                encoder_hidden_states=check_encoder_hidden_states,
                encoder_attention_mask=check_encoder_attention_mask,
                timesteps=check_timesteps,
                target=check_target,
                max_params_to_check=100  # Check more parameters
            )

            if max_grad_error > 5e-2:
                logger.error("❌ Large gradient error detected: %s",
                             max_grad_error)
            else:
                logger.info("✅ Gradient check passed: max error %s",
                            max_grad_error)

            return max_grad_error

        except Exception as e:
            logger.error("Gradient check setup failed: %s", e)
            traceback.print_exc()
            return None<|MERGE_RESOLUTION|>--- conflicted
+++ resolved
@@ -112,8 +112,6 @@
 
         self.noise_scheduler = noise_scheduler
 
-<<<<<<< HEAD
-=======
         assert training_args.gradient_accumulation_steps is not None
         assert training_args.sp_size is not None
         assert training_args.train_sp_batch_size is not None
@@ -128,7 +126,6 @@
         # TODO(will): is there a cleaner way to track epochs?
         self.current_epoch = 0
 
->>>>>>> 8631c1b8
         if self.rank == 0:
             project = training_args.tracker_project_name or "fastvideo"
             wandb.init(project=project, config=training_args)
@@ -150,12 +147,8 @@
         raise NotImplementedError(
             "Training pipeline must implement this method")
 
-<<<<<<< HEAD
     @torch.no_grad()
-    def log_validation(self, transformer, training_args, global_step) -> None:
-=======
     def _log_validation(self, transformer, training_args, global_step) -> None:
->>>>>>> 8631c1b8
         assert training_args is not None
         training_args.inference_mode = True
         training_args.use_cpu_offload = False
@@ -267,34 +260,6 @@
             videos.append(frames)
 
         # Log validation results
-<<<<<<< HEAD
-        rank = dist.get_rank()
-
-        if rank == 0:
-            video_filenames = []
-            video_captions = []
-            for i, video in enumerate(videos):
-                caption = captions[i]
-                os.makedirs(training_args.output_dir, exist_ok=True)
-                filename = os.path.join(
-                    training_args.output_dir,
-                    f"validation_step_{global_step}_video_{i}.mp4")
-                imageio.mimsave(filename, video, fps=sampling_param.fps)
-                video_filenames.append(filename)
-                video_captions.append(
-                    caption)  # Store the caption for each video
-
-            logs = {
-                "validation_videos": [
-                    wandb.Video(filename,
-                                caption=caption) for filename, caption in zip(
-                                    video_filenames, video_captions)
-                ]
-            }
-            wandb.log(logs, step=global_step)
-
-        transformer.train()
-=======
         world_group = get_world_group()
         num_sp_groups = world_group.world_size // self.sp_group.world_size
 
@@ -335,7 +300,6 @@
                 # Other sp_group leaders send their results to global rank 0
                 world_group.send_object(videos, dst=0)
                 world_group.send_object(captions, dst=0)
->>>>>>> 8631c1b8
 
         gc.collect()
         torch.cuda.empty_cache()
