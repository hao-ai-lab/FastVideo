# SPDX-License-Identifier: Apache-2.0
import importlib.util
import random
import sys
import time
from collections import deque
from copy import deepcopy

import numpy as np
import torch
from diffusers import FlowMatchEulerDiscreteScheduler
from tqdm.auto import tqdm

<<<<<<< HEAD
from fastvideo.v1.distributed import (cleanup_dist_env_and_memory,
                                      get_local_torch_device, get_sp_group,
                                      get_world_group)
=======
import fastvideo.v1.envs as envs
from fastvideo.v1.attention.backends.video_sparse_attn import (
    VideoSparseAttentionMetadata)
from fastvideo.v1.distributed import (cleanup_dist_env_and_memory, get_sp_group,
                                      get_torch_device, get_world_group)
>>>>>>> 4afb0cfe
from fastvideo.v1.fastvideo_args import FastVideoArgs, TrainingArgs
from fastvideo.v1.forward_context import set_forward_context
from fastvideo.v1.logger import init_logger
from fastvideo.v1.models.schedulers.scheduling_flow_unipc_multistep import (
    FlowUniPCMultistepScheduler)
from fastvideo.v1.pipelines.pipeline_batch_info import ForwardBatch
from fastvideo.v1.pipelines.wan.wan_pipeline import WanValidationPipeline
from fastvideo.v1.training.training_pipeline import TrainingPipeline
from fastvideo.v1.training.training_utils import (
    clip_grad_norm_while_handling_failing_dtensor_cases,
    compute_density_for_timestep_sampling, get_sigmas, load_checkpoint,
    normalize_dit_input, save_checkpoint)

import wandb  # isort: skip

vsa_available = False
if importlib.util.find_spec("vsa") is not None:
    vsa_available = True

logger = init_logger(__name__)

# Manual gradient checking flag - set to True to enable gradient verification
ENABLE_GRADIENT_CHECK = False


class WanTrainingPipeline(TrainingPipeline):
    """
    A training pipeline for Wan.
    """
    _required_config_modules = ["scheduler", "transformer"]

    def initialize_pipeline(self, fastvideo_args: FastVideoArgs):
        self.modules["scheduler"] = FlowUniPCMultistepScheduler(
            shift=fastvideo_args.pipeline_config.flow_shift)

    def create_training_stages(self, training_args: TrainingArgs):
        """
        May be used in future refactors.
        """
        pass

    def initialize_validation_pipeline(self, training_args: TrainingArgs):
        logger.info("Initializing validation pipeline...")
        args_copy = deepcopy(training_args)

        args_copy.inference_mode = True
        args_copy.pipeline_config.vae_config.load_encoder = False
        validation_pipeline = WanValidationPipeline.from_pretrained(
            training_args.model_path,
            args=None,
            inference_mode=True,
            loaded_modules={"transformer": self.get_module("transformer")},
            tp_size=training_args.tp_size,
            sp_size=training_args.sp_size,
            num_gpus=training_args.num_gpus)

        self.validation_pipeline = validation_pipeline

    def train_one_step(  # type: ignore[override]
        self,
        transformer,
        model_type,
        optimizer,
        lr_scheduler,
        loader_iter,
        noise_scheduler,
        noise_random_generator,
        gradient_accumulation_steps,
        sp_size,
        precondition_outputs,
        max_grad_norm,
        weighting_scheme,
        logit_mean,
        logit_std,
        mode_scale,
        patch_size,
        current_vsa_sparsity,
    ) -> tuple[float, float]:
        assert self.training_args is not None
        self.modules["transformer"].requires_grad_(True)
        self.modules["transformer"].train()

        total_loss = 0.0
        optimizer.zero_grad()

        for _ in range(gradient_accumulation_steps):
            # Get next batch, handling epoch boundaries gracefully
            batch = next(self.train_loader_iter, None)  # type: ignore
            if batch is None:
                self.current_epoch += 1
                logger.info("Starting epoch %s", self.current_epoch)
                # Reset iterator for next epoch
                self.train_loader_iter = iter(self.train_dataloader)
                # Get first batch of new epoch
                batch = next(self.train_loader_iter)

            latents, encoder_hidden_states, encoder_attention_mask, _ = batch

            # logger.info("rank: %s, caption: %s",
            #             self.rank,
            #             infos['caption'],
            #             local_main_process_only=False)
            # TODO(will): don't hardcode bfloat16
            latents = latents.to(get_local_torch_device(), dtype=torch.bfloat16)
            encoder_hidden_states = encoder_hidden_states.to(
<<<<<<< HEAD
                get_local_torch_device(), dtype=torch.bfloat16)
=======
                get_torch_device(), dtype=torch.bfloat16)
            latents = shard_latents_across_sp(
                latents, num_latent_t=self.training_args.num_latent_t)

            dit_seq_shape = [
                latents.shape[2] // patch_size[0],
                latents.shape[3] // patch_size[1],
                latents.shape[4] // patch_size[2]
            ]

>>>>>>> 4afb0cfe
            latents = normalize_dit_input(model_type, latents)
            batch_size = latents.shape[0]
            noise = torch.randn_like(latents)
            u = compute_density_for_timestep_sampling(
                weighting_scheme=weighting_scheme,
                batch_size=batch_size,
                generator=noise_random_generator,
                logit_mean=logit_mean,
                logit_std=logit_std,
                mode_scale=mode_scale,
            )
            indices = (u * noise_scheduler.config.num_train_timesteps).long()
            timesteps = noise_scheduler.timesteps[indices].to(
                device=latents.device)
            if sp_size > 1:
                # Make sure that the timesteps are the same across all sp processes.
                sp_group = get_sp_group()
                sp_group.broadcast(timesteps, src=0)
            sigmas = get_sigmas(
                noise_scheduler,
                latents.device,
                timesteps,
                n_dim=latents.ndim,
                dtype=latents.dtype,
            )
            noisy_model_input = (1.0 - sigmas) * latents + sigmas * noise
            with torch.autocast("cuda", dtype=torch.bfloat16):
                input_kwargs = {
                    "hidden_states": noisy_model_input,
                    "encoder_hidden_states": encoder_hidden_states,
                    "timestep": timesteps,
                    "encoder_attention_mask": encoder_attention_mask,  # B, L
                    "return_dict": False,
                }
                if 'hunyuan' in model_type:
                    input_kwargs["guidance"] = torch.tensor(
                        [1000.0],
                        device=noisy_model_input.device,
                        dtype=torch.bfloat16)

                if vsa_available and envs.FASTVIDEO_ATTENTION_BACKEND == "VIDEO_SPARSE_ATTN":
                    attn_metadata = VideoSparseAttentionMetadata(
                        current_timestep=timesteps,
                        dit_seq_shape=dit_seq_shape,
                        VSA_sparsity=current_vsa_sparsity)
                else:
                    attn_metadata = None

                with set_forward_context(current_timestep=timesteps,
                                         attn_metadata=attn_metadata):
                    model_pred = transformer(**input_kwargs)

                if precondition_outputs:
                    model_pred = noisy_model_input - model_pred * sigmas
                target = latents if precondition_outputs else noise - latents

                loss = (torch.mean((model_pred.float() - target.float())**2) /
                        gradient_accumulation_steps)

            loss.backward()

            avg_loss = loss.detach().clone()
            # logger.info(f"rank: {self.rank}, avg_loss: {avg_loss.item()}",
            #             local_main_process_only=False)
            world_group = get_world_group()
            world_group.all_reduce(avg_loss, op=torch.distributed.ReduceOp.AVG)
            total_loss += avg_loss.item()

        # TODO(will): perhaps move this into transformer api so that we can do
        # the following:
        # grad_norm = transformer.clip_grad_norm_(max_grad_norm)
        if max_grad_norm is not None:
            model_parts = [self.transformer]
            grad_norm = clip_grad_norm_while_handling_failing_dtensor_cases(
                [p for m in model_parts for p in m.parameters()],
                max_grad_norm,
                foreach=None,
            )
            grad_norm = grad_norm.item() if grad_norm is not None else 0.0
        else:
            grad_norm = 0.0

        optimizer.step()
        lr_scheduler.step()
        return total_loss, grad_norm

    def forward(
        self,
        batch: ForwardBatch,
        fastvideo_args: FastVideoArgs,
    ):
        assert self.training_args is not None

        # Set random seeds for deterministic training
        seed = self.training_args.seed if self.training_args.seed is not None else 42

        random.seed(seed)
        np.random.seed(seed)
        torch.manual_seed(seed)
        torch.cuda.manual_seed_all(seed)

        noise_random_generator = torch.Generator(device="cpu").manual_seed(seed)

        logger.info("Initialized random seeds with seed: %s", seed)

        noise_scheduler = FlowMatchEulerDiscreteScheduler()

        # Train!
        assert self.training_args.sp_size is not None
        assert self.training_args.gradient_accumulation_steps is not None
        total_batch_size = (self.world_size *
                            self.training_args.gradient_accumulation_steps /
                            self.training_args.sp_size *
                            self.training_args.train_sp_batch_size)
        logger.info("***** Running training *****")
        logger.info("  Num examples = %s", len(self.train_dataset))
        logger.info("  Dataloader size = %s", len(self.train_dataloader))
        logger.info("  Num Epochs = %s", self.num_train_epochs)
        logger.info("  Resume training from step %s",
                    self.init_steps)  # type: ignore
        logger.info("  Instantaneous batch size per device = %s",
                    self.training_args.train_batch_size)
        logger.info(
            "  Total train batch size (w. data & sequence parallel, accumulation) = %s",
            total_batch_size)
        logger.info("  Gradient Accumulation steps = %s",
                    self.training_args.gradient_accumulation_steps)
        logger.info("  Total optimization steps = %s",
                    self.training_args.max_train_steps)
        logger.info(
            "  Total training parameters per FSDP shard = %s B",
            sum(p.numel()
                for p in self.transformer.parameters() if p.requires_grad) /
            1e9)
        # print dtype
        logger.info("  Master weight dtype: %s",
                    self.transformer.parameters().__next__().dtype)

        if self.training_args.resume_from_checkpoint:
            logger.info("Loading checkpoint from %s",
                        self.training_args.resume_from_checkpoint)
            resumed_step = load_checkpoint(
                self.transformer, self.global_rank,
                self.training_args.resume_from_checkpoint, self.optimizer,
                self.train_dataloader, self.lr_scheduler,
                noise_random_generator)
            if resumed_step > 0:
                self.init_steps = resumed_step
                logger.info("Successfully resumed from step %s", resumed_step)
            else:
                logger.warning(
                    "Failed to load checkpoint, starting from step 0")
                self.init_steps = 0

        progress_bar = tqdm(
            range(0, self.training_args.max_train_steps),
            initial=self.init_steps,
            desc="Steps",
            # Only show the progress bar once on each machine.
            disable=self.local_rank > 0,
        )

        self.train_loader_iter = iter(self.train_dataloader)

        step_times: deque[float] = deque(maxlen=100)

        # TODO(will): fix this
        # for i in range(self.init_steps):
        #     next(loader_iter)
        # get gpu memory usage
        gpu_memory_usage = torch.cuda.memory_allocated() / 1024**2
        logger.info("GPU memory usage before train_one_step: %s MB",
                    gpu_memory_usage)
        logger.info("VSA validation sparsity: %s",
                    self.training_args.VSA_sparsity)
        self._log_validation(self.transformer, self.training_args, 1)
        if vsa_available:
            vsa_sparsity = self.training_args.VSA_sparsity
            vsa_decay_rate = self.training_args.VSA_decay_rate
            vsa_decay_interval_steps = self.training_args.VSA_decay_interval_steps

        for step in range(self.init_steps + 1,
                          self.training_args.max_train_steps + 1):
            start_time = time.perf_counter()
            if vsa_available:
                current_decay_times = min(step // vsa_decay_interval_steps,
                                          vsa_sparsity // vsa_decay_rate)
                current_vsa_sparsity = current_decay_times * vsa_decay_rate
            else:
                current_vsa_sparsity = 0.0
            loss, grad_norm = self.train_one_step(
                self.transformer,
                # args.model_type,
                "wan",
                self.optimizer,
                self.lr_scheduler,
                self.train_loader_iter,
                noise_scheduler,
                noise_random_generator,
                self.training_args.gradient_accumulation_steps,
                self.training_args.sp_size,
                self.training_args.precondition_outputs,
                self.training_args.max_grad_norm,
                self.training_args.weighting_scheme,
                self.training_args.logit_mean,
                self.training_args.logit_std,
                self.training_args.mode_scale,
                self.training_args.pipeline_config.dit_config.patch_size,
                current_vsa_sparsity,
            )

            step_time = time.perf_counter() - start_time
            step_times.append(step_time)
            avg_step_time = sum(step_times) / len(step_times)

            # Manual gradient checking - only at first step
            if step == 1 and ENABLE_GRADIENT_CHECK:
                logger.info("Performing gradient check at step %s", step)
                self.setup_gradient_check(args, self.train_loader_iter,
                                          noise_scheduler,
                                          noise_random_generator)

            progress_bar.set_postfix({
                "loss": f"{loss:.4f}",
                "step_time": f"{step_time:.2f}s",
                "grad_norm": grad_norm,
            })
            progress_bar.update(1)
            if self.global_rank == 0:
                wandb.log(
                    {
                        "train_loss": loss,
                        "learning_rate": self.lr_scheduler.get_last_lr()[0],
                        "step_time": step_time,
                        "avg_step_time": avg_step_time,
                        "grad_norm": grad_norm,
                        "vsa_sparsity": current_vsa_sparsity,
                    },
                    step=step,
                )
            if step % self.training_args.checkpointing_steps == 0:
                save_checkpoint(self.transformer, self.global_rank,
                                self.training_args.output_dir, step,
                                self.optimizer, self.train_dataloader,
                                self.lr_scheduler, noise_random_generator)
                self.transformer.train()
                self.sp_group.barrier()
            if self.training_args.log_validation and step % self.training_args.validation_steps == 0:
                self._log_validation(self.transformer, self.training_args, step)
                gpu_memory_usage = torch.cuda.memory_allocated() / 1024**2
                logger.info("GPU memory usage after validation: %s MB",
                            gpu_memory_usage)

        wandb.finish()
        save_checkpoint(self.transformer, self.global_rank,
                        self.training_args.output_dir,
                        self.training_args.max_train_steps, self.optimizer,
                        self.train_dataloader, self.lr_scheduler,
                        noise_random_generator)

        if get_sp_group():
            cleanup_dist_env_and_memory()


def main(args) -> None:
    logger.info("Starting training pipeline...")

    pipeline = WanTrainingPipeline.from_pretrained(
        args.pretrained_model_name_or_path, args=args)
    args = pipeline.training_args
    pipeline.forward(None, args)
    logger.info("Training pipeline done")


if __name__ == "__main__":
    argv = sys.argv
    from fastvideo.v1.fastvideo_args import TrainingArgs
    from fastvideo.v1.utils import FlexibleArgumentParser
    parser = FlexibleArgumentParser()
    parser = TrainingArgs.add_cli_args(parser)
    parser = FastVideoArgs.add_cli_args(parser)
    args = parser.parse_args()
    args.use_cpu_offload = False
    main(args)<|MERGE_RESOLUTION|>--- conflicted
+++ resolved
@@ -11,17 +11,12 @@
 from diffusers import FlowMatchEulerDiscreteScheduler
 from tqdm.auto import tqdm
 
-<<<<<<< HEAD
+import fastvideo.v1.envs as envs
+from fastvideo.v1.attention.backends.video_sparse_attn import (
+    VideoSparseAttentionMetadata)
 from fastvideo.v1.distributed import (cleanup_dist_env_and_memory,
                                       get_local_torch_device, get_sp_group,
                                       get_world_group)
-=======
-import fastvideo.v1.envs as envs
-from fastvideo.v1.attention.backends.video_sparse_attn import (
-    VideoSparseAttentionMetadata)
-from fastvideo.v1.distributed import (cleanup_dist_env_and_memory, get_sp_group,
-                                      get_torch_device, get_world_group)
->>>>>>> 4afb0cfe
 from fastvideo.v1.fastvideo_args import FastVideoArgs, TrainingArgs
 from fastvideo.v1.forward_context import set_forward_context
 from fastvideo.v1.logger import init_logger
@@ -33,7 +28,7 @@
 from fastvideo.v1.training.training_utils import (
     clip_grad_norm_while_handling_failing_dtensor_cases,
     compute_density_for_timestep_sampling, get_sigmas, load_checkpoint,
-    normalize_dit_input, save_checkpoint)
+    normalize_dit_input, save_checkpoint, shard_latents_across_sp)
 
 import wandb  # isort: skip
 
@@ -127,10 +122,7 @@
             # TODO(will): don't hardcode bfloat16
             latents = latents.to(get_local_torch_device(), dtype=torch.bfloat16)
             encoder_hidden_states = encoder_hidden_states.to(
-<<<<<<< HEAD
                 get_local_torch_device(), dtype=torch.bfloat16)
-=======
-                get_torch_device(), dtype=torch.bfloat16)
             latents = shard_latents_across_sp(
                 latents, num_latent_t=self.training_args.num_latent_t)
 
@@ -140,7 +132,6 @@
                 latents.shape[4] // patch_size[2]
             ]
 
->>>>>>> 4afb0cfe
             latents = normalize_dit_input(model_type, latents)
             batch_size = latents.shape[0]
             noise = torch.randn_like(latents)
