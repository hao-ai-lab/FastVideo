import random
import sys
import time
from collections import deque
from copy import deepcopy

import numpy as np
import torch
from diffusers import FlowMatchEulerDiscreteScheduler
from tqdm.auto import tqdm

from fastvideo.v1.distributed import (cleanup_dist_env_and_memory, get_sp_group,
                                      get_world_group)
from fastvideo.v1.fastvideo_args import FastVideoArgs, TrainingArgs
from fastvideo.v1.forward_context import set_forward_context
from fastvideo.v1.logger import init_logger
from fastvideo.v1.models.schedulers.scheduling_flow_unipc_multistep import (
    FlowUniPCMultistepScheduler)
from fastvideo.v1.pipelines.pipeline_batch_info import ForwardBatch
from fastvideo.v1.pipelines.wan.wan_pipeline import WanValidationPipeline
from fastvideo.v1.training.training_pipeline import TrainingPipeline
from fastvideo.v1.training.training_utils import (
    clip_grad_norm_while_handling_failing_dtensor_cases,
    compute_density_for_timestep_sampling, get_sigmas, load_checkpoint,
    normalize_dit_input, save_checkpoint)

import wandb  # isort: skip

logger = init_logger(__name__)

# Manual gradient checking flag - set to True to enable gradient verification
ENABLE_GRADIENT_CHECK = False


class WanTrainingPipeline(TrainingPipeline):
    """
    A training pipeline for Wan.
    """
    _required_config_modules = ["scheduler", "transformer"]

    def initialize_pipeline(self, fastvideo_args: FastVideoArgs):
        self.modules["scheduler"] = FlowUniPCMultistepScheduler(
            shift=fastvideo_args.flow_shift)

    def create_training_stages(self, training_args: TrainingArgs):
        """
        May be used in future refactors.
        """
        pass

    def initialize_validation_pipeline(self, training_args: TrainingArgs):
        logger.info("Initializing validation pipeline...")
        args_copy = deepcopy(training_args)

        args_copy.inference_mode = True
        args_copy.vae_config.load_encoder = False
        validation_pipeline = WanValidationPipeline.from_pretrained(
            training_args.model_path, args=None, inference_mode=True)

        self.validation_pipeline = validation_pipeline

    def train_one_step(
        self,
        transformer,
        model_type,
        optimizer,
        lr_scheduler,
        loader_iter,
        noise_scheduler,
        noise_random_generator,
        gradient_accumulation_steps,
        sp_size,
        precondition_outputs,
        max_grad_norm,
        weighting_scheme,
        logit_mean,
        logit_std,
        mode_scale,
    ) -> tuple[float, float]:
        assert self.training_args is not None
        self.modules["transformer"].requires_grad_(True)
        self.modules["transformer"].train()

        total_loss = 0.0
        optimizer.zero_grad()

        for _ in range(gradient_accumulation_steps):
            # Get next batch, handling epoch boundaries gracefully
            batch = next(self.train_loader_iter, None)
            if batch is None:
                self.current_epoch += 1
                logger.info("Starting epoch %s", self.current_epoch)
                # Reset iterator for next epoch
                self.train_loader_iter = iter(self.train_dataloader)
                # Get first batch of new epoch
                batch = next(self.train_loader_iter)

            latents, encoder_hidden_states, encoder_attention_mask, infos = batch

            # logger.info("rank: %s, caption: %s",
            #             self.rank,
            #             infos['caption'],
            #             local_main_process_only=False)
            # TODO(will): don't hardcode bfloat16
            latents = latents.to(self.training_args.device,
                                 dtype=torch.bfloat16)
            encoder_hidden_states = encoder_hidden_states.to(
                self.training_args.device, dtype=torch.bfloat16)
            latents = normalize_dit_input(model_type, latents)
            batch_size = latents.shape[0]
            noise = torch.randn_like(latents)
            u = compute_density_for_timestep_sampling(
                weighting_scheme=weighting_scheme,
                batch_size=batch_size,
                generator=noise_random_generator,
                logit_mean=logit_mean,
                logit_std=logit_std,
                mode_scale=mode_scale,
            )
            indices = (u * noise_scheduler.config.num_train_timesteps).long()
            timesteps = noise_scheduler.timesteps[indices].to(
                device=latents.device)
            if sp_size > 1:
                # Make sure that the timesteps are the same across all sp processes.
                sp_group = get_sp_group()
                sp_group.broadcast(timesteps, src=0)
            sigmas = get_sigmas(
                noise_scheduler,
                latents.device,
                timesteps,
                n_dim=latents.ndim,
                dtype=latents.dtype,
            )
            noisy_model_input = (1.0 - sigmas) * latents + sigmas * noise
            with torch.autocast("cuda", dtype=torch.bfloat16):
                input_kwargs = {
                    "hidden_states": noisy_model_input,
                    "encoder_hidden_states": encoder_hidden_states,
                    "timestep": timesteps,
                    "encoder_attention_mask": encoder_attention_mask,  # B, L
                    "return_dict": False,
                }
                if 'hunyuan' in model_type:
                    input_kwargs["guidance"] = torch.tensor(
                        [1000.0],
                        device=noisy_model_input.device,
                        dtype=torch.bfloat16)
                with set_forward_context(current_timestep=timesteps,
                                         attn_metadata=None):
                    model_pred = transformer(**input_kwargs)[0]

                if precondition_outputs:
                    model_pred = noisy_model_input - model_pred * sigmas
                target = latents if precondition_outputs else noise - latents

                loss = (torch.mean((model_pred.float() - target.float())**2) /
                        gradient_accumulation_steps)

            loss.backward()

            avg_loss = loss.detach().clone()
            # logger.info(f"rank: {self.rank}, avg_loss: {avg_loss.item()}",
            #             local_main_process_only=False)
            world_group = get_world_group()
            world_group.all_reduce(avg_loss, op=torch.distributed.ReduceOp.AVG)
            total_loss += avg_loss.item()

        # TODO(will): perhaps move this into transformer api so that we can do
        # the following:
        # grad_norm = transformer.clip_grad_norm_(max_grad_norm)
        if max_grad_norm is not None:
            model_parts = [self.transformer]
            grad_norm = clip_grad_norm_while_handling_failing_dtensor_cases(
                [p for m in model_parts for p in m.parameters()],
                max_grad_norm,
                foreach=None,
            )
            grad_norm = grad_norm.item() if grad_norm is not None else 0.0
        else:
            grad_norm = 0.0

        optimizer.step()
        lr_scheduler.step()
        return total_loss, grad_norm

    def forward(
        self,
        batch: ForwardBatch,
        fastvideo_args: FastVideoArgs,
    ):
        assert self.training_args is not None

        # Set random seeds for deterministic training
        seed = self.training_args.seed if self.training_args.seed is not None else 42

        random.seed(seed)
        np.random.seed(seed)
        torch.manual_seed(seed)
        torch.cuda.manual_seed_all(seed)

        noise_random_generator = torch.Generator(device="cpu")
        noise_random_generator.manual_seed(seed)

        logger.info("Initialized random seeds with seed: %s", seed)

        noise_scheduler = FlowMatchEulerDiscreteScheduler()

        # Train!
        assert self.training_args.sp_size is not None
        assert self.training_args.gradient_accumulation_steps is not None
        total_batch_size = (self.world_size *
                            self.training_args.gradient_accumulation_steps /
                            self.training_args.sp_size *
                            self.training_args.train_sp_batch_size)
        logger.info("***** Running training *****")
        logger.info("  Num examples = %s", len(self.train_dataset))
        logger.info("  Dataloader size = %s", len(self.train_dataloader))
        logger.info("  Num Epochs = %s", self.num_train_epochs)
        logger.info("  Resume training from step %s", self.init_steps)
        logger.info("  Instantaneous batch size per device = %s",
                    self.training_args.train_batch_size)
        logger.info(
            "  Total train batch size (w. data & sequence parallel, accumulation) = %s",
            total_batch_size)
        logger.info("  Gradient Accumulation steps = %s",
                    self.training_args.gradient_accumulation_steps)
        logger.info("  Total optimization steps = %s",
                    self.training_args.max_train_steps)
        logger.info(
            "  Total training parameters per FSDP shard = %s B",
            sum(p.numel()
                for p in self.transformer.parameters() if p.requires_grad) /
            1e9)
        # print dtype
        logger.info("  Master weight dtype: %s",
                    self.transformer.parameters().__next__().dtype)

        if self.training_args.resume_from_checkpoint:
            logger.info("Loading checkpoint from %s",
                        self.training_args.resume_from_checkpoint)
            resumed_step = load_checkpoint(
                self.transformer, self.rank,
                self.training_args.resume_from_checkpoint, self.optimizer,
                self.train_dataloader, self.lr_scheduler,
                noise_random_generator)
            if resumed_step > 0:
                self.init_steps = resumed_step
                logger.info("Successfully resumed from step %s", resumed_step)
            else:
                logger.warning(
                    "Failed to load checkpoint, starting from step 0")
                self.init_steps = 0

        progress_bar = tqdm(
            range(0, self.training_args.max_train_steps),
            initial=self.init_steps,
            desc="Steps",
            # Only show the progress bar once on each machine.
            disable=self.local_rank > 0,
        )

        self.train_loader_iter = iter(self.train_dataloader)

        step_times: deque[float] = deque(maxlen=100)

        # TODO(will): fix this
        # for i in range(self.init_steps):
        #     next(loader_iter)
        # get gpu memory usage
        gpu_memory_usage = torch.cuda.memory_allocated() / 1024**2
        logger.info("GPU memory usage before train_one_step: %s MB",
                    gpu_memory_usage)

        for step in range(self.init_steps + 1,
                          self.training_args.max_train_steps + 1):
            start_time = time.perf_counter()

            loss, grad_norm = self.train_one_step(
                self.transformer,
                # args.model_type,
                "wan",
                self.optimizer,
                self.lr_scheduler,
                self.train_loader_iter,
                noise_scheduler,
                noise_random_generator,
                self.training_args.gradient_accumulation_steps,
                self.training_args.sp_size,
                self.training_args.precondition_outputs,
                self.training_args.max_grad_norm,
                self.training_args.weighting_scheme,
                self.training_args.logit_mean,
                self.training_args.logit_std,
                self.training_args.mode_scale,
            )
            gpu_memory_usage = torch.cuda.memory_allocated() / 1024**2
            logger.info("GPU memory usage after train_one_step: %s MB",
                        gpu_memory_usage)

            step_time = time.perf_counter() - start_time
            step_times.append(step_time)
            avg_step_time = sum(step_times) / len(step_times)

            # Manual gradient checking - only at first step
            if step == 1 and ENABLE_GRADIENT_CHECK:
                logger.info("Performing gradient check at step %s", step)
<<<<<<< HEAD
                self.setup_gradient_check(self.training_args, loader_iter,
=======
                self.setup_gradient_check(args, self.train_loader_iter,
>>>>>>> 8631c1b8
                                          noise_scheduler,
                                          noise_random_generator)

            progress_bar.set_postfix({
                "loss": f"{loss:.4f}",
                "step_time": f"{step_time:.2f}s",
                "grad_norm": grad_norm,
            })
            progress_bar.update(1)
            if self.rank == 0:
                wandb.log(
                    {
                        "train_loss": loss,
                        "learning_rate": self.lr_scheduler.get_last_lr()[0],
                        "step_time": step_time,
                        "avg_step_time": avg_step_time,
                        "grad_norm": grad_norm,
                    },
                    step=step,
                )
            if step % self.training_args.checkpointing_steps == 0:
                save_checkpoint(self.transformer, self.rank,
                                self.training_args.output_dir, step,
                                self.optimizer, self.train_dataloader,
                                self.lr_scheduler, noise_random_generator)
                self.transformer.train()
                self.sp_group.barrier()
            if self.training_args.log_validation and step % self.training_args.validation_steps == 0:
                self._log_validation(self.transformer, self.training_args, step)

        save_checkpoint(self.transformer, self.rank,
                        self.training_args.output_dir,
                        self.training_args.max_train_steps, self.optimizer,
                        self.train_dataloader, self.lr_scheduler,
                        noise_random_generator)

        if get_sp_group():
            cleanup_dist_env_and_memory()


def main(args) -> None:
    logger.info("Starting training pipeline...")

    pipeline = WanTrainingPipeline.from_pretrained(
        args.pretrained_model_name_or_path, args=args)
    args = pipeline.training_args
    pipeline.forward(None, args)
    logger.info("Training pipeline done")


if __name__ == "__main__":
    argv = sys.argv
    from fastvideo.v1.fastvideo_args import TrainingArgs
    from fastvideo.v1.utils import FlexibleArgumentParser
    parser = FlexibleArgumentParser()
    parser = TrainingArgs.add_cli_args(parser)
    parser = FastVideoArgs.add_cli_args(parser)
    args = parser.parse_args()
    args.use_cpu_offload = False
    main(args)<|MERGE_RESOLUTION|>--- conflicted
+++ resolved
@@ -304,11 +304,7 @@
             # Manual gradient checking - only at first step
             if step == 1 and ENABLE_GRADIENT_CHECK:
                 logger.info("Performing gradient check at step %s", step)
-<<<<<<< HEAD
-                self.setup_gradient_check(self.training_args, loader_iter,
-=======
-                self.setup_gradient_check(args, self.train_loader_iter,
->>>>>>> 8631c1b8
+                self.setup_gradient_check(args, self.train_loader_iter,main
                                           noise_scheduler,
                                           noise_random_generator)
 
