# SPDX-License-Identifier: Apache-2.0
# Adapted from vllm: https://github.com/vllm-project/vllm/blob/v0.7.3/vllm/utils.py

import argparse
import ctypes
import hashlib
import importlib
import inspect
import json
import math
import os
import signal
import socket
import sys
import tempfile
import threading
import traceback
from dataclasses import dataclass, fields, is_dataclass
from functools import partial, wraps
from typing import (Any, Callable, Dict, List, Optional, Tuple, Type, TypeVar,
                    Union, cast)

import cloudpickle
import filelock
import torch
import yaml
from diffusers.loaders.lora_base import (
    _best_guess_weight_name)  # watch out for potetential removal from diffusers
from huggingface_hub import snapshot_download
from remote_pdb import RemotePdb

import fastvideo.v1.envs as envs
from fastvideo.v1.logger import init_logger

logger = init_logger(__name__)

T = TypeVar("T")

# TODO(will): used to convert fastvideo_args.precision to torch.dtype. Find a
# cleaner way to do this.
PRECISION_TO_TYPE = {
    "fp32": torch.float32,
    "fp16": torch.float16,
    "bf16": torch.bfloat16,
}

STR_BACKEND_ENV_VAR: str = "FASTVIDEO_ATTENTION_BACKEND"
STR_ATTN_CONFIG_ENV_VAR: str = "FASTVIDEO_ATTENTION_CONFIG"


def find_nccl_library() -> str:
    """
    We either use the library file specified by the `VLLM_NCCL_SO_PATH`
    environment variable, or we find the library file brought by PyTorch.
    After importing `torch`, `libnccl.so.2` or `librccl.so.1` can be
    found by `ctypes` automatically.
    """
    so_file = envs.FASTVIDEO_NCCL_SO_PATH

    # manually load the nccl library
    if so_file:
        logger.info(
            "Found nccl from environment variable FASTVIDEO_NCCL_SO_PATH=%s",
            so_file)
    else:
        if torch.version.cuda is not None:
            so_file = "libnccl.so.2"
        elif torch.version.hip is not None:
            so_file = "librccl.so.1"
        else:
            raise ValueError("NCCL only supports CUDA and ROCm backends.")
        logger.info("Found nccl from library %s", so_file)
    return str(so_file)


prev_set_stream = torch.cuda.set_stream

_current_stream = None


def _patched_set_stream(stream: torch.cuda.Stream) -> None:
    global _current_stream
    _current_stream = stream
    prev_set_stream(stream)


torch.cuda.set_stream = _patched_set_stream


def current_stream() -> torch.cuda.Stream:
    """
    replace `torch.cuda.current_stream()` with `fastvideo.v1.utils.current_stream()`.
    it turns out that `torch.cuda.current_stream()` is quite expensive,
    as it will construct a new stream object at each call.
    here we patch `torch.cuda.set_stream` to keep track of the current stream
    directly, so that we can avoid calling `torch.cuda.current_stream()`.

    the underlying hypothesis is that we do not call `torch._C._cuda_setStream`
    from C/C++ code.
    """
    from fastvideo.v1.platforms import current_platform
    global _current_stream
    if _current_stream is None:
        # when this function is called before any stream is set,
        # we return the default stream.
        # On ROCm using the default 0 stream in combination with RCCL
        # is hurting performance. Therefore creating a dedicated stream
        # per process
        _current_stream = torch.cuda.Stream() if current_platform.is_rocm(
        ) else torch.cuda.current_stream()
    return _current_stream


class StoreBoolean(argparse.Action):

    def __init__(self,
                 option_strings,
                 dest,
                 default=False,
                 required=False,
                 help=None):
        super().__init__(option_strings=option_strings,
                         dest=dest,
                         nargs='?',
                         const=True,
                         default=default,
                         required=required,
                         help=help)

    def __call__(self, parser, namespace, values, option_string=None):
        if values is None:
            setattr(namespace, self.dest, True)
        elif isinstance(values, str):
            if values.lower() == "true":
                setattr(namespace, self.dest, True)
            elif values.lower() == "false":
                setattr(namespace, self.dest, False)
            else:
                raise ValueError(f"Invalid boolean value: {values}. "
                                 "Expected 'true' or 'false'.")
        else:
            setattr(namespace, self.dest, bool(values))


class SortedHelpFormatter(argparse.HelpFormatter):
    """SortedHelpFormatter that sorts arguments by their option strings."""

    def add_arguments(self, actions):
        actions = sorted(actions, key=lambda x: x.option_strings)
        super().add_arguments(actions)


class FlexibleArgumentParser(argparse.ArgumentParser):
    """ArgumentParser that allows both underscore and dash in names."""

    def __init__(self, *args, **kwargs) -> None:
        # Set the default 'formatter_class' to SortedHelpFormatter
        if 'formatter_class' not in kwargs:
            kwargs['formatter_class'] = SortedHelpFormatter
        super().__init__(*args, **kwargs)

    def parse_args(  # type: ignore[override]
            self, args=None, namespace=None) -> argparse.Namespace:
        if args is None:
            args = sys.argv[1:]

        if '--config' in args:
            args = self._pull_args_from_config(args)

        # Convert underscores to dashes and vice versa in argument names
        processed_args = []
        for arg in args:
            if arg.startswith('--'):
                if '=' in arg:
                    key, value = arg.split('=', 1)
                    key = '--' + key[len('--'):].replace('_', '-')
                    processed_args.append(f'{key}={value}')
                else:
                    processed_args.append('--' +
                                          arg[len('--'):].replace('_', '-'))
            elif arg.startswith('-O') and arg != '-O' and len(arg) == 2:
                # allow -O flag to be used without space, e.g. -O3
                processed_args.append('-O')
                processed_args.append(arg[2:])
            else:
                processed_args.append(arg)

        namespace = super().parse_args(processed_args, namespace)

        # Track which arguments were explicitly provided
        namespace._provided = set()

        i = 0
        while i < len(args):
            arg = args[i]
            if arg.startswith('--'):
                # Handle --key=value format
                if '=' in arg:
                    key = arg.split('=')[0][2:].replace('-', '_')
                    namespace._provided.add(key)
                    i += 1
                # Handle --key value format
                else:
                    key = arg[2:].replace('-', '_')
                    namespace._provided.add(key)
                    # Skip the value if there is one
                    if i + 1 < len(args) and not args[i + 1].startswith('-'):
                        i += 2
                    else:
                        i += 1
            else:
                i += 1

        return namespace  # type: ignore[no-any-return]

    def _pull_args_from_config(self, args: List[str]) -> List[str]:
        """Method to pull arguments specified in the config file
        into the command-line args variable.

        The arguments in config file will be inserted between
        the argument list.

        example:
        ```yaml
            port: 12323
            tensor-parallel-size: 4
        ```
        ```python
        $: vllm {serve,chat,complete} "facebook/opt-12B" \
            --config config.yaml -tp 2
        $: args = [
            "serve,chat,complete",
            "facebook/opt-12B",
            '--config', 'config.yaml',
            '-tp', '2'
        ]
        $: args = [
            "serve,chat,complete",
            "facebook/opt-12B",
            '--port', '12323',
            '--tensor-parallel-size', '4',
            '-tp', '2'
            ]
        ```

        Please note how the config args are inserted after the sub command.
        this way the order of priorities is maintained when these are args
        parsed by super().
        """
        assert args.count(
            '--config') <= 1, "More than one config file specified!"

        index = args.index('--config')
        if index == len(args) - 1:
            raise ValueError("No config file specified! \
                             Please check your command-line arguments.")

        file_path = args[index + 1]

        config_args = self._load_config_file(file_path)

        # 0th index is for {serve,chat,complete}
        # followed by model_tag (only for serve)
        # followed by config args
        # followed by rest of cli args.
        # maintaining this order will enforce the precedence
        # of cli > config > defaults
        if args[0] == "serve":
            if index == 1:
                raise ValueError(
                    "No model_tag specified! Please check your command-line"
                    " arguments.")
            args = [args[0]] + [
                args[1]
            ] + config_args + args[2:index] + args[index + 2:]
        else:
            args = [args[0]] + config_args + args[1:index] + args[index + 2:]

        return args

    def _load_config_file(self, file_path: str) -> List[str]:
        """Loads a yaml file and returns the key value pairs as a
        flattened list with argparse like pattern
        ```yaml
            port: 12323
            tensor-parallel-size: 4
            vae_config:
                load_encoder: false
                load_decoder: true
        ```
        returns:
            processed_args: list[str] = [
                '--port': '12323',
                '--tensor-parallel-size': '4',
                '--vae-config.load-encoder': 'false',
                '--vae-config.load-decoder': 'true'
            ]
        """

        extension: str = file_path.split('.')[-1]
        if extension not in ('yaml', 'yml', 'json'):
            raise ValueError(
                "Config file must be of a yaml/yml/json type.\
                              %s supplied", extension)

        processed_args: List[str] = []

        config: Dict[str, Any] = {}
        try:
            with open(file_path) as config_file:
                config = yaml.safe_load(config_file)
        except Exception as ex:
            logger.error(
                "Unable to read the config file at %s. \
                Make sure path is correct", file_path)
            raise ex

        store_boolean_arguments = [
            action.dest for action in self._actions
            if isinstance(action, StoreBoolean)
        ]

        def process_dict(prefix: str, d: Dict[str, Any]):
            for key, value in d.items():
                full_key = f"{prefix}.{key}" if prefix else key

                if isinstance(value,
                              bool) and full_key not in store_boolean_arguments:
                    if value:
                        processed_args.append('--' + full_key)
                    else:
                        processed_args.append('--' + full_key)
                        processed_args.append('false')
                elif isinstance(value, list):
                    processed_args.append('--' + full_key)
                    for item in value:
                        processed_args.append(str(item))
                elif isinstance(value, dict):
                    process_dict(full_key, value)
                else:
                    processed_args.append('--' + full_key)
                    processed_args.append(str(value))

        process_dict("", config)

        return processed_args


def get_lock(model_name_or_path: str):
    lock_dir = tempfile.gettempdir()
    os.makedirs(os.path.dirname(lock_dir), exist_ok=True)
    model_name = model_name_or_path.replace("/", "-")
    hash_name = hashlib.sha256(model_name.encode()).hexdigest()
    # add hash to avoid conflict with old users' lock files
    lock_file_name = hash_name + model_name + ".lock"
    # mode 0o666 is required for the filelock to be shared across users
    lock = filelock.FileLock(os.path.join(lock_dir, lock_file_name), mode=0o666)
    return lock


def warn_for_unimplemented_methods(cls: Type[T]) -> Type[T]:
    """
    A replacement for `abc.ABC`.
    When we use `abc.ABC`, subclasses will fail to instantiate
    if they do not implement all abstract methods.
    Here, we only require `raise NotImplementedError` in the
    base class, and log a warning if the method is not implemented
    in the subclass.
    """

    original_init = cls.__init__

    def find_unimplemented_methods(self: object):
        unimplemented_methods = []
        for attr_name in dir(self):
            # bypass inner method
            if attr_name.startswith('_'):
                continue

            try:
                attr = getattr(self, attr_name)
                # get the func of callable method
                if callable(attr):
                    attr_func = attr.__func__
            except AttributeError:
                continue
            src = inspect.getsource(attr_func)
            if "NotImplementedError" in src:
                unimplemented_methods.append(attr_name)
        if unimplemented_methods:
            method_names = ','.join(unimplemented_methods)
            msg = (f"Methods {method_names} not implemented in {self}")
            logger.warning(msg)

    @wraps(original_init)
    def wrapped_init(self, *args, **kwargs) -> None:
        original_init(self, *args, **kwargs)
        find_unimplemented_methods(self)

    type.__setattr__(cls, '__init__', wrapped_init)
    return cls


def align_to(value: int, alignment: int) -> int:
    """align height, width according to alignment

    Args:
        value (int): height or width
        alignment (int): target alignment factor

    Returns:
        int: the aligned value
    """
    return int(math.ceil(value / alignment) * alignment)


def resolve_obj_by_qualname(qualname: str) -> Any:
    """
    Resolve an object by its fully qualified name.
    """
    module_name, obj_name = qualname.rsplit(".", 1)
    module = importlib.import_module(module_name)
    return getattr(module, obj_name)


# From vllm: https://github.com/vllm-project/vllm/blob/v0.7.3/vllm/utils.py
def import_pynvml():
    """
    Historical comments:

    libnvml.so is the library behind nvidia-smi, and
    pynvml is a Python wrapper around it. We use it to get GPU
    status without initializing CUDA context in the current process.
    Historically, there are two packages that provide pynvml:
    - `nvidia-ml-py` (https://pypi.org/project/nvidia-ml-py/): The official
        wrapper. It is a dependency of FastVideo, and is installed when users
        install FastVideo. It provides a Python module named `pynvml`.
    - `pynvml` (https://pypi.org/project/pynvml/): An unofficial wrapper.
        Prior to version 12.0, it also provides a Python module `pynvml`,
        and therefore conflicts with the official one which is a standalone Python file.
        This causes errors when both of them are installed.
        Starting from version 12.0, it migrates to a new module
        named `pynvml_utils` to avoid the conflict.
    It is so confusing that many packages in the community use the
    unofficial one by mistake, and we have to handle this case.
    For example, `nvcr.io/nvidia/pytorch:24.12-py3` uses the unofficial
    one, and it will cause errors, see the issue
    https://github.com/vllm-project/vllm/issues/12847 for example.
    After all the troubles, we decide to copy the official `pynvml`
    module to our codebase, and use it directly.
    """
    import fastvideo.v1.third_party.pynvml as pynvml
    return pynvml


def maybe_download_model(model_name_or_path: str,
                         local_dir: Optional[str] = None,
                         download: bool = True) -> str:
    """
    Check if the model path is a Hugging Face Hub model ID and download it if needed.
    
    Args:
        model_name_or_path: Local path or Hugging Face Hub model ID
        local_dir: Local directory to save the model
        download: Whether to download the model from Hugging Face Hub
        
    Returns:
        Local path to the model
    """

    # If the path exists locally, return it
    if os.path.exists(model_name_or_path):
        logger.info("Model already exists locally at %s", model_name_or_path)
        return model_name_or_path

    # Otherwise, assume it's a HF Hub model ID and try to download it
    try:
        logger.info("Downloading model snapshot from HF Hub for %s...",
                    model_name_or_path)
        with get_lock(model_name_or_path):
            local_path = snapshot_download(
                repo_id=model_name_or_path,
                ignore_patterns=["*.onnx", "*.msgpack"],
                local_dir=local_dir)
        logger.info("Downloaded model to %s", local_path)
        return str(local_path)
    except Exception as e:
        raise ValueError(
            f"Could not find model at {model_name_or_path} and failed to download from HF Hub: {e}"
        ) from e


def maybe_download_lora(model_name_or_path: str,
                        local_dir: Optional[str] = None,
                        download: bool = True) -> str:
    """
    Check if the model path is a Hugging Face Hub model ID and download it if needed.
    Args:
        model_name_or_path: Local path or Hugging Face Hub model ID
        local_dir: Local directory to save the model
        download: Whether to download the model from Hugging Face Hub
        
    Returns:
        Local path to the model
    """

    local_path = maybe_download_model(model_name_or_path, local_dir, download)
    weight_name = _best_guess_weight_name(model_name_or_path,
                                          file_extension=".safetensors")
    return os.path.join(local_path, weight_name)


def verify_model_config_and_directory(model_path: str) -> Dict[str, Any]:
    """
    Verify that the model directory contains a valid diffusers configuration.
    
    Args:
        model_path: Path to the model directory
        
    Returns:
        The loaded model configuration as a dictionary
    """

    # Check for model_index.json which is required for diffusers models
    config_path = os.path.join(model_path, "model_index.json")
    if not os.path.exists(config_path):
        raise ValueError(
            f"Model directory {model_path} does not contain model_index.json. "
            "Only Hugging Face diffusers format is supported.")

    # Check for transformer and vae directories
    transformer_dir = os.path.join(model_path, "transformer")
    vae_dir = os.path.join(model_path, "vae")

    if not os.path.exists(transformer_dir):
        raise ValueError(
            f"Model directory {model_path} does not contain a transformer/ directory."
        )

    if not os.path.exists(vae_dir):
        raise ValueError(
            f"Model directory {model_path} does not contain a vae/ directory.")

    # Load the config
    with open(config_path) as f:
        config = json.load(f)

    # Verify diffusers version exists
    if "_diffusers_version" not in config:
        raise ValueError("model_index.json does not contain _diffusers_version")

    logger.info("Diffusers version: %s", config["_diffusers_version"])
    return cast(Dict[str, Any], config)


def maybe_download_model_index(model_name_or_path: str) -> Dict[str, Any]:
    """
    Download and extract just the model_index.json for a Hugging Face model.
    
    Args:
        model_name_or_path: Path or HF Hub model ID
        
    Returns:
        The parsed model_index.json as a dictionary
    """
    import tempfile

    from huggingface_hub import hf_hub_download

    # If it's a local path, verify it directly
    if os.path.exists(model_name_or_path):
        return verify_model_config_and_directory(model_name_or_path)

    # For remote models, download just the model_index.json
    try:
        with tempfile.TemporaryDirectory() as tmp_dir:
            # Download just the model_index.json file
            model_index_path = hf_hub_download(repo_id=model_name_or_path,
                                               filename="model_index.json",
                                               local_dir=tmp_dir)

            # Load the model_index.json
            with open(model_index_path) as f:
                config: Dict[str, Any] = json.load(f)

            # Verify it has the required fields
            if "_class_name" not in config:
                raise ValueError(
                    f"model_index.json for {model_name_or_path} does not contain _class_name field"
                )

            if "_diffusers_version" not in config:
                raise ValueError(
                    f"model_index.json for {model_name_or_path} does not contain _diffusers_version field"
                )

            # Add the pipeline name for downstream use
            config["pipeline_name"] = config["_class_name"]

            logger.info("Downloaded model_index.json for %s, pipeline: %s",
                        model_name_or_path, config["_class_name"])
            return config

    except Exception as e:
        raise ValueError(
            f"Failed to download or parse model_index.json for {model_name_or_path}: {e}"
        ) from e


def update_environment_variables(envs: Dict[str, str]):
    for k, v in envs.items():
        if k in os.environ and os.environ[k] != v:
            logger.warning(
                "Overwriting environment variable %s "
                "from '%s' to '%s'", k, os.environ[k], v)
        os.environ[k] = v


def run_method(obj: Any, method: Union[str, bytes, Callable], args: tuple[Any],
               kwargs: dict[str, Any]) -> Any:
    """
    Run a method of an object with the given arguments and keyword arguments.
    If the method is string, it will be converted to a method using getattr.
    If the method is serialized bytes and will be deserialized using
    cloudpickle.
    If the method is a callable, it will be called directly.
    """
    if isinstance(method, bytes):
        func = partial(cloudpickle.loads(method), obj)
    elif isinstance(method, str):
        try:
            func = getattr(obj, method)
        except AttributeError:
            raise NotImplementedError(f"Method {method!r} is not"
                                      " implemented.") from None
    else:
        func = partial(method, obj)  # type: ignore
    return func(*args, **kwargs)


def shallow_asdict(obj) -> Dict[str, Any]:
    if not is_dataclass(obj):
        raise TypeError("Expected dataclass instance")
    return {f.name: getattr(obj, f.name) for f in fields(obj)}


def kill_itself_when_parent_died() -> None:
    # if sys.platform == "linux":
    # sigkill this process when parent worker manager dies
    PR_SET_PDEATHSIG = 1
    libc = ctypes.CDLL("libc.so.6")
    libc.prctl(PR_SET_PDEATHSIG, signal.SIGKILL)
    # else:
    #     logger.warning("kill_itself_when_parent_died is only supported in linux.")


def get_exception_traceback() -> str:
    etype, value, tb = sys.exc_info()
    err_str = "".join(traceback.format_exception(etype, value, tb))
    return err_str


class TypeBasedDispatcher:

    def __init__(self, mapping: List[Tuple[Type, Callable]]):
        self._mapping = mapping

    def __call__(self, obj: Any):
        for ty, fn in self._mapping:
            if isinstance(obj, ty):
                return fn(obj)
        raise ValueError(f"Invalid object: {obj}")


# For non-torch.distributed debugging
def remote_breakpoint() -> None:
    with socket.socket(socket.AF_INET, socket.SOCK_STREAM) as s:
        s.setsockopt(socket.SOL_SOCKET, socket.SO_REUSEADDR, 1)
        s.bind(("localhost", 0))  # Let the OS pick an ephemeral port.
        port = s.getsockname()[1]
<<<<<<< HEAD
        RemotePdb(host="localhost", port=port).set_trace()
=======
        RemotePdb(host="localhost", port=port).wait_for_client()


@dataclass
class MixedPrecisionState:
    master_dtype: Optional[torch.dtype] = None
    param_dtype: Optional[torch.dtype] = None
    reduce_dtype: Optional[torch.dtype] = None
    output_dtype: Optional[torch.dtype] = None
    compute_dtype: Optional[torch.dtype] = None


# Thread-local storage for mixed precision state
_mixed_precision_state = threading.local()


def get_mixed_precision_state() -> MixedPrecisionState:
    """Get the current mixed precision state."""
    if not hasattr(_mixed_precision_state, 'state'):
        raise ValueError("Mixed precision state not set")
    return cast(MixedPrecisionState, _mixed_precision_state.state)


def set_mixed_precision_policy(master_dtype: torch.dtype,
                               param_dtype: torch.dtype,
                               reduce_dtype: torch.dtype,
                               output_dtype: Optional[torch.dtype] = None):
    """Set mixed precision policy globally.
    
    Args:
        param_dtype: Parameter dtype used for training
        reduce_dtype: Reduction dtype used for gradients
        output_dtype: Optional output dtype
    """
    state = MixedPrecisionState(
        master_dtype=master_dtype,
        param_dtype=param_dtype,
        reduce_dtype=reduce_dtype,
        output_dtype=output_dtype,
    )
    _mixed_precision_state.state = state


def get_compute_dtype() -> torch.dtype:
    """Get the current compute dtype from mixed precision policy.
    
    Returns:
        torch.dtype: The compute dtype to use, defaults to get_default_dtype() if no policy set
    """
    if not hasattr(_mixed_precision_state, 'state'):
        return torch.get_default_dtype()
    else:
        state = get_mixed_precision_state()
        return state.param_dtype
>>>>>>> 8631c1b8
<|MERGE_RESOLUTION|>--- conflicted
+++ resolved
@@ -678,11 +678,7 @@
         s.setsockopt(socket.SOL_SOCKET, socket.SO_REUSEADDR, 1)
         s.bind(("localhost", 0))  # Let the OS pick an ephemeral port.
         port = s.getsockname()[1]
-<<<<<<< HEAD
         RemotePdb(host="localhost", port=port).set_trace()
-=======
-        RemotePdb(host="localhost", port=port).wait_for_client()
-
 
 @dataclass
 class MixedPrecisionState:
@@ -734,5 +730,4 @@
         return torch.get_default_dtype()
     else:
         state = get_mixed_precision_state()
-        return state.param_dtype
->>>>>>> 8631c1b8
+        return state.param_dtype