import contextlib
import faulthandler
import gc
import multiprocessing as mp
import os
import signal
import sys
from multiprocessing.connection import Connection
from typing import Any, Dict, Optional, TextIO, cast

import psutil
import torch

from fastvideo.v1.distributed import (cleanup_dist_env_and_memory,
                                      init_distributed_environment,
                                      initialize_model_parallel)
from fastvideo.v1.fastvideo_args import FastVideoArgs
from fastvideo.v1.logger import init_logger
from fastvideo.v1.pipelines import ForwardBatch, build_pipeline
from fastvideo.v1.utils import (get_exception_traceback,
                                kill_itself_when_parent_died)

logger = init_logger(__name__)

# ANSI color codes
CYAN = '\033[1;36m'
RESET = '\033[0;0m'


class Worker:

    def __init__(self, fastvideo_args: FastVideoArgs, local_rank: int,
                 rank: int, pipe: Connection, master_port: int):
        self.fastvideo_args = fastvideo_args
        self.local_rank = local_rank
        self.rank = rank
        # TODO(will): don't hardcode this
        self.distributed_init_method = "env://"
        self.pipe = pipe
        self.master_port = master_port
        self.init_device()

        # Init request dispatcher
        # TODO(will): add request dispatcher: use TypeBasedDispatcher from
        # utils.py
        # self._request_dispatcher = TypeBasedDispatcher(
        #     [
        # (RpcReqInput, self.handle_rpc_request),
        # (GenerateRequest, self.handle_generate_request),
        # (ExpertDistributionReq, self.expert_distribution_handle),
        #     ]
        # )

    def init_device(self) -> None:
        """Initialize the device for the worker."""
        assert self.fastvideo_args.device_str is not None
        if self.fastvideo_args.device_str.startswith("cuda"):
            # torch.distributed.all_reduce does not free the input tensor until
            # the synchronization point. This causes the memory usage to grow
            # as the number of all_reduce calls increases. This env var disables
            # this behavior.
            # Related issue:
            # https://discuss.pytorch.org/t/cuda-allocation-lifetime-for-inputs-to-distributed-all-reduce/191573
            os.environ["TORCH_NCCL_AVOID_RECORD_STREAMS"] = "1"

            # This env var set by Ray causes exceptions with graph building.
            os.environ.pop("NCCL_ASYNC_ERROR_HANDLING", None)
            self.device = torch.device(f"cuda:{self.local_rank}")
            torch.cuda.set_device(self.device)

            # _check_if_gpu_supports_dtype(self.model_config.dtype)
            gc.collect()
            torch.cuda.empty_cache()
            self.init_gpu_memory = torch.cuda.mem_get_info()[0]
        else:
            raise ValueError(
                f"Unsupported device: {self.fastvideo_args.device_str}")

        os.environ["MASTER_ADDR"] = "localhost"
<<<<<<< HEAD
        if os.environ.get("MASTER_PORT") is None:
            os.environ["MASTER_PORT"] = "29503"
=======
        os.environ["MASTER_PORT"] = str(self.master_port)
>>>>>>> d5ec468d
        os.environ["LOCAL_RANK"] = str(self.local_rank)
        os.environ["RANK"] = str(self.rank)

        # Initialize the distributed environment.
        init_worker_distributed_environment(self.fastvideo_args, self.rank,
                                            self.distributed_init_method,
                                            self.local_rank)

        self.pipeline = build_pipeline(self.fastvideo_args)

    def execute_forward(self, forward_batch: ForwardBatch,
                        fastvideo_args: FastVideoArgs) -> ForwardBatch:
        output_batch = self.pipeline.forward(forward_batch, self.fastvideo_args)
        return cast(ForwardBatch, output_batch)

    def set_lora_adapter(self, lora_nickname: str, lora_path: str) -> None:
        self.pipeline.set_lora_adapter(lora_nickname, lora_path)

    def shutdown(self) -> Dict[str, Any]:
        """Gracefully shut down the worker process"""
        logger.info("Worker %d shutting down...",
                    self.rank,
                    local_main_process_only=False)
        # Clean up resources
        if hasattr(self, 'pipeline') and self.pipeline is not None:
            # Clean up pipeline resources if needed
            pass
        # Release CUDA resources
        if torch.cuda.is_available():
            torch.cuda.empty_cache()

        # Destroy the distributed environment
        cleanup_dist_env_and_memory(shutdown_ray=False)

        logger.info("Worker %d shutdown complete",
                    self.rank,
                    local_main_process_only=False)
        return {"status": "shutdown_complete"}

    def event_loop(self) -> None:
        """Event loop for the worker."""
        logger.info("Worker %d starting event loop...",
                    self.rank,
                    local_main_process_only=False)
        while True:
            try:
                recv_rpc = self.pipe.recv()
                method_name = recv_rpc.get('method')

                # Handle shutdown request
                if method_name == 'shutdown':
                    response = self.shutdown()
                    with contextlib.suppress(Exception):
                        self.pipe.send(response)
                    break  # Exit the loop

                # Handle regular RPC calls
                if method_name == 'execute_forward':
                    gc.collect()
                    torch.cuda.empty_cache()
                    forward_batch = recv_rpc['kwargs']['forward_batch']
                    fastvideo_args = recv_rpc['kwargs']['fastvideo_args']
                    output_batch = self.execute_forward(forward_batch,
                                                        fastvideo_args)
                    self.pipe.send({"output_batch": output_batch.output.cpu()})
                else:
                    # Handle other methods dynamically if needed
                    args = recv_rpc.get('args', ())
                    kwargs = recv_rpc.get('kwargs', {})
                    if hasattr(self, method_name):
                        method = getattr(self, method_name)
                        result = method(*args, **kwargs)
                        self.pipe.send(result)
                    else:
                        self.pipe.send(
                            {"error": f"Unknown method: {method_name}"})
            except KeyboardInterrupt:
                logger.error(
                    "Worker %d in loop received KeyboardInterrupt, aborting forward pass",
                    self.rank)
                try:
                    self.pipe.send(
                        {"error": "Operation aborted by KeyboardInterrupt"})
                    logger.info("Worker %d sent error response after interrupt",
                                self.rank)
                except Exception as e:
                    logger.error("Worker %d failed to send error response: %s",
                                 self.rank, str(e))
                continue


def init_worker_distributed_environment(
    fastvideo_args: FastVideoArgs,
    rank: int,
    distributed_init_method: Optional[str] = None,
    local_rank: int = -1,
) -> None:
    """Initialize distributed environment and model parallelism."""

    world_size = fastvideo_args.num_gpus

    torch.cuda.set_device(local_rank)
    init_distributed_environment(world_size=world_size,
                                 rank=rank,
                                 local_rank=local_rank)
    device_str = f"cuda:{local_rank}"
    fastvideo_args.device_str = device_str
    fastvideo_args.device = torch.device(device_str)
    assert fastvideo_args.sp_size is not None
    assert fastvideo_args.tp_size is not None
    initialize_model_parallel(
        sequence_model_parallel_size=fastvideo_args.sp_size,
        tensor_model_parallel_size=fastvideo_args.tp_size,
    )


def run_worker_process(fastvideo_args: FastVideoArgs, local_rank: int,
                       rank: int, pipe: Connection, master_port: int):
    # Add process-specific prefix to stdout and stderr
    process_name = mp.current_process().name
    pid = os.getpid()
    _add_prefix(sys.stdout, process_name, pid)
    _add_prefix(sys.stderr, process_name, pid)

    # Config the process
    kill_itself_when_parent_died()
    faulthandler.enable()
    parent_process = psutil.Process().parent()

    logger.info("Worker %d initializing...",
                rank,
                local_main_process_only=False)

    try:
        worker = Worker(fastvideo_args, local_rank, rank, pipe, master_port)
        logger.info("Worker %d sending ready", rank)
        pipe.send({
            "status": "ready",
            "local_rank": local_rank,
        })
        worker.event_loop()
    except Exception:
        traceback = get_exception_traceback()
        logger.error("Worker %d hit an exception: %s", rank, traceback)
        parent_process.send_signal(signal.SIGQUIT)


def _add_prefix(file: TextIO, worker_name: str, pid: int) -> None:
    """Prepend each output line with process-specific prefix"""

    prefix = f"{CYAN}({worker_name} pid={pid}){RESET} "
    file_write = file.write

    def write_with_prefix(s: str):
        if not s:
            return
        if file.start_new_line:  # type: ignore[attr-defined]
            file_write(prefix)
        idx = 0
        while (next_idx := s.find('\n', idx)) != -1:
            next_idx += 1
            file_write(s[idx:next_idx])
            if next_idx == len(s):
                file.start_new_line = True  # type: ignore[attr-defined]
                return
            file_write(prefix)
            idx = next_idx
        file_write(s[idx:])
        file.start_new_line = False  # type: ignore[attr-defined]

    file.start_new_line = True  # type: ignore[attr-defined]
    file.write = write_with_prefix  # type: ignore[method-assign]<|MERGE_RESOLUTION|>--- conflicted
+++ resolved
@@ -77,12 +77,7 @@
                 f"Unsupported device: {self.fastvideo_args.device_str}")
 
         os.environ["MASTER_ADDR"] = "localhost"
-<<<<<<< HEAD
-        if os.environ.get("MASTER_PORT") is None:
-            os.environ["MASTER_PORT"] = "29503"
-=======
         os.environ["MASTER_PORT"] = str(self.master_port)
->>>>>>> d5ec468d
         os.environ["LOCAL_RANK"] = str(self.local_rank)
         os.environ["RANK"] = str(self.rank)
 
