--- conflicted
+++ resolved
@@ -6,26 +6,6 @@
     "1000"
 )
 num_gpus=4
-<<<<<<< HEAD
-torchrun --nnodes=1 --nproc_per_node=$num_gpus --master_port 29503 \
-    fastvideo/sample/sample_t2v_mochi.py \
-    --model_path data/mochi \
-    --prompt_path data/prompt.txt \
-    --num_frames  163 \
-    --height 480 \
-    --width 848 \
-    --num_inference_steps 64 \
-    --guidance_scale 4.5 \
-    --output_path outputs_video/distill_baseline_debug_fp32cast/ \
-    --shift 4 \
-    --seed 12345 \
-    --scheduler_type "euler" 
-
-
-
-
-
-=======
 for checkpoint_iter in "${checkpoint_iter_list[@]}"; do
     torchrun --nnodes=1 --nproc_per_node=$num_gpus --master_port 29503 \
         fastvideo/sample/sample_t2v_mochi.py \
@@ -41,5 +21,4 @@
         --shift 4 \
         --seed 12345 \
         --scheduler_type "pcm_linear_quadratic" 
-done
->>>>>>> 99f840ef
+done