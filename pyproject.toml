--- conflicted
+++ resolved
@@ -40,19 +40,13 @@
     "gpustat", "watch", "remote-pdb",
 
     # Kernel & Packaging
-<<<<<<< HEAD
-    "wheel", 
-
-    # Preprocess
-    "pyarrow", "av",
-=======
     "wheel",
 
     # Training Dependencies
     "torchdata",
     "pyarrow",
     "datasets",
->>>>>>> 7f654e33
+    "av",
 ]
 
 [project.optional-dependencies]
