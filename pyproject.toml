--- conflicted
+++ resolved
@@ -27,11 +27,7 @@
     "timm==1.0.11",
     "peft>=0.15.0",
     "diffusers>=0.33.1",
-<<<<<<< HEAD
-    "torch>=2.7.1",
-=======
-    "torch==2.9.0",
->>>>>>> 4112507e
+    "torch>=2.9.0",
     "torchvision",
 
     # Acceleration & Optimization
