--- conflicted
+++ resolved
@@ -1,11 +1,7 @@
 #!/bin/bash
 
 # Inference with STA + Teacache
-<<<<<<< HEAD
-num_gpus=1 # currently must be a factor of 30
-=======
 num_gpus=1 # currently it should be a factor of 30
->>>>>>> 0be4fc62
 mask_strategy_file_path=assets/mask_strategy_hunyuan.json
 export MODEL_BASE=data/hunyuan
 rel_l1_thresh=0.15
