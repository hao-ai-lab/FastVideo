#!/bin/bash

num_gpus=1
export FASTVIDEO_ATTENTION_BACKEND=
export MODEL_BASE=/workspace/data/FastHunyuan-diffusers
# export MODEL_BASE=hunyuanvideo-community/HunyuanVideo
# Note that the tp_size and sp_size should be the same and equal to the number
# of GPUs. They are used for different parallel groups. sp_size is used for
# dit model and tp_size is used for encoder models.
torchrun --nnodes=1 --nproc_per_node=$num_gpus --master_port 29503 \
    fastvideo/v1/sample/v1_fastvideo_inference.py \
<<<<<<< HEAD
    --use-v1-transformer \
    --use-v1-vae \
    --use-v1-text-encoder \
    --sp_size 1 \
    --tp_size 1 \
=======
    --sp_size 4 \
    --tp_size 4 \
>>>>>>> 15553f77
    --height 720 \
    --width 1280 \
    --num_frames 125 \
    --num_inference_steps 6 \
    --guidance_scale 1 \
    --embedded_cfg_scale 6 \
    --flow_shift 17 \
    --prompt_path ./assets/prompt.txt \
    --seed 1024 \
    --output_path outputs_hunyuan/ \
    --model_path $MODEL_BASE \
    --vae-sp \
    --precision "bf16" \
    --vae-precision "fp32" \
    --text-encoder-precision "bf16" \
    --use-cpu-offload<|MERGE_RESOLUTION|>--- conflicted
+++ resolved
@@ -9,16 +9,8 @@
 # dit model and tp_size is used for encoder models.
 torchrun --nnodes=1 --nproc_per_node=$num_gpus --master_port 29503 \
     fastvideo/v1/sample/v1_fastvideo_inference.py \
-<<<<<<< HEAD
-    --use-v1-transformer \
-    --use-v1-vae \
-    --use-v1-text-encoder \
-    --sp_size 1 \
-    --tp_size 1 \
-=======
     --sp_size 4 \
     --tp_size 4 \
->>>>>>> 15553f77
     --height 720 \
     --width 1280 \
     --num_frames 125 \
