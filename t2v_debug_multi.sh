export WANDB_MODE=online

torchrun --nnodes 1 --nproc_per_node 4 \
    fastvideo/distill.py \
    --seed 42 \
    --pretrained_model_name_or_path data/mochi \
    --cache_dir data/.cache\
    --data_json_path data/Encoder_Overfit_Data/videos2caption.json \
    --validation_prompt_dir data/Encoder_Overfit_Data/validation_prompt_embed_mask \
    --uncond_prompt_dir data/Encoder_Overfit_Data/uncond_prompt_embed_mask \
    --gradient_checkpointing \
    --train_batch_size 1 \
    --num_latent_t 12 \
    --sp_size 4 \
    --train_sp_batch_size 2 \
    --dataloader_num_workers 4 \
    --gradient_accumulation_steps 1 \
    --max_train_steps 20000 \
    --learning_rat 1e-6 \
    --mixed_precision bf16 \
    --checkpointing_steps 250 \
    --validation_steps 25 \
    --validation_sampling_steps 8 \
    --checkpoints_total_limit 3 \
    --allow_tf32 \
    --ema_start_step 0 \
    --cfg 0.0 \
    --ema_decay 0.999 \
    --log_validation \
    --tracker_project_name PCM \
    --num_frames 67 \
    --shift 8.0 \
    --validation_guidance_scale 4.5 \
    --output_dir="data/outputs/BW_Testrun_Test" \
    --use_lora \
    --resume_from_lora_checkpoint data/outputs/BW_Testrun_Test/lora-checkpoint-20

    


<<<<<<< HEAD
torchrun --nnodes 1 --nproc_per_node 4 \
    fastvideo/distill.py \
    --seed 42 \
    --pretrained_model_name_or_path data/mochi \
    --dit_model_name_or_path data/Mochi-Image \
    --cache_dir="data/.cache" \
    --data_json_path data/General-Video/videos2caption.json \
    --validation_prompt_dir data/Encoder_Overfit_Data/validation_prompt_embed_mask \
    --uncond_prompt_dir data/Encoder_Overfit_Data/uncond_prompt_embed_mask \
    --gradient_checkpointing \
    --train_batch_size 8 \
    --num_latent_t 1 \
    --sp_size 1 \
    --train_sp_batch_size 1 \
    --dataloader_num_workers 4 \
    --gradient_accumulation_steps 1 \
    --max_train_steps 20000 \
    --learning_rate 1e-6 \
    --mixed_precision bf16 \
    --checkpointing_steps 250 \
    --validation_steps 25 \
    --validation_sampling_steps 8 \
    --checkpoints_total_limit 3 \
    --allow_tf32 \
    --ema_start_step 0 \
    --cfg 0.0 \
    --ema_decay 0.999 \
    --log_validation \
    --output_dir data/outputs/video_distill \
=======
torchrun --nnodes 1 --nproc_per_node 4\
    fastvideo/distill.py\
    --seed 42\
    --pretrained_model_name_or_path data/mochi\
    --dit_model_name_or_path data/Mochi-Image\
    --cache_dir "data/.cache"\
    --data_json_path "data/Image-Train-Dataset/videos2caption.json"\
    --validation_prompt_dir "data/Encoder_Overfit_Data/validation_prompt_embed_mask"\
    --uncond_prompt_dir "data/Encoder_Overfit_Data/uncond_prompt_embed_mask"\
    --gradient_checkpointing\
    --train_batch_size=8\
    --num_latent_t 1\
    --sp_size 1\
    --train_sp_batch_size 1\
    --dataloader_num_workers 4\
    --gradient_accumulation_steps=1\
    --max_train_steps=20000\
    --learning_rate=1e-6\
    --mixed_precision="bf16"\
    --checkpointing_steps=250\
    --validation_steps 25\
    --validation_sampling_steps 4 \
    --checkpoints_total_limit 3\
    --allow_tf32\
    --ema_start_step 0\
    --cfg 0.0\
    --ema_decay 0.999\
    --log_validation\
    --output_dir="data/outputs/video_distill"\
>>>>>>> c7526707
    --tracker_project_name PCM \
    --num_frames 1 \
    --shift 10.0 \
    --validation_guidance_scale 4.5
    




torchrun --nnodes 1 --nproc_per_node 4 \
    fastvideo/distill.py \
    --seed 42 \
    --pretrained_model_name_or_path data/mochi \
    --cache_dir data/.cache\
    --data_json_path data/Encoder_Overfit_Data/videos2caption.json \
    --validation_prompt_dir data/Encoder_Overfit_Data/validation_prompt_embed_mask \
    --uncond_prompt_dir data/Encoder_Overfit_Data/uncond_prompt_embed_mask \
    --gradient_checkpointing \
    --train_batch_size 1 \
    --num_latent_t 12 \
    --sp_size 4 \
    --train_sp_batch_size 2 \
    --dataloader_num_workers 4 \
    --gradient_accumulation_steps 1 \
    --max_train_steps 20000 \
    --learning_rat 1e-6 \
    --mixed_precision bf16 \
    --checkpointing_steps 250 \
    --validation_steps 25 \
    --validation_sampling_steps 8 \
    --checkpoints_total_limit 3 \
    --allow_tf32 \
    --ema_start_step 0 \
    --cfg 0.0 \
    --ema_decay 0.999 \
    --log_validation \
    --tracker_project_name PCM \
    --output_dir="data/outputs/video_distill"\
    --num_frames 67 \
    --shift 8.0 \
    --validation_guidance_scale 4.5

















<|MERGE_RESOLUTION|>--- conflicted
+++ resolved
@@ -38,37 +38,8 @@
     
 
 
-<<<<<<< HEAD
-torchrun --nnodes 1 --nproc_per_node 4 \
-    fastvideo/distill.py \
-    --seed 42 \
-    --pretrained_model_name_or_path data/mochi \
-    --dit_model_name_or_path data/Mochi-Image \
-    --cache_dir="data/.cache" \
-    --data_json_path data/General-Video/videos2caption.json \
-    --validation_prompt_dir data/Encoder_Overfit_Data/validation_prompt_embed_mask \
-    --uncond_prompt_dir data/Encoder_Overfit_Data/uncond_prompt_embed_mask \
-    --gradient_checkpointing \
-    --train_batch_size 8 \
-    --num_latent_t 1 \
-    --sp_size 1 \
-    --train_sp_batch_size 1 \
-    --dataloader_num_workers 4 \
-    --gradient_accumulation_steps 1 \
-    --max_train_steps 20000 \
-    --learning_rate 1e-6 \
-    --mixed_precision bf16 \
-    --checkpointing_steps 250 \
-    --validation_steps 25 \
-    --validation_sampling_steps 8 \
-    --checkpoints_total_limit 3 \
-    --allow_tf32 \
-    --ema_start_step 0 \
-    --cfg 0.0 \
-    --ema_decay 0.999 \
-    --log_validation \
-    --output_dir data/outputs/video_distill \
-=======
+
+
 torchrun --nnodes 1 --nproc_per_node 4\
     fastvideo/distill.py\
     --seed 42\
@@ -98,7 +69,6 @@
     --ema_decay 0.999\
     --log_validation\
     --output_dir="data/outputs/video_distill"\
->>>>>>> c7526707
     --tracker_project_name PCM \
     --num_frames 1 \
     --shift 10.0 \
