export WANDB_MODE=online
torchrun --nnodes 1 --nproc_per_node 4 \
    fastvideo/train.py \
    --seed 42 \
    --pretrained_model_name_or_path data/mochi \
    --cache_dir "data/.cache" \
    --data_json_path "data/Encoder_Overfit_Data/videos2caption.json" \
    --validation_prompt_dir "data/Encoder_Overfit_Data/validation_prompt_embed_mask" \
    --uncond_prompt_dir "data/Encoder_Overfit_Dataa/uncond_prompt_embed_mask" \
    --gradient_checkpointing \
    --train_batch_size=1 \
    --num_latent_t 14 \
    --sp_size 2 \
<<<<<<< HEAD
    --train_sp_batch_size 2 \
    --dataloader_num_workers 4 \
    --gradient_accumulation_steps=2 \
    --max_train_steps=2000 \
    --learning_rate=1e-5 \
    --mixed_precision="bf16" \
    --checkpointing_steps=250 \
    --validation_steps 250 \
    --validation_sampling_steps 64 \
=======
    --train_sp_batch_size 1 \
    --dataloader_num_workers 1 \
    --gradient_accumulation_steps 4 \
    --max_train_steps 200 \
    --learning_rate 1e-4 \
    --mixed_precision="bf16" \
    --checkpointing_steps 2 \
    --validation_steps 4 \
    --validation_sampling_steps 2 \
>>>>>>> 4c76b3cc
    --checkpoints_total_limit 3 \
    --allow_tf32 \
    --ema_start_step 0 \
    --cfg 0.0 \
    --ema_decay 0.999 \
    --log_validation \
<<<<<<< HEAD
    --output_dir="data/outputs/T_J_FT" \
    --weighting_scheme "uniform" 

=======
    --output_dir="data/outputs/BW_Testrun" \
    --use_lora \
    --resume_from_lora_checkpoint data/outputs/BW_Testrun_2/lora-checkpoint-100 \
>>>>>>> 4c76b3cc

torchrun --nnodes 1 --nproc_per_node 4 \
    fastvideo/train.py \
    --seed 42 \
    --pretrained_model_name_or_path data/mochi \
    --cache_dir data/.cache \
    --data_json_path data/Encoder_Overfit_Data/videos2caption.json \
    --validation_prompt_dir data/Encoder_Overfit_Data/validation_prompt_embed_mask \
    --uncond_prompt_dir data/Encoder_Overfit_Data/uncond_prompt_embed_mask \
    --gradient_checkpointing \
    --train_batch_size 1 \
    --num_latent_t 14 \
    --sp_size 2 \
    --train_sp_batch_size 2 \
    --dataloader_num_workers 1 \
    --gradient_accumulation_steps 2 \
    --max_train_steps 400 \
    --learning_rate 1e-4 \
    --mixed_precision bf16 \
    --checkpointing_steps 200 \
    --validation_steps 50 \
    --validation_sampling_steps 64 \
    --checkpoints_total_limit 3 \
    --allow_tf32 \
    --ema_start_step 0 \
    --cfg 0.1 \
    --ema_decay 0.999 \
    --log_validation \
    --output_dir data/outputs/BW_Testrun_3/ \
    --lora_rank 128 \
    --lora_alpha 256 \
    --use_lora \
    --resume_from_lora_checkpoint data/outputs/BW_Testrun_2/lora-checkpoint-100 \




# SP single node: 13
# SP multi node: 20
# SP multi node with larger batch size: 15
# No SP Single node: 10.5
# No SP Multe node: 11<|MERGE_RESOLUTION|>--- conflicted
+++ resolved
@@ -11,7 +11,6 @@
     --train_batch_size=1 \
     --num_latent_t 14 \
     --sp_size 2 \
-<<<<<<< HEAD
     --train_sp_batch_size 2 \
     --dataloader_num_workers 4 \
     --gradient_accumulation_steps=2 \
@@ -21,32 +20,15 @@
     --checkpointing_steps=250 \
     --validation_steps 250 \
     --validation_sampling_steps 64 \
-=======
-    --train_sp_batch_size 1 \
-    --dataloader_num_workers 1 \
-    --gradient_accumulation_steps 4 \
-    --max_train_steps 200 \
-    --learning_rate 1e-4 \
-    --mixed_precision="bf16" \
-    --checkpointing_steps 2 \
-    --validation_steps 4 \
-    --validation_sampling_steps 2 \
->>>>>>> 4c76b3cc
     --checkpoints_total_limit 3 \
     --allow_tf32 \
     --ema_start_step 0 \
     --cfg 0.0 \
     --ema_decay 0.999 \
     --log_validation \
-<<<<<<< HEAD
     --output_dir="data/outputs/T_J_FT" \
     --weighting_scheme "uniform" 
 
-=======
-    --output_dir="data/outputs/BW_Testrun" \
-    --use_lora \
-    --resume_from_lora_checkpoint data/outputs/BW_Testrun_2/lora-checkpoint-100 \
->>>>>>> 4c76b3cc
 
 torchrun --nnodes 1 --nproc_per_node 4 \
     fastvideo/train.py \
