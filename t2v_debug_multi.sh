export WANDB_MODE=online
torchrun --nnodes 1 --nproc_per_node 4 \
    fastvideo/train.py \
    --seed 42 \
    --pretrained_model_name_or_path data/mochi \
    --cache_dir "data/.cache" \
    --data_json_path "data/Encoder_Overfit_Data/videos2caption.json" \
    --validation_prompt_dir "data/Encoder_Overfit_Data/validation_prompt_embed_mask" \
    --uncond_prompt_dir "data/Encoder_Overfit_Dataa/uncond_prompt_embed_mask" \
    --gradient_checkpointing \
    --train_batch_size=1 \
<<<<<<< HEAD
    --num_latent_t 2 \
    --sp_size 2 \
    --train_sp_batch_size 1 \
    --dataloader_num_workers 1 \
    --gradient_accumulation_steps 4 \
    --max_train_steps 200 \
    --learning_rate 1e-4 \
    --mixed_precision="bf16" \
    --checkpointing_steps 6 \
    --validation_steps 40 \
    --validation_sampling_steps 2 \
    --checkpoints_total_limit 3 \
    --allow_tf32 \
    --ema_start_step 0 \
    --cfg 0.1 \
    --ema_decay 0.999 \
    --log_validation \
    --output_dir="data/outputs/BW_Testrun_Test" \
    --use_lora \
    --resume_from_lora_checkpoint data/outputs/BW_Testrun/lora-checkpoint-5 \

torchrun --nnodes 1 --nproc_per_node 2 \
    fastvideo/train.py \
    --seed 42 \
    --pretrained_model_name_or_path data/mochi \
    --cache_dir data/.cache \
    --data_json_path data/Encoder_Overfit_Data/videos2caption.json \
    --validation_prompt_dir data/Encoder_Overfit_Data/validation_prompt_embed_mask \
    --uncond_prompt_dir data/Encoder_Overfit_Data/uncond_prompt_embed_mask \
    --gradient_checkpointing \
    --train_batch_size 1 \
    --num_latent_t 14 \
    --sp_size 2 \
    --train_sp_batch_size 1 \
    --dataloader_num_workers 1 \
    --gradient_accumulation_steps 2 \
    --max_train_steps 400 \
    --learning_rate 1e-4 \
    --mixed_precision bf16 \
    --checkpointing_steps 4 \
    --validation_steps 4 \
=======
    --num_latent_t 14 \
    --sp_size 2 \
    --train_sp_batch_size 2 \
    --dataloader_num_workers 4 \
    --gradient_accumulation_steps=2 \
    --max_train_steps=2000 \
    --learning_rate=1e-5 \
    --mixed_precision="bf16" \
    --checkpointing_steps=250 \
    --validation_steps 250 \
>>>>>>> faef037f
    --validation_sampling_steps 64 \
    --checkpoints_total_limit 3 \
    --allow_tf32 \
    --ema_start_step 0 \
    --cfg 0.0 \
    --ema_decay 0.999 \
    --log_validation \
<<<<<<< HEAD
    --output_dir data/outputs/BW_Testrun_Test/ \
    --lora_rank 128 \
    --lora_alpha 256 \
    --use_lora \
    --use_cpu_offload \
    --resume_from_lora_checkpoint data/outputs/BW_Testrun_2/lora-checkpoint-100 \




# SP single node: 13
# SP multi node: 20
# SP multi node with larger batch size: 15
# No SP Single node: 10.5
# No SP Multe node: 11


=======
    --output_dir="data/outputs/T_J_FT" \
    --weighting_scheme "uniform" 
>>>>>>> faef037f
<|MERGE_RESOLUTION|>--- conflicted
+++ resolved
@@ -9,7 +9,6 @@
     --uncond_prompt_dir "data/Encoder_Overfit_Dataa/uncond_prompt_embed_mask" \
     --gradient_checkpointing \
     --train_batch_size=1 \
-<<<<<<< HEAD
     --num_latent_t 2 \
     --sp_size 2 \
     --train_sp_batch_size 1 \
@@ -51,18 +50,6 @@
     --mixed_precision bf16 \
     --checkpointing_steps 4 \
     --validation_steps 4 \
-=======
-    --num_latent_t 14 \
-    --sp_size 2 \
-    --train_sp_batch_size 2 \
-    --dataloader_num_workers 4 \
-    --gradient_accumulation_steps=2 \
-    --max_train_steps=2000 \
-    --learning_rate=1e-5 \
-    --mixed_precision="bf16" \
-    --checkpointing_steps=250 \
-    --validation_steps 250 \
->>>>>>> faef037f
     --validation_sampling_steps 64 \
     --checkpoints_total_limit 3 \
     --allow_tf32 \
@@ -70,7 +57,6 @@
     --cfg 0.0 \
     --ema_decay 0.999 \
     --log_validation \
-<<<<<<< HEAD
     --output_dir data/outputs/BW_Testrun_Test/ \
     --lora_rank 128 \
     --lora_alpha 256 \
@@ -88,7 +74,3 @@
 # No SP Multe node: 11
 
 
-=======
-    --output_dir="data/outputs/T_J_FT" \
-    --weighting_scheme "uniform" 
->>>>>>> faef037f
