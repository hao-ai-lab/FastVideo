export WANDB_MODE=online
torchrun --nnodes 1 --nproc_per_node 4 \
    fastvideo/train.py \
    --seed 42 \
    --pretrained_model_name_or_path data/mochi \
    --cache_dir "data/.cache" \
    --data_json_path "data/Encoder_Overfit_Data/videos2caption.json" \
    --validation_prompt_dir "data/Encoder_Overfit_Data/validation_prompt_embed_mask" \
    --uncond_prompt_dir "data/Encoder_Overfit_Dataa/uncond_prompt_embed_mask" \
    --gradient_checkpointing \
    --train_batch_size=1 \
    --num_latent_t 14 \
    --sp_size 2 \
    --train_sp_batch_size 2 \
    --dataloader_num_workers 4 \
    --gradient_accumulation_steps=2 \
    --max_train_steps=2000 \
    --learning_rate=1e-5 \
    --mixed_precision="bf16" \
<<<<<<< HEAD
    --checkpointing_steps=250 \
    --validation_steps 250 \
    --validation_sampling_steps 64 \
=======
    --checkpointing_steps 6 \
    --validation_steps 40 \
    --validation_sampling_steps 2 \
>>>>>>> f8178a5a
    --checkpoints_total_limit 3 \
    --allow_tf32 \
    --ema_start_step 0 \
    --cfg 0.0 \
    --ema_decay 0.999 \
    --log_validation \
<<<<<<< HEAD
    --output_dir="data/outputs/T_J_FT" \
    --weighting_scheme "uniform" 

=======
    --output_dir="data/outputs/BW_Testrun_Test" \
    --use_lora \
    --resume_from_lora_checkpoint data/outputs/BW_Testrun/lora-checkpoint-5 \
>>>>>>> f8178a5a

torchrun --nnodes 1 --nproc_per_node 4 \
    fastvideo/train.py \
    --seed 42 \
    --pretrained_model_name_or_path data/mochi \
    --cache_dir data/.cache \
    --data_json_path data/Encoder_Overfit_Data/videos2caption.json \
    --validation_prompt_dir data/Encoder_Overfit_Data/validation_prompt_embed_mask \
    --uncond_prompt_dir data/Encoder_Overfit_Data/uncond_prompt_embed_mask \
    --gradient_checkpointing \
    --train_batch_size 1 \
    --num_latent_t 12 \
    --sp_size 2 \
    --train_sp_batch_size 2 \
    --dataloader_num_workers 1 \
    --gradient_accumulation_steps 1 \
    --max_train_steps 400 \
    --learning_rate 1e-4 \
    --mixed_precision bf16 \
    --checkpointing_steps 200 \
    --validation_steps 50 \
    --validation_sampling_steps 64 \
    --checkpoints_total_limit 3 \
    --allow_tf32 \
    --ema_start_step 0 \
    --cfg 0.1 \
    --ema_decay 0.999 \
    --log_validation \
    --output_dir data/outputs/BW_Testrun_Test/ \
    --lora_rank 128 \
    --lora_alpha 256 \
    --use_lora \
    --use_cpu_offload \
    --resume_from_lora_checkpoint data/outputs/BW_Testrun_2/lora-checkpoint-100 \




# SP single node: 13
# SP multi node: 20
# SP multi node with larger batch size: 15
# No SP Single node: 10.5
# No SP Multe node: 11<|MERGE_RESOLUTION|>--- conflicted
+++ resolved
@@ -17,36 +17,19 @@
     --max_train_steps=2000 \
     --learning_rate=1e-5 \
     --mixed_precision="bf16" \
-<<<<<<< HEAD
     --checkpointing_steps=250 \
     --validation_steps 250 \
     --validation_sampling_steps 64 \
-=======
-    --checkpointing_steps 6 \
-    --validation_steps 40 \
-    --validation_sampling_steps 2 \
->>>>>>> f8178a5a
     --checkpoints_total_limit 3 \
     --allow_tf32 \
     --ema_start_step 0 \
     --cfg 0.0 \
     --ema_decay 0.999 \
     --log_validation \
-<<<<<<< HEAD
     --output_dir="data/outputs/T_J_FT" \
     --weighting_scheme "uniform" 
 
-=======
-    --output_dir="data/outputs/BW_Testrun_Test" \
-    --use_lora \
-    --resume_from_lora_checkpoint data/outputs/BW_Testrun/lora-checkpoint-5 \
->>>>>>> f8178a5a
 
-torchrun --nnodes 1 --nproc_per_node 4 \
-    fastvideo/train.py \
-    --seed 42 \
-    --pretrained_model_name_or_path data/mochi \
-    --cache_dir data/.cache \
     --data_json_path data/Encoder_Overfit_Data/videos2caption.json \
     --validation_prompt_dir data/Encoder_Overfit_Data/validation_prompt_embed_mask \
     --uncond_prompt_dir data/Encoder_Overfit_Data/uncond_prompt_embed_mask \
